--- conflicted
+++ resolved
@@ -339,7 +339,7 @@
   assert_git_not_dirty
 }
 
-test_cutlass_backend() {
+test_h100_cutlass_backend() {
   # cutlass backend tests for H100
   TORCHINDUCTOR_CUTLASS_DIR="$(realpath ./third_party/cutlass)" python test/run_test.py --include inductor/test_cutlass_backend -k 'test_max_autotune_cutlass_backend_regular_mm and not test_max_autotune_cutlass_backend_regular_mm_streamk' $PYTHON_TEST_EXTRA_OPTION --upload-artifacts-while-running
 }
@@ -1765,13 +1765,10 @@
   test_python_smoke
 elif [[ "${TEST_CONFIG}" == h100_distributed ]]; then
   test_h100_distributed
-<<<<<<< HEAD
-elif [[ "${TEST_CONFIG}" == cutlass_backend ]]; then
-  test_cutlass_backend
-=======
 elif [[ "${TEST_CONFIG}" == test_h100_symm_mem ]]; then
   test_h100_symm_mem
->>>>>>> cff5a15c
+elif [[ "${TEST_CONFIG}" == cutlass_backend ]]; then
+  test_h100_cutlass_backend
 else
   install_torchvision
   install_monkeytype
