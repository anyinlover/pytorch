--- conflicted
+++ resolved
@@ -466,38 +466,14 @@
     -k 'take' \
     --shard "$1" "$NUM_TEST_SHARDS" \
     --verbose
-<<<<<<< HEAD
-  python test/run_test.py --inductor --include test_torch -k 'take' --verbose
 
   if [[ "${BUILD_ENVIRONMENT}" == *xpu* ]]; then
-    python test/run_test.py --include inductor/test_mkldnn_pattern_matcher -k 'xpu' --verbose
-  fi
-
-  # Run inductor benchmark tests with cpp wrapper.
-  # Skip benchmark tests if it's in rerun-disabled-mode.
-  if [[ "${PYTORCH_TEST_RERUN_DISABLED_TESTS}" == "1" ]]; then
-    echo "skip dynamo benchmark tests for rerun-disabled-test"
-  else
-    echo "run dynamo benchmark tests with cpp wrapper"
-    python benchmarks/dynamo/timm_models.py --device cuda --accuracy --amp \
-    --training --inductor --disable-cudagraphs --only vit_base_patch16_224 \
-    --output "$TEST_REPORTS_DIR/inductor_cpp_wrapper_training.csv"
-    python benchmarks/dynamo/check_accuracy.py \
-      --actual "$TEST_REPORTS_DIR/inductor_cpp_wrapper_training.csv" \
-      --expected "benchmarks/dynamo/ci_expected_accuracy/${MAYBE_ROCM}inductor_timm_training.csv"
-
-    python benchmarks/dynamo/torchbench.py --device cuda --accuracy \
-      --bfloat16 --inference --inductor --only hf_T5 --output "$TEST_REPORTS_DIR/inductor_cpp_wrapper_inference.csv"
-    python benchmarks/dynamo/torchbench.py --device cuda --accuracy \
-      --bfloat16 --inference --inductor --only llama --output "$TEST_REPORTS_DIR/inductor_cpp_wrapper_inference.csv"
-    python benchmarks/dynamo/torchbench.py --device cuda --accuracy \
-      --bfloat16 --inference --inductor --only moco --output "$TEST_REPORTS_DIR/inductor_cpp_wrapper_inference.csv"
-    python benchmarks/dynamo/check_accuracy.py \
-      --actual "$TEST_REPORTS_DIR/inductor_cpp_wrapper_inference.csv" \
-      --expected "benchmarks/dynamo/ci_expected_accuracy/${MAYBE_ROCM}inductor_torchbench_inference.csv"
-  fi
-=======
->>>>>>> a348de02
+    python test/run_test.py \
+      --include inductor/test_mkldnn_pattern_matcher \
+      -k 'xpu' \
+      --shard "$1" "$NUM_TEST_SHARDS" \
+      --verbose
+  fi
 }
 
 # "Global" flags for inductor benchmarking controlled by TEST_CONFIG
