--- conflicted
+++ resolved
@@ -1,22 +1,18 @@
-"""Manages CMake."""
+"Manages CMake."
 
 from __future__ import annotations
 
-<<<<<<< HEAD
-import functools
-=======
->>>>>>> f79689bd
 import json
 import multiprocessing
 import os
 import platform
-import shutil
 import sys
 import sysconfig
 from pathlib import Path
 from subprocess import CalledProcessError, check_call, check_output, DEVNULL
 from typing import cast
 
+from . import which
 from .cmake_utils import CMakeValue, get_cmake_cache_variables_from_file
 from .env import BUILD_DIR, check_negative_env_flag, IS_64BIT, IS_DARWIN, IS_WINDOWS
 
@@ -41,14 +37,10 @@
         ) from e
 
 
-# Print to stderr
-eprint = functools.partial(print, file=sys.stderr, flush=True)
-
-
 # Ninja
 # Use ninja if it is on the PATH. Previous version of PyTorch required the
 # ninja python package, but we no longer use it, so we do not have to import it
-USE_NINJA = bool(not check_negative_env_flag("USE_NINJA") and shutil.which("ninja"))
+USE_NINJA = not check_negative_env_flag("USE_NINJA") and which("ninja") is not None
 if "CMAKE_GENERATOR" in os.environ:
     USE_NINJA = os.environ["CMAKE_GENERATOR"].lower() == "ninja"
 
@@ -69,24 +61,15 @@
         """
         return os.path.join(self.build_dir, "CMakeCache.txt")
 
-    @property
-    def _ninja_build_file(self) -> str:
-        r"""Returns the path to build.ninja.
-
-        Returns:
-          string: The path to build.ninja.
-        """
-        return os.path.join(self.build_dir, "build.ninja")
-
     @staticmethod
     def _get_cmake_command() -> str:
-        """Returns cmake command."""
+        "Returns cmake command."
 
         cmake_command = "cmake"
         if IS_WINDOWS:
             return cmake_command
-        cmake3_version = CMake._get_version(shutil.which("cmake3"))
-        cmake_version = CMake._get_version(shutil.which("cmake"))
+        cmake3_version = CMake._get_version(which("cmake3"))
+        cmake_version = CMake._get_version(which("cmake"))
 
         _cmake_min_version = Version("3.27.0")
         if all(
@@ -132,10 +115,10 @@
         raise RuntimeError(f"Failed to get CMake version from command: {cmd}")
 
     def run(self, args: list[str], env: dict[str, str]) -> None:
-        """Executes cmake with arguments and an environment."""
+        "Executes cmake with arguments and an environment."
 
         command = [self._cmake_command] + args
-        eprint(" ".join(command))
+        print(" ".join(command))
         try:
             check_call(command, cwd=self.build_dir, env=env)
         except (CalledProcessError, KeyboardInterrupt):
@@ -146,7 +129,7 @@
 
     @staticmethod
     def defines(args: list[str], **kwargs: CMakeValue) -> None:
-        """Adds definitions to a cmake argument list."""
+        "Adds definitions to a cmake argument list."
         for key, value in sorted(kwargs.items()):
             if value is not None:
                 args.append(f"-D{key}={value}")
@@ -168,31 +151,14 @@
         my_env: dict[str, str],
         rerun: bool,
     ) -> None:
-        """Runs cmake to generate native build files."""
+        "Runs cmake to generate native build files."
 
         if rerun and os.path.isfile(self._cmake_cache_file):
             os.remove(self._cmake_cache_file)
 
-        cmake_cache_file_available = os.path.exists(self._cmake_cache_file)
-        if cmake_cache_file_available:
-            cmake_cache_variables = self.get_cmake_cache_variables()
-            make_program: str | None = cmake_cache_variables.get("CMAKE_MAKE_PROGRAM")  # type: ignore[assignment]
-            if make_program and not shutil.which(make_program):
-                # CMakeCache.txt exists, but the make program (e.g., ninja) does not.
-                # See also: https://github.com/astral-sh/uv/issues/14269
-                # This can happen if building with PEP-517 build isolation, where `ninja` was
-                # installed in the isolated environment of the previous build run, but it has been
-                # removed. The `ninja` executable with an old absolute path not available anymore.
-                eprint(
-                    "CMakeCache.txt exists, "
-                    f"but CMAKE_MAKE_PROGRAM ({make_program!r}) does not exist. "
-                    "Clearing CMake cache."
-                )
-                self.clear_cache()
-                cmake_cache_file_available = False
-
-        if cmake_cache_file_available and (
-            not USE_NINJA or os.path.exists(self._ninja_build_file)
+        ninja_build_file = os.path.join(self.build_dir, "build.ninja")
+        if os.path.exists(self._cmake_cache_file) and not (
+            USE_NINJA and not os.path.exists(ninja_build_file)
         ):
             # Everything's in place. Do not rerun.
             return
@@ -206,9 +172,9 @@
             generator = os.getenv("CMAKE_GENERATOR", "Visual Studio 16 2019")
             supported = ["Visual Studio 16 2019", "Visual Studio 17 2022"]
             if generator not in supported:
-                eprint("Unsupported `CMAKE_GENERATOR`: " + generator)
-                eprint("Please set it to one of the following values: ")
-                eprint("\n".join(supported))
+                print("Unsupported `CMAKE_GENERATOR`: " + generator)
+                print("Please set it to one of the following values: ")
+                print("\n".join(supported))
                 sys.exit(1)
             args.append("-G" + generator)
             toolset_dict = {}
@@ -217,7 +183,7 @@
                 toolset_dict["version"] = toolset_version
                 curr_toolset = os.getenv("VCToolsVersion")
                 if curr_toolset is None:
-                    eprint(
+                    print(
                         "When you specify `CMAKE_GENERATOR_TOOLSET_VERSION`, you must also "
                         "activate the vs environment of this version. Please read the notes "
                         "in the build steps carefully."
@@ -362,7 +328,7 @@
         # error if the user also attempts to set these CMAKE options directly.
         specified_cmake__options = set(build_options).intersection(cmake__options)
         if len(specified_cmake__options) > 0:
-            eprint(
+            print(
                 ", ".join(specified_cmake__options)
                 + " should not be specified in the environment variable. They are directly set by PyTorch build script."
             )
@@ -391,8 +357,11 @@
                     my_env[env_var_name] = str(my_env[env_var_name].encode("utf-8"))
                 except UnicodeDecodeError as e:
                     shex = ":".join(f"{ord(c):02x}" for c in my_env[env_var_name])
-                    eprint(f"Invalid ENV[{env_var_name}] = {shex}")
-                    eprint(e)
+                    print(
+                        f"Invalid ENV[{env_var_name}] = {shex}",
+                        file=sys.stderr,
+                    )
+                    print(e, file=sys.stderr)
         # According to the CMake manual, we should pass the arguments first,
         # and put the directory as the last element. Otherwise, these flags
         # may not be passed correctly.
@@ -403,7 +372,7 @@
         self.run(args, env=my_env)
 
     def build(self, my_env: dict[str, str]) -> None:
-        """Runs cmake to build binaries."""
+        "Runs cmake to build binaries."
 
         from .env import build_type
 
@@ -440,11 +409,4 @@
 
             # CMake 3.12 provides a '-j' option.
             build_args += ["-j", max_jobs]
-        self.run(build_args, my_env)
-
-    def clear_cache(self) -> None:
-        """Clears the CMake cache."""
-        if os.path.isfile(self._cmake_cache_file):
-            os.remove(self._cmake_cache_file)
-        if os.path.isfile(self._ninja_build_file):
-            os.remove(self._ninja_build_file)+        self.run(build_args, my_env)