--- conflicted
+++ resolved
@@ -18,11 +18,8 @@
 NotIn
 nout
 NowNs
-<<<<<<< HEAD
 numer
 oH
-=======
->>>>>>> 39644877
 optins
 ot
 overrideable
@@ -34,15 +31,11 @@
 reenable
 reenabled
 requestor
-<<<<<<< HEAD
 serde
 serder
 serdes
 statics
 strat
-=======
-ser'de
->>>>>>> 39644877
 supercedes
 te
 WONT