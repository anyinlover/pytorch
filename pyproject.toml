--- conflicted
+++ resolved
@@ -22,14 +22,9 @@
 name = "torch"
 description = "Tensors and Dynamic neural networks in Python with strong GPU acceleration"
 readme = "README.md"
-<<<<<<< HEAD
 requires-python = ">=3.9,<3.14"
-license = { text = "BSD-3-Clause" }  # TODO: change to SPDX expression after pinning setuptools>=77
-=======
-requires-python = ">=3.9"  # also update classifiers when changing this
 # TODO: change to `license = "BSD-3-Clause"` after pinning setuptools>=77
 license = { text = "BSD-3-Clause" }
->>>>>>> 778f1fd3
 authors = [{ name = "PyTorch Team", email = "packages@pytorch.org" }]
 keywords = ["pytorch", "machine learning"]
 classifiers = [
