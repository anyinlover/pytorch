--- conflicted
+++ resolved
@@ -530,19 +530,11 @@
             torch._foreach_mul_(device_params, 1 - lr * weight_decay)
 
         if is_multidim:
-<<<<<<< HEAD
-            device_row_vars = cast(List[Tensor], device_row_vars_)
-            device_col_vars = cast(List[Tensor], device_col_vars_)
+            device_row_vars = cast(list[Tensor], device_row_vars_)
+            device_col_vars = cast(list[Tensor], device_col_vars_)
             assert device_row_vars[0] is not None and device_col_vars[0] is not None, (
                 "row_var and col_var should be defined when grad is multidimensional"
             )
-=======
-            device_row_vars = cast(list[Tensor], device_row_vars_)
-            device_col_vars = cast(list[Tensor], device_col_vars_)
-            assert (
-                device_row_vars[0] is not None and device_col_vars[0] is not None
-            ), "row_var and col_var should be defined when grad is multidimensional"
->>>>>>> d48eb58d
             # same as (g * g).mean(dim=-1) w/o materializing an intermediate size g
             row_means = [
                 torch.norm(grad, dim=-1, keepdim=True) for grad in device_grads
@@ -572,17 +564,10 @@
             torch._foreach_div_(var_estimates, row_var_means)
             del row_var_means
         else:
-<<<<<<< HEAD
-            device_variances = cast(List[Tensor], device_variances_)
+            device_variances = cast(list[Tensor], device_variances_)
             assert device_variances[0] is not None, (
                 "variance should be defined when grad is a vector"
             )
-=======
-            device_variances = cast(list[Tensor], device_variances_)
-            assert (
-                device_variances[0] is not None
-            ), "variance should be defined when grad is a vector"
->>>>>>> d48eb58d
 
             grads_squared = torch._foreach_mul(device_grads, device_grads)
             torch._foreach_lerp_(device_variances, grads_squared, one_minus_beta2_ts)
