# mypy: allow-untyped-decorators
# Copyright (c) Facebook, Inc. and its affiliates.
# All rights reserved.
#
# This source code is licensed under the BSD-style license found in the
# LICENSE file in the root directory of this source tree.

from __future__ import annotations

import functools
import inspect
import logging
import operator
<<<<<<< HEAD
import threading
import traceback
=======
>>>>>>> d4ab3639
import typing
import typing_extensions
import weakref
from collections import defaultdict, OrderedDict
from collections.abc import Generator, Mapping, Sequence
from contextlib import _GeneratorContextManager, contextmanager, ExitStack, nullcontext
from dataclasses import dataclass
from typing import (
    Any,
    Callable,
    Optional,
    overload,
    Protocol,
    TYPE_CHECKING,
    TypeVar,
    Union,
)
from typing_extensions import Concatenate, ParamSpec, Self, TypeVarTuple, Unpack
from weakref import WeakKeyDictionary

import torch
import torch._ops
import torch.fx as fx
import torch.fx.traceback as fx_traceback
import torch.utils._pytree as pytree
from torch import SymBool, SymInt, Tensor
from torch._dispatch.python import enable_python_dispatcher
from torch._library.fake_class_registry import FakeScriptObject
from torch._logging import trace_structured
from torch._subclasses.fake_impls import fast_detach
from torch._subclasses.fake_tensor import (
    FakeTensor,
    FakeTensorMode,
    is_fake,
    unset_fake_temporarily,
)
from torch._subclasses.meta_utils import is_sparse_any
from torch.fx import GraphModule, Proxy, Tracer
from torch.fx.graph_module import _assign_attr
from torch.fx.node import (
    _side_effectful_need_to_be_preserved_pre_dispatch,
    Argument,
    Target,
)
from torch.fx.passes.shape_prop import _extract_tensor_metadata
from torch.nn import Module
from torch.overrides import TorchFunctionMode
from torch.utils._python_dispatch import (
    _disable_infra_mode,
    _push_mode,
    _unset_infra_mode,
    TorchDispatchMode,
)
from torch.utils._stats import count
from torch.utils._thunk import Thunk
from torch.utils.weak import _WeakHashRef, WeakIdKeyDictionary, WeakTensorKeyDictionary

from ._backward_state import BackwardState
from .sym_node import SymNode


if TYPE_CHECKING:
    import types
    from collections.abc import MutableMapping

    import sympy

    from torch._ops import OpOverload
    from torch.fx._symbolic_trace import PHBase
    from torch.types import IntLikeType

__all__ = [
    "PythonKeyTracer",
    "dispatch_trace",
    "make_fx",
    "DecompositionInterpreter",
    "py_sym_types",
    "get_innermost_proxy_mode",
    "get_proxy_mode",
    "handle_sym_dispatch",
    "maybe_enable_thunkify",
    "maybe_disable_thunkify",
]

_ProxyTracer = Union["PythonKeyTracer", "_GraphAppendingTracerEx"]

_AnyScriptObject = (torch.ScriptObject, FakeScriptObject)
_AnyScriptObjectType = Union[torch.ScriptObject, FakeScriptObject]

aten = torch.ops.aten
prim = torch.ops.prim

log = logging.getLogger(__name__)
not_implemented_log = torch._logging.getArtifactLogger(__name__, "not_implemented")

CURRENT_DECOMPOSITION_TABLE: Mapping[OpOverload, Callable] = {}

CONSTANT_NUMEL_LIMIT = 1

T = TypeVar("T")
U = TypeVar("U")
_P = ParamSpec("_P")
R = TypeVar("R")
_Ts = TypeVarTuple("_Ts")

null_ctx_type = type(nullcontext)
# We currently convert all SymInt to proxies before we use them.
# This could plausibly be handled at the Dynamo level.
pytree.register_pytree_node(
    torch.Size,
    lambda xs: (list(xs), None),
    lambda xs, _: tuple(xs),
    flatten_with_keys_fn=lambda xs: (
        [(pytree.SequenceKey(i), x) for i, x in enumerate(xs)],
        None,
    ),
    serialized_type_name="torch.Size",
)
# Ideally unflattening should not lose info, but we unflatten
# torch.Size to tuple (see above). This is necessary because the
# torch.Size constructor only accepts ints whereas our infra often
# transforms them to non-ints, e.g. symint proxies. Anyway, losing
# such info can cause pytree mapping or spec matching to fail, so
# work around this problem using the following dict as needed.
_pytree_subclasses_that_lose_info = {torch.Size: tuple}


def fake_signature(fn: Callable[_P, R], nargs: int) -> Callable[_P, R]:
    """FX gets confused by varargs, de-confuse it"""
    argnames = ",".join(f"arg{i}" for i in range(nargs))
    return eval(f"lambda {argnames}: fn({argnames})", {"fn": fn})


@contextmanager
def decompose(
    decomposition_table: Optional[Mapping[OpOverload, Callable]],
) -> Generator[Mapping[OpOverload, Callable], None, None]:
    global CURRENT_DECOMPOSITION_TABLE
    old_decomposition_table = CURRENT_DECOMPOSITION_TABLE
    CURRENT_DECOMPOSITION_TABLE = decomposition_table or {}
    try:
        yield CURRENT_DECOMPOSITION_TABLE
    finally:
        CURRENT_DECOMPOSITION_TABLE = old_decomposition_table


# ensure we cannot collide with other properties
proxy_slot = object()


class _NoDefault:
    pass


no_default = _NoDefault()

from torch.types import py_sym_types, PySymType


class _HasMeta(Protocol):
    meta: dict[str, PySymType]


def is_sym_node(node: _HasMeta) -> bool:
    assert hasattr(node, "meta"), "All nodes traced with proxy_tensor should have meta"
    return "val" in node.meta and isinstance(node.meta["val"], py_sym_types)


@overload  # type: ignore[no-overload-impl]
def set_proxy_slot(obj: Tensor, tracer: _ProxyTracer, proxy: _ProxyTensor) -> None: ...


@overload
def set_proxy_slot(
    obj: _AnyScriptObjectType, tracer: _ProxyTracer, proxy: Proxy
) -> None: ...


@overload
def set_proxy_slot(
    obj: PySymType, tracer: _ProxyTracer, proxy: _PySymProxyType
) -> None: ...


class _DisableUpdateTensorTracker(threading.local):
    value: bool = False


_disable_update_tensor_tracker_tls = _DisableUpdateTensorTracker()


def _is_proxy_tensor_update_tensor_tracker_disabled() -> bool:
    """
    Returns current state of disabling update tensor tracker.
    """
    return _disable_update_tensor_tracker_tls.value


@contextmanager
def _proxy_tensor_disable_update_tensor_tracker() -> Generator[None, None, None]:
    """
    NOTE "Do not clobber inplace ops"
    By default tensor_tracker is updated every time.
    This leads to chaining every operation by the FakeTensor.
    For example for mutable ops if we have several consecutive mutable operations:

    def f(x, y, z):
        x.copy_(y)
        x.copy_(z)
        return x

    Default graph result:
    def f_graph(x, y, z)
        x_1 = x.copy_(y)
        x_2 = x_1.copy_(z)
        return x_2

    This chaining simplifies the fx passes and helps to prevent the reordering.
    But in some cases, we want those nodes to be disconnected.
    E.g. in case of splitting joint graph into forward and backward.
    If first inplace op happened in forward, second in backward,
    we want them after split to be properly placed.

    Enabling this context manager for copy_ will result in:
    def f_graph_2(x, y, z):
        x_1 = x.copy_(y)
        x_2 = x.copy_(z)
        return x

    Results of copy_ x1 and x2 will have empty users in the graph.
    The reason why this behavior is not enabled for all inplace ops is that
    some fx passes (e.g. fx quantization) rely on chaining inplace ops like add_
    in their fusions passes.
    We could revisit enabling this logic for all inplace ops in future.
    """
    orig_value = _disable_update_tensor_tracker_tls.value
    _disable_update_tensor_tracker_tls.value = True
    try:
        yield
    finally:
        _disable_update_tensor_tracker_tls.value = orig_value


def set_proxy_slot(  # type: ignore[no-redef]
    obj: Union[PySymType, _AnyScriptObjectType, Tensor],
    tracer: _ProxyTracer,
    proxy: object,
) -> None:
    log.debug("set_proxy_slot %s (%s) %s", obj, id(obj), proxy)
    if isinstance(obj, Tensor):
        # We DO want to clobber proxies whenever we run an inplace operation
        # on a tensor, and it affects the metadata on the proxy.
        assert isinstance(proxy, _ProxyTensor)
        # see NOTE [Do not clobber inplace ops]
        if not _is_proxy_tensor_update_tensor_tracker_disabled():
            tracer.tensor_tracker[obj] = proxy
    elif isinstance(obj, (_AnyScriptObject)):
        # We DO want to clobber proxies, with a similar rationale as for tensors.
        assert isinstance(proxy, Proxy)
        tracer.script_object_tracker[obj] = proxy
    else:
        # NB: Never clobber pre-existing proxy.  Although the proxies
        # are in principle equivalent, when we do graph partitioning
        # we need there not to be spurious dependencies on tangent inputs.
        # This works because primals get their SymInts set first, and
        # THEN later we allocate tangent inputs.  Make sure if a SymInt
        # is derivable from a primal that we use that.
        assert isinstance(obj, py_sym_types), type(obj)
        if obj not in tracer.symnode_tracker:
            tracer.symnode_tracker[obj] = typing.cast(_PySymProxyType, proxy)

            # WAR: python test/dynamo/test_subclasses.py
            # TestNestedTensor.test_basic_autograd
            #
            # AOTAutograd doesn't pass the "outer sizes" as an actual argument
            # to make_fx, but it is made use of internally in AOTAutograd's
            # call to tensor unflatten.  Because the outer sizes isn't passed
            # as an argument, it is therefore untracked.  However, it turns
            # out you luck out, because *Dynamo* will manually add the outer
            # sizes as an argument so you can fix up the proxy'ness.
            #
            # This is probably fixed in
            # https://github.com/pytorch/pytorch/pull/125941/
            import sympy

            if isinstance(obj.node.expr, sympy.Symbol):
                tracer.sympy_expr_tracker[obj.node.expr] = proxy


def has_proxy_slot(obj: Tensor, tracer: _ProxyTracer) -> bool:
    assert isinstance(obj, (Tensor, SymNode)), type(obj)
    return bool(get_proxy_slot(obj, tracer, False, lambda _: True))


_PySymProxyType = Thunk[Proxy]


@overload
def get_proxy_slot(
    obj: Tensor,
    tracer: _ProxyTracer,
) -> _ProxyTensor: ...


@overload
def get_proxy_slot(
    obj: Tensor,
    tracer: _ProxyTracer,
    default: U,
) -> Union[_ProxyTensor, U]: ...


@overload
def get_proxy_slot(
    obj: Tensor,
    tracer: _ProxyTracer,
    default: U,
    transform: Callable[[_ProxyTensor], R],
) -> Union[R, U]: ...


@overload
def get_proxy_slot(
    obj: _AnyScriptObjectType,
    tracer: _ProxyTracer,
) -> Proxy: ...


@overload
def get_proxy_slot(
    obj: _AnyScriptObjectType,
    tracer: _ProxyTracer,
    default: U,
) -> Union[Proxy, U]: ...


@overload
def get_proxy_slot(
    obj: _AnyScriptObjectType,
    tracer: _ProxyTracer,
    default: U,
    transform: Callable[[Proxy], R],
) -> Union[R, U]: ...


@overload
def get_proxy_slot(
    obj: PySymType,
    tracer: _ProxyTracer,
) -> _PySymProxyType: ...


@overload
def get_proxy_slot(
    obj: PySymType,
    tracer: _ProxyTracer,
    default: T,
) -> Union[T, _PySymProxyType]: ...


@overload
def get_proxy_slot(
    obj: PySymType,
    tracer: _ProxyTracer,
    default: U,
    transform: Callable[[_PySymProxyType], R],
) -> Union[R, U]: ...


# the default argument is what to return if the slot is not set.
# the transform argument is handy if you need to extract a subfield from
# the successfully looked up result (but NOT the default.)
def get_proxy_slot(
    obj: Union[Tensor, _AnyScriptObjectType, PySymType],
    tracer: _ProxyTracer,
    default: object = no_default,
    transform: Callable = lambda x: x,
) -> object:
    tracker: Any
    if isinstance(obj, Tensor):
        tracker = tracer.tensor_tracker
    elif isinstance(obj, _AnyScriptObject):
        tracker = tracer.script_object_tracker
    else:
        assert isinstance(obj, py_sym_types), type(obj)
        tracker = tracer.symnode_tracker

    if obj not in tracker:
        # Last ditch
        if isinstance(obj, py_sym_types) and obj.node.expr in tracer.sympy_expr_tracker:
            value = tracer.sympy_expr_tracker[obj.node.expr]
        else:
            if isinstance(default, _NoDefault):
                raise RuntimeError(
                    f"{obj} ({id(obj)})is not tracked with proxy for {tracer}"
                )
            return default
    else:
        value = tracker[obj]
    res = transform(value)
    return res


def snapshot_fake(val: Tensor, include_real: bool = False) -> Optional[Tensor]:
    # val.detach() will also eventually call fast_detach(),
    # but this saves us a full trip into __torch_dispatch__
    # (snapshot_fake is called a lot)
    if isinstance(val, FakeTensor):
        return fast_detach(val.fake_mode, val, include_real)
    else:
        return val.detach()


_ExtractValType = Optional[
    Union[
        PySymType,
        _AnyScriptObjectType,
        BackwardState,
        list["_ExtractValType"],
        tuple["_ExtractValType", ...],
        dict[str, "_ExtractValType"],
        Tensor,
        int,
        float,
        bool,
    ]
]


def extract_val(val: _ExtractValType, include_real: bool = False) -> _ExtractValType:
    if is_fake(val):
        return snapshot_fake(val, include_real=include_real)
    elif isinstance(val, py_sym_types):
        return val
    elif isinstance(val, _AnyScriptObject):
        return val
    elif isinstance(val, BackwardState):
        return val
    elif isinstance(val, (list, tuple)):
        return val.__class__([extract_val(x) for x in val])
    elif isinstance(val, dict):
        return {k: extract_val(v) for k, v in val.items()}
    elif isinstance(val, Tensor):
        if not val.is_sparse:
            # NB: Kinda hacky, but we should try to get val as the metadata
            # everywhere
            # TODO: This doesn't properly track storages.  A more robust
            # approach would be to maintain a per-trace FakeTensorMode and
            # from_real_tensor to create fake values (don't forget to
            # snapshot_fake)
            from torch._guards import detect_fake_mode

            fake_tensor_mode = detect_fake_mode(val)
            if not fake_tensor_mode:
                fake_tensor_mode = FakeTensorMode(allow_fallback_kernels=True)
            with fake_tensor_mode:
                return torch.empty_strided(
                    val.shape, val.stride(), device=val.device, dtype=val.dtype
                )
        else:
            return None
    elif isinstance(val, (int, float, bool)):
        return val
    elif val is None:
        return None

    typing_extensions.assert_never(val)


@contextmanager
def _enable_thunkify(
    tracer: _ProxyTracer, *, enable: bool = True
) -> Generator[None, None, None]:
    """
    Enable thunkification inside the context manager.  Thunkification prevents
    SymNode computation from directly being traced into an FX graph; instead,
    the compute is only added to the graph if it is actually used.  This helps
    us track SymNode compute when it is computed (since we need /something/
    to put in the tracker) even if it is unlikely to be used.
    """
    old = tracer.enable_thunkify
    tracer.enable_thunkify = enable
    try:
        yield
    finally:
        tracer.enable_thunkify = old


@contextmanager
def maybe_disable_thunkify() -> Generator[None, None, None]:
    """Within a context, disable thunkification.  See :func:`maybe_enable_thunkify`
    for more details.  This is helpful if you have a wrapper function which
    you want to enable thunkification on, but in some segment on the inside (say,
    the original user function), you want to disable thunkification as you know
    it is not needed there.
    """
    proxy_mode = get_proxy_mode()
    if proxy_mode is not None:
        with _enable_thunkify(proxy_mode.tracer, enable=False):
            yield
    else:
        yield


@contextmanager
def maybe_enable_thunkify() -> Generator[None, None, None]:
    """Within this context manager, if you are doing make_fx tracing, we will thunkify
    all SymNode compute and avoid tracing it into the graph unless it is actually needed.
    You should prefer to avoid using this as much as possible, as lazy evaluation of
    SymNode tracing can lead to long chains of thunks which will stack overflow
    if you evaluate them.  However, this is currently sometimes necessary as there
    are buggy parts of PT2 which will fail with "s0 is not tracked with proxy" error
    due to insufficient tracing of SymNode computation.
    """
    proxy_mode = get_proxy_mode()
    if proxy_mode is not None:
        with _enable_thunkify(proxy_mode.tracer):
            yield
    else:
        yield


# Note [invariants for node meta 'val']
# What invariants do we have for the 'val' set on the FX node?  It has accurate
# metadata... but only for metadata that exists "below" all other subsystems
# (most notably autograd, but also vmap, functorch transforms, etc).  This means
# you can get the dtype, shape, stride, storage, but you CANNOT get requires_grad,
# grad_fn, _base (_base actually may be set due to recursive call to
# ADInplaceOrView, but you shouldn't rely on it.)
def set_meta(proxy: Proxy, val: _ExtractValType) -> Proxy:
    proxy.node.meta["val"] = extract_val(
        val, include_real=(proxy.node.op == "placeholder")
    )

    with _enable_thunkify(proxy.tracer):  # type: ignore[arg-type]
        # Best effort tensor_meta setting; prefer using val!
        if is_fake(val):
            proxy.node.meta["tensor_meta"] = _extract_tensor_metadata(val)
        elif isinstance(val, Tensor) and not val.is_sparse:
            proxy.node.meta["tensor_meta"] = _extract_tensor_metadata(val)
    return proxy


def thunkify(
    tracer: _ProxyTracer, f: Callable[_P, R], *args: _P.args, **kwargs: _P.kwargs
) -> Thunk[R]:
    """
    Delays computation of f until it's called again
    Also caches the result
    """
    if tracer.enable_thunkify:
        return Thunk(functools.partial(f, *args, **kwargs))
    else:
        r = f(*args, **kwargs)
        return Thunk(lambda: r)


def track_tensor(
    tensor: Tensor, proxy: Proxy, *, constant: Optional[Tensor], tracer: _ProxyTracer
) -> None:
    def try_set_proxy_slot(
        outer_s: IntLikeType,
        proxy_callable: Callable[Concatenate[PySymType, _P], Proxy],
        *args: _P.args,
        **kwargs: _P.kwargs,
    ) -> None:
        assert callable(proxy_callable)
        if isinstance(outer_s, SymInt):
            with _enable_thunkify(tracer):
                set_proxy_slot(
                    outer_s,
                    tracer,
                    thunkify(tracer, proxy_callable, outer_s, *args, **kwargs),
                )

    # The basic idea is that we need to associate each tensor/SymInt
    # with a Proxy.  How do we setup this association?  We just store
    # the proxy on the proxy slot of the object, keyed on the tracer
    # (so that if we have multiple tracers at the same time, they
    # don't clobber each other.)
    for i, s in enumerate(tensor.shape):
        try_set_proxy_slot(
            s,
            lambda x, i: set_meta(
                tracer.create_proxy(
                    "call_function", torch.ops.aten.sym_size.int, (proxy, i), {}
                ),
                x,
            ),
            i,
        )

    if not is_sparse_any(tensor):
        for i, s in enumerate(tensor.stride()):
            try_set_proxy_slot(
                s,
                lambda x, i: set_meta(
                    tracer.create_proxy(
                        "call_function", torch.ops.aten.sym_stride.int, (proxy, i), {}
                    ),
                    x,
                ),
                i,
            )

    try_set_proxy_slot(
        tensor.numel(),
        lambda x: set_meta(
            tracer.create_proxy(
                "call_function", torch.ops.aten.sym_numel.default, (proxy,), {}
            ),
            x,
        ),
    )
    if not is_sparse_any(tensor):
        try_set_proxy_slot(
            tensor.storage_offset(),
            lambda x: set_meta(
                tracer.create_proxy(
                    "call_function",
                    torch.ops.aten.sym_storage_offset.default,
                    (proxy,),
                    {},
                ),
                x,
            ),
        )
    set_proxy_slot(tensor, tracer, _ProxyTensor(proxy, constant))


_NestedProxys = Union[
    Proxy, Sequence["_NestedProxys"], Mapping[object, "_NestedProxys"]
]
_NestedTensors = Union[
    Tensor, Sequence["_NestedTensors"], Mapping[object, "_NestedTensors"]
]


def track_tensor_tree(
    inner_res: T,
    proxy_res: _NestedProxys,
    *,
    constant: Optional[_NestedTensors],
    tracer: _ProxyTracer,
) -> T:
    # NB: We call set_unbacked_bindings only on the *topmost* call to
    # track_tensor_tree, not recursive calls.  This is because there must
    # be only ONE unbacked_binding proxy call, and it should be the one
    # where all of the unbacked SymInts actually first come into existence.
    # If you call this again on the inner proxies for the tuple projections,
    # you will have multiple unbacked_bindings for the same symbol, but
    # they're not going to show up anywhere.
    #
    # I was briefly deceived into setting unbacked bindings recursively when
    # working on https://github.com/pytorch/pytorch/pull/133585 because I
    # observed that some extra unbacked bindings were needed to handle some
    # higher order operator code.  But actually it looks like this was
    # just an unrelated bug that needed to be fixed separately.
    _set_unbacked_bindings(inner_res, proxy_res)

    def wrap_with_proxy(
        e: object, proxy: _NestedProxys, constant: Optional[_NestedTensors]
    ) -> None:
        if isinstance(e, Tensor):
            assert isinstance(proxy, Proxy)
            assert constant is None or isinstance(constant, Tensor)
            track_tensor(e, proxy, tracer=tracer, constant=constant)
            set_meta(proxy, e)
        elif isinstance(e, py_sym_types):
            assert isinstance(proxy, Proxy)
            # NB: eagerly set meta here, so that the numbering is in order
            set_meta(proxy, e)
            set_proxy_slot(e, tracer, thunkify(tracer, lambda: proxy))
        elif isinstance(e, _AnyScriptObject):
            assert isinstance(proxy, Proxy)
            set_proxy_slot(e, tracer, proxy)
            set_meta(proxy, e)
        elif isinstance(e, (tuple, list)):
            # example use case: allreduce_ returns ([tensor], work)
            if isinstance(proxy, fx.Proxy):
                set_meta(proxy, e)

            def get_constant(
                c: Optional[_NestedTensors], idx: int
            ) -> Optional[_NestedTensors]:
                if c is None:
                    return None
                else:
                    assert isinstance(c, (list, tuple))
                    return c[idx]

            for idx, ee in enumerate(e):
                # Use an indexer here - if proxy is a List then it will unwrap
                # it. If it's a Proxy then it will proxy the getelem.
                wrap_with_proxy(ee, proxy[idx], get_constant(constant, idx))  # type: ignore[index]

        elif isinstance(e, dict):
            # example use case: triton_kernel_wrapper takes arguments as kwargs

            # In theory we could support const-prop when proxy-tensor-tracing
            # operators that returns dicts of tensors, but we have no use case
            # for it today (since the only op we currently trace that can
            # return a dict is triton_kernel_wrapper_functional/mutation,
            # which does not participate in const-prop)
            assert constant is None

            if isinstance(proxy, fx.Proxy):
                set_meta(proxy, e)

            for key, val in e.items():
                wrap_with_proxy(val, proxy[key], None)  # type: ignore[index]

        elif isinstance(e, BackwardState):
            assert isinstance(proxy, Proxy)
            set_meta(proxy, e)
            e.proxy = proxy
        else:
            # intentionally pass on primitives
            pass

    wrap_with_proxy(inner_res, proxy_res, constant)

    return inner_res


@dataclass
class _ProxyTensor:
    proxy: Proxy
    constant: Optional[Tensor]


def fetch_sym_proxy(
    tracer: _ProxyTracer,
) -> Callable[[PySymType], Union[bool, int, float, Proxy]]:
    def inner(e: PySymType) -> Union[int, bool, float, Proxy]:
        n = e.node
        if n.constant is not None:
            return n.constant
        if e.node.expr.is_number:
            if isinstance(e, SymBool):
                return bool(e.node.expr)
            elif isinstance(e, SymInt):
                return int(e.node.expr)
            return float(e.node.expr)
        else:
            assert isinstance(e, py_sym_types)
            # NB: we REQUIRE all symints to be tracked
            return get_proxy_slot(e, tracer).force()

    return inner


@overload
def fetch_object_proxy(
    tracer: _ProxyTracer, t: Tensor
) -> Union[_ProxyTensor, Tensor]: ...


@overload
def fetch_object_proxy(
    tracer: _ProxyTracer, t: _AnyScriptObjectType
) -> Union[Proxy, _AnyScriptObjectType]: ...


@overload
def fetch_object_proxy(
    tracer: _ProxyTracer, t: PySymType
) -> Union[_PySymProxyType, PySymType]: ...


def fetch_object_proxy(
    tracer: _ProxyTracer, t: Union[Tensor, _AnyScriptObjectType, PySymType]
) -> object:
    return get_proxy_slot(t, tracer, t)


HANDLED_TYPES = (Tensor, torch.nn.Parameter, FakeTensor)


def _maybe_record_pointwise_barrier(
    func: object, proxy_mode: ProxyTorchDispatchMode
) -> None:
    """
    Records pointwise operators in user program (non decomposed) that were output in fp16/bf16
    """
    if proxy_mode.decomp_layers or not proxy_mode.emulate_precision_casts:
        return

    if (
        not isinstance(func, torch._ops.OpOverload)
        or torch.Tag.pointwise not in func.tags
    ):
        return

    last_node = next(iter(reversed(proxy_mode.tracer.graph.nodes)))
    t = last_node.meta.get("val")
    if not isinstance(t, torch.Tensor) or t.dtype not in (
        torch.bfloat16,
        torch.float16,
    ):
        return

    last_node.meta["low_precision_pointwise_barrier"] = True


def proxy_call(
    proxy_mode: ProxyTorchDispatchMode,
    func: OpOverload,
    pre_dispatch: bool,
    args: tuple[object, ...],
    kwargs: dict[str, object],
) -> object:
    unrecognized_types: list[type] = []
    flat_args_kwargs, spec = pytree.tree_flatten((args, kwargs))

    def can_handle_tensor(x: Tensor) -> bool:
        r = type(x) in HANDLED_TYPES or has_proxy_slot(x, proxy_mode.tracer)
        if proxy_mode._allow_fake_constant:
            r = r or type(x) in (torch._subclasses.FakeTensor,)
        if not r:
            unrecognized_types.append(type(x))
        return r

    # If there are any tensor subclasses, we need to handle those tensor subclasses first
    # TODO: we could use types to test this
    if not all(can_handle_tensor(x) for x in flat_args_kwargs if isinstance(x, Tensor)):
        not_implemented_log.debug(
            "ProxyTensorMode tensors without proxy had unrecognized subclasses: %s",
            unrecognized_types,
        )
        return NotImplemented

    r = maybe_handle_decomp(proxy_mode, func, args, kwargs)
    if r is not NotImplemented:
        _maybe_record_pointwise_barrier(func, proxy_mode)
        return r

    # For pre-autograd tracing, we do not want to run CompositeImplicit decomps.
    if not pre_dispatch and func not in [
        torch.ops.aten.size.default,
        torch.ops.aten.stride.default,
        torch.ops.aten.storage_offset.default,
    ]:
        with proxy_mode:
            r = func.decompose(*args, **kwargs)
            if r is not NotImplemented:
                return r

    if func is torch.ops.aten.is_nonzero.default:
        with proxy_mode:
            torch._check(
                args[0].numel() == 1,  # type: ignore[attr-defined]
                lambda: "Boolean value of Tensor with more than one value is ambiguous",
            )
            return (args[0] != 0).item()  # type: ignore[attr-defined]

    tracer = proxy_mode.tracer
    f_flat_args_kwargs = [
        (
            fetch_object_proxy(tracer, x)
            if isinstance(x, (Tensor, _AnyScriptObject))
            else x
        )
        for x in flat_args_kwargs
    ]

    # If there are SymInts, we also should not consider this constant.
    # However, fake tensor handling of SymInts is sufficiently broken that
    # I couldn't write a test for this case
    all_constant = (
        not any(
            t.constant is None
            for t in f_flat_args_kwargs
            if isinstance(t, _ProxyTensor)
        )
        # TODO: maybe constant SymInts should also be allowed?  Not sure if
        # this can happen
        and not any(isinstance(x, py_sym_types) for x in flat_args_kwargs)
    )

    if torch.Tag.data_dependent_output in func.tags:
        # Check if all of the Tensor inputs are constants
        if all_constant:
            const_flat_args_kwargs = [
                t.constant if isinstance(t, _ProxyTensor) else t
                for t in f_flat_args_kwargs
            ]
            const_args, const_kwargs = pytree.tree_unflatten(
                const_flat_args_kwargs, spec
            )
            with unset_fake_temporarily():
                return func(*const_args, **const_kwargs)
        # If any of the Tensor inputs are "real" (not FakeTensor), we may
        # incorrectly burn in constants by allowing this access.  Raise
        # an error in this case
        if proxy_mode._error_on_data_dependent_ops and pytree.tree_all_only(
            Tensor, lambda t: not is_fake(t), (args, kwargs)
        ):
            raise RuntimeError(
                f"It appears that you're trying to get value out of a tracing tensor with {func} - erroring out! "
                "It's likely that this is caused by data-dependent control flow or similar.  "
                "It may be possible to trace this with dynamic shapes; try setting tracing_mode='symbolic' "
                "in your make_fx call."
            )

    proxy_flat_args_kwargs = [
        e.proxy if isinstance(e, _ProxyTensor) else e for e in f_flat_args_kwargs
    ]
    proxy_flat_args_kwargs = [
        (fetch_sym_proxy(proxy_mode.tracer)(e) if isinstance(e, py_sym_types) else e)
        for e in proxy_flat_args_kwargs
    ]
    proxy_args, proxy_kwargs = pytree.tree_unflatten(proxy_flat_args_kwargs, spec)

    # When we trace through a torch.tensor invocation, you never actually
    # see a torch.ops.aten.tensor call. Instead, the way this function is
    # implemented internally is that we allocate a plain tensor (this is
    # *guaranteed* to be a plain tensor, we disable all modes when doing
    # so), and then call at::lift_fresh on it (to give modes a chance to do
    # their stuff).  Furthermore, the tensor argument to lift_fresh is guaranteed
    # to be freshly allocated, so we want lift_fresh to be a no-op (directly
    # returning the input argument).
    #
    # Here is the basic problem: when we trace this sequence of executions
    # into an FX graph, what happens to this call sequence?  Traditionally,
    # tensor constants get interned as buffers on the FX GraphModule.  But
    # this is dangerous.  Consider:
    #
    #       x = torch.tensor(1)
    #       x.add_(2)
    #
    # Naively, this traces into:
    #
    #       t = self._tensor_constant0  # initialized to torch.tensor(1)
    #       x = torch.ops.aten.lift_fresh(t)
    #       x.add_(2)
    #
    # If lift_fresh returns t directly, the subsequent add_ call will
    # modify the tensor constant. Really, the problem is we've violated
    # the invariant the argument to lift is fresh.  So what we should
    # preserve the invariant by replacing lift_fresh with lift_fresh_copy:
    #
    #       t = self._tensor_constant0  # initialized to torch.tensor(1)
    #       x = torch.ops.aten.lift_fresh_copy(t)
    #       x.add_(2)
    #
    # This is what the overload modification does.
    if func is torch.ops.aten.lift_fresh.default:
        func = torch.ops.aten.lift_fresh_copy.default

    proxy_out = proxy_mode.tracer.create_proxy(
        "call_function",
        func,
        proxy_args,
        proxy_kwargs,
        name=proxy_mode.tracer.graph._target_to_str(func.overloadpacket.__name__),
    )

    with _enable_thunkify(proxy_mode.tracer):
        out = func(*args, **kwargs)

    # In some circumstances, we will be tracing in a situation where a tensor
    # is *statically* known to be a constant (currently, this only happens if
    # you run torch.tensor; deterministic factory functions like torch.arange
    # don't get this treatment).  When the tensor in question is small, it's
    # helpful to due constant propagation in case we call item() (in which
    # case we can return the constant value that is known, rather than give
    # an error.)  The logic here tests if constant propagation is possible
    # (because all of the inputs are constant).  If so, we disable fake tensor
    # mode (if it is on) and do true compute on the constant.
    #
    # It's worth highlighting that we're making a policy decision here.
    # There is a potential that the tensor is actually quite large, and we
    # don't actually want to run the compute.  The tensor being quite large
    # is one of the reasons why factory functions don't get this treatment
    # (since they can be quite large; if a parameter is initialized to a
    # constant value it will be!)  Similarly, there is also a potential
    # to run an operator that blows up the size of a small tensor; we don't
    # protect against this case, but we could force, e.g., only single
    # element constant computation by testing the numel of the result before
    # propagating const-ness.  Similarly, we don't require the constant to
    # live on CPU, but we could.
    any_constant = any(
        t.constant is not None
        for t in f_flat_args_kwargs
        if isinstance(t, _ProxyTensor)
    )

    constant = None

    def tensor_numel_in_limit(t: Tensor) -> bool:
        return t.numel() <= CONSTANT_NUMEL_LIMIT

    # If this is a lift, the input tensor is guaranteed to be a
    # constant, so we keep a copy of the original argument along so
    # we can query it if we're asked to item() it at some later point
    if (
        func is torch.ops.aten.lift_fresh_copy.default
        and out.numel() <= CONSTANT_NUMEL_LIMIT
    ):
        with unset_fake_temporarily():
            assert isinstance(args[0], (Proxy, Tensor)), type(args[0])
            constant = args[0].clone()
    elif (
        torch.Tag.nondeterministic_seeded not in func.tags
        and all_constant
        and any_constant
        and pytree.tree_all_only(Tensor, tensor_numel_in_limit, out)
    ):
        # NB: do NOT include factories as constants
        with unset_fake_temporarily():
            const_flat_args_kwargs = [
                t.constant if isinstance(t, _ProxyTensor) else t
                for t in f_flat_args_kwargs
            ]
            const_args, const_kwargs = pytree.tree_unflatten(
                const_flat_args_kwargs, spec
            )
            constant = func(*const_args, **const_kwargs)
    else:
        constant = None

    track_tensor_tree(out, proxy_out, constant=constant, tracer=tracer)
    _maybe_record_pointwise_barrier(func, proxy_mode)
    return out


class _SymNodeDict:
    """
    Wrapper around a dictionary that will hash SymInts with their nodes
    """

    def __init__(self) -> None:
        self.sym_node_dict: dict[PySymType, _PySymProxyType] = {}

    def __setitem__(self, key: PySymType, value: _PySymProxyType) -> None:
        self.sym_node_dict[key.node] = value

    def __getitem__(self, key: PySymType) -> _PySymProxyType:
        return self.sym_node_dict[key.node]

    def __contains__(self, key: PySymType) -> bool:
        return key.node in self.sym_node_dict

    def get(
        self, key: PySymType, default: Optional[_PySymProxyType] = None
    ) -> _PySymProxyType:
        # dict.get()'s annotation doesn't accept `None` when the value type
        # isn't Optional.
        return self.sym_node_dict.get(key.node, default)  # type: ignore[arg-type, return-value]

    def __iter__(self) -> Any:
        raise NotImplementedError

    def __len__(self) -> int:
        return len(self.sym_node_dict)


class PythonKeyTracer(Tracer):
    script_object_tracker: MutableMapping[_AnyScriptObjectType, Proxy]
    symnode_tracker: _SymNodeDict
    sympy_expr_tracker: dict[sympy.Symbol, object]
    tensor_tracker: MutableMapping[Tensor, _ProxyTensor]
    torch_fn_counts: dict[OpOverload, int]
    enable_thunkify: bool = False

    def __init__(self) -> None:
        super().__init__(autowrap_modules=())  # type: ignore[arg-type]
        self.tensor_tracker = WeakTensorKeyDictionary()
        self.symnode_tracker = _SymNodeDict()
        self.script_object_tracker = WeakIdKeyDictionary(
            dict=None, ref_type=_WeakHashRef
        )
        self.sympy_expr_tracker = dict()

        # Stores the torch function that was called during tracing
        self.torch_fn_metadata = None
        # Stores the counts for every torch function called. This is to help
        # distinguish between different calls to the same torch function.
        self.torch_fn_counts = {}
        self.enable_thunkify = False

    # In general, we don't want to make modules leaves. In principle, users of
    # this tracer might want to override this in order to turn a couple specific
    # modules into leaves in the traced graph.
    def call_module(
        self,
        m: Module,
        forward: Callable[..., Any],
        args: tuple[Any, ...],
        kwargs: dict[str, Any],
    ) -> Any:
        return forward(*args, **kwargs)

    # We don't want to turn getattr calls into proxies. So we just return the actual value.
    def getattr(
        self, attr: str, attr_val: object, parameter_proxy_cache: dict[str, Proxy]
    ) -> object:
        return attr_val

    def create_arg(self, a: object) -> fx.node.Node:
        if isinstance(a, torch.nn.Parameter):
            for n, p in self.root.named_parameters():
                if a is p:
                    return self.create_node("get_attr", n, (), {})

            qualname = self.get_fresh_qualname("_param_constant")
            setattr(self.root, qualname, a)

            return self.create_node("get_attr", qualname, (), {})
        elif isinstance(a, py_sym_types):
            assert a.node.constant is not None
            return a.node.constant
        return super().create_arg(a)  # type: ignore[return-value]

    @overload
    def unwrap_proxy(self, e: Tensor) -> Union[Proxy, Tensor]: ...

    @overload
    def unwrap_proxy(self, e: PySymType) -> Union[Proxy, PySymType]: ...

    @overload
    def unwrap_proxy(
        self, e: _AnyScriptObjectType
    ) -> Union[Proxy, _AnyScriptObjectType]: ...

    def unwrap_proxy(self, e: T) -> object:
        if isinstance(e, Tensor):
            return get_proxy_slot(e, self, e, lambda x: x.proxy)
        elif isinstance(e, py_sym_types):
            return get_proxy_slot(e, self, e, lambda e: e.force())
        elif isinstance(e, _AnyScriptObject):
            return get_proxy_slot(e, self, e)
        else:
            return e

    def create_node(
        self,
        kind: str,
        target: Target,
        args: tuple[Argument, ...],
        kwargs: dict[str, Argument],
        name: Optional[str] = None,
        type_expr: Optional[Any] = None,
    ) -> torch.fx.Node:
        node = super().create_node(kind, target, args, kwargs, name, type_expr)  # type: ignore[arg-type]

        if kind == "get_attr":
            assert isinstance(target, str)
            attr = getattr(self.root, target)
            if isinstance(attr, torch.Tensor):
                with disable_proxy_modes_tracing():
                    node.meta["val"] = extract_val(attr)

        def map_fn(v: Any) -> Optional[_ExtractValType]:
            if not isinstance(v, torch.fx.Node) or "val" not in v.meta:
                return None
            val = v.meta["val"]
            # other subclasses like FunctionalTensor error on `extract_val`
            # "Attempting to use FunctionalTensor on its own." just store FakeTensors for now
            if isinstance(val, torch.Tensor) and not isinstance(val, FakeTensor):
                return None
            return extract_val(v.meta["val"])

        if _should_save_eager_input_vals(target, (args, kwargs)):
            # NOTE "eager_input_vals"
            # We save the original (args, kwargs) FakeTensor values for nodes
            # that have exact stride requirements. This is useful downstream.
            # We use this information inside Inductor to ensure that inputs to
            # stride-sensitive operators have the correct strides.
            arg_inp, kwarg_inp = torch.fx.node.map_aggregate((args, kwargs), map_fn)  # type: ignore[misc, arg-type]
            node.meta["eager_input_vals"] = (arg_inp, kwarg_inp)

        return node


def _should_save_eager_input_vals(
    target: Any,
    args_kwargs: Optional[tuple[tuple[Argument, ...], dict[str, Argument]]] = None,
) -> bool:
    from torch._higher_order_ops.invoke_subgraph import InvokeSubgraphHOP

    if not callable(target):
        return False
    if isinstance(
        target,
        (
            torch._higher_order_ops.triton_kernel_wrap.TritonKernelWrapperFunctional,
            torch._higher_order_ops.triton_kernel_wrap.TritonKernelWrapperMutation,
            InvokeSubgraphHOP,
        ),
    ):
        return True
    if args_kwargs is not None and (
        target is torch.ops.higher_order.auto_functionalized
        or target is torch.ops.higher_order.auto_functionalized_v2
    ):
        args = args_kwargs[0]
        assert isinstance(
            args[0], (torch._ops.OpOverload, torch._ops.HigherOrderOperator)
        )
        return _should_save_eager_input_vals(args[0], None)
    if target is torch.ops.higher_order.with_effects:
        # TODO: inductor lowering for with_effects needs to be updated to propagate
        # the arg_kwarg_vals
        return False
    if isinstance(target, torch._ops.HigherOrderOperator):
        if pytree.tree_any(_should_save_eager_input_vals, args_kwargs):
            raise RuntimeError(
                f"NYI: The HOP {target} has an input that is an OpOverload that "
                f"needs exact strides. We probably need special logic to "
                f"propagate the FakeTensor vals. Please file an issue."
            )
    if isinstance(target, torch._ops.OpOverload):
        from torch._library.utils import get_layout_constraint_tag

        return get_layout_constraint_tag(target) == torch._C.Tag.needs_exact_strides
    return False


def _make_temp_remove_mode_context_manager(
    mode_ty: type[TorchFunctionMode],
) -> Callable[[], _GeneratorContextManager[Optional[TorchFunctionMode]]]:
    @contextmanager
    def context_manager_fn() -> Generator[Optional[TorchFunctionMode], None, None]:
        from torch.overrides import _len_torch_function_stack, _pop_mode, _push_mode

        temp_elements = []
        removed_mode = None

        while _len_torch_function_stack() > 0:
            mode = _pop_mode()
            if isinstance(mode, mode_ty):
                removed_mode = mode
                break
            else:
                temp_elements.append(mode)

        for mode in reversed(temp_elements):
            _push_mode(mode)

        try:
            yield removed_mode

        finally:
            if removed_mode is not None:
                count = len(temp_elements)
                while count > 0:
                    mode = _pop_mode()
                    count -= 1

                temp_elements.append(removed_mode)

                for mode in reversed(temp_elements):
                    _push_mode(mode)

    return context_manager_fn


@torch._disable_dynamo
def dispatch_trace(
    root: Union[Module, Callable],
    tracer: Tracer,
    concrete_args: Optional[tuple[Any, ...]] = None,
) -> GraphModule:
    graph = tracer.trace(root, concrete_args)  # type: ignore[arg-type]

    # NB: be careful not to DCE .item() calls
    def impure_pred(n: fx.Node) -> bool:
        from .symbolic_shapes import is_accessor_node

        # Always defer to the built-in notion of impure
        if n.is_impure():
            return True

        # Accessors always OK to DCE
        if is_accessor_node(n):
            return False

        # If the operator in question takes SymInt args to SymInt output,
        # we assume it's pure and OK to DCE
        if (
            isinstance(n.meta.get("val"), py_sym_types)
            and
            # NB: constant args ok
            all(
                isinstance(a.meta.get("val"), py_sym_types)
                for a in n.args
                if isinstance(a, fx.Node)
            )
        ):
            return False

        # No idea, just assume it's not OK
        return True

    graph.eliminate_dead_code(impure_pred)
    from torch._inductor.fx_passes.dedupe_symint_uses import dedupe_symints

    dedupe_symints(graph)
    name = root.__class__.__name__ if isinstance(root, Module) else root.__name__
    return fx._lazy_graph_module._make_graph_module(tracer.root, graph, name)


def wrap_key(
    f: Callable[[Unpack[_Ts]], R],
    tensors: tuple[Unpack[_Ts]],
    tracer: _ProxyTracer,
    pre_dispatch: bool,
) -> Callable[_P, R]:
    flat_tensors, _tensors_spec = pytree.tree_flatten(tensors)

    @functools.wraps(f)
    def wrapped(*proxies: _P.args, **_unused: _P.kwargs) -> R:
        flat_proxies, _proxies_spec = pytree.tree_flatten(proxies)
        assert len(flat_proxies) == len(flat_tensors)
        with disable_proxy_modes_tracing() as m:
            assert isinstance(m, ProxyTorchDispatchMode)
            track_tensor_tree(flat_tensors, flat_proxies, constant=None, tracer=tracer)

        def get_tensor_proxy_slot(t: Tensor) -> Union[Tensor, Proxy]:
            return get_proxy_slot(t, tracer, t, lambda x: x.proxy)  # type: ignore[attr-defined]

        out = f(*tensors)  # type:ignore[call-arg]
        out = pytree.tree_map_only(Tensor, get_tensor_proxy_slot, out)
        out = pytree.tree_map_only(
            _AnyScriptObject, lambda t: get_proxy_slot(t, tracer, t, lambda x: x), out
        )

        def get_sym_proxy_slot(t: PySymType) -> Proxy:
            return get_proxy_slot(t, tracer).force()

        out = pytree.tree_map_only(py_sym_types, get_sym_proxy_slot, out)
        return out

    return wrapped


# TODO: Make downstream users of this work with OperatorBase
ORIGINAL_ATEN: Optional[object] = None


@contextmanager
def set_original_aten_op(func: OpOverload) -> Generator[None, None, None]:
    global ORIGINAL_ATEN
    if ORIGINAL_ATEN is None and fx_traceback.has_preserved_node_meta():
        ORIGINAL_ATEN = func
        fx_traceback.current_meta["original_aten"] = func
        try:
            yield
        finally:
            ORIGINAL_ATEN = None
            fx_traceback.current_meta["original_aten"] = None
    else:
        yield


class TorchFunctionMetadataMode(TorchFunctionMode):
    def __init__(self, tracer: _ProxyTracer) -> None:
        self.tracer = tracer

    def __torch_function__(
        self,
        func: OpOverload,
        types: tuple[torch._C._TensorMeta, ...],
        args: tuple[object, ...] = (),
        kwargs: Optional[dict[str, object]] = None,
    ) -> object:
        kwargs = kwargs or {}
        self.tracer.torch_fn_metadata = func
        self.tracer.torch_fn_counts[func] = self.tracer.torch_fn_counts.get(func, 0) + 1
        return func(*args, **kwargs)


_temp_remove_metadata_torch_function_mode = _make_temp_remove_mode_context_manager(
    TorchFunctionMetadataMode
)


# This mode is **only** used for pre_dispatch tracing.
# In particular, we need to make sure that autograd/autocast API's
# that do not desugar into dispatcher operators stay in the graph.
class PreDispatchTorchFunctionMode(TorchFunctionMode):
    def __init__(self, tracer: _ProxyTracer) -> None:
        self.tracer = tracer
        # The input to torch.amp.autocast_mode._exit_autocast graph node should be the
        # enter_autocast node. So we have to save the enter autocast node here, and assign it
        # to the exit_autocast call_function node.
        self.enter_autocast_nodes: list[torch.fx.Node] = []

    def __torch_function__(
        self,
        func: Union[OpOverload, Callable],
        types: tuple[torch._C._TensorMeta, ...],
        args: tuple[object, ...] = (),
        kwargs: Optional[dict[str, object]] = None,
    ) -> object:
        kwargs = kwargs or {}
        if func in _side_effectful_need_to_be_preserved_pre_dispatch:
            # It's for passing the export verifier which needs to verify the meta['val']
            # TODO(tmanlaibaatar): we should systematically couple it with expoert verifier,
            # instead of hardcoding it here.
            # T203648563
            if func == torch.amp.autocast_mode._exit_autocast:
                enter_node = self.enter_autocast_nodes.pop()
                args = (enter_node,)
            node = self.tracer.create_node("call_function", func, args, {})  # type: ignore[arg-type]
            if func == torch.amp.autocast_mode._enter_autocast:
                self.enter_autocast_nodes.append(node)
            if func in [
                torch._C._set_grad_enabled,
                torch.amp.autocast_mode._enter_autocast,
                torch.amp.autocast_mode._exit_autocast,
            ]:
                node.meta["val"] = None
            return node
            # Don't actually run the function! We just want to trace the calls
            # into a graph. We don't actualy want to change global autograd state.
        return func(*args, **kwargs)


_temp_remove_pre_dispatch_torch_function_mode = _make_temp_remove_mode_context_manager(
    PreDispatchTorchFunctionMode
)


class ProxyTorchDispatchMode(TorchDispatchMode):
    # Ensure this is read-only; this exists only for legacy reasons
    @property
    def enable_tracing(self) -> bool:
        return True

    def __init__(
        self,
        tracer: _ProxyTracer,
        tracing_mode: str,
        pre_dispatch: bool = False,
        _allow_fake_constant: bool = False,
        _error_on_data_dependent_ops: bool = True,
    ) -> None:
        dk = torch._C.DispatchKey.PreDispatch if pre_dispatch else None
        super().__init__(dk)
        self.tracer = tracer
        self.tracing_mode = tracing_mode
        self.pre_dispatch = pre_dispatch
        self._allow_fake_constant = _allow_fake_constant
        self._error_on_data_dependent_ops = _error_on_data_dependent_ops
        # Indicates to our torch_dispatch dispatching infra that
        # this is an "infra" mode with lower dispatching precedence.
        self._mode_key = torch._C._TorchDispatchModeKey.PROXY
        # Every time we enter a mode, we maintain a stack telling us what the previous
        # ProxyTorchDispatchMode state was (if there was any).
        # This lets us properly reset the state on exit.
        self.enter_stack: list[Optional[ProxyTorchDispatchMode]] = []
        self.decomp_layers: int = 0
        from torch._inductor import config

        self.emulate_precision_casts: bool = config.emulate_precision_casts

    @count
    def __torch_dispatch__(
        self,
        func: OpOverload,
        types: tuple[torch._C._TensorMeta, ...],
        args: tuple[object, ...] = (),
        kwargs: Optional[dict[str, object]] = None,
    ) -> object:
        with set_original_aten_op(func):
            kwargs = kwargs or {}

            if func in (prim.device.default,):
                return func(*args, **kwargs)

            return proxy_call(self, func, self.pre_dispatch, args, kwargs)

    def __enter__(self) -> Self:
        # Stash and store the previous proxy mode (there may or may not be one)
        maybe_prev_proxy_mode = _unset_infra_mode(torch._C._TorchDispatchModeKey.PROXY)
        self.enter_stack.append(maybe_prev_proxy_mode)
        return super().__enter__()

    def __exit__(
        self,
        exc_type: Optional[type[BaseException]],
        exc_value: Optional[BaseException],
        traceback: Optional[types.TracebackType],
    ) -> Optional[bool]:
        b = super().__exit__(exc_type, exc_value, traceback)

        # Re-enable the previous proxy mode, if there was one.
        mb_previous_proxy_mode = self.enter_stack.pop()
        if mb_previous_proxy_mode is not None:
            _push_mode(mb_previous_proxy_mode)

        return b

    @classmethod
    def is_infra_mode(cls) -> bool:
        return True

    def _compute_proxy(
        self, func: OpOverload, args: tuple[object, ...], out: PySymType
    ) -> Proxy:
        # Handle torch.sym_sum
        n_args: tuple[object, ...]
        if len(args) == 1 and isinstance(args[0], (list, tuple)):
            n_args = (
                tuple(
                    (
                        get_proxy_slot(a, self.tracer).force().node
                        if isinstance(a, py_sym_types)
                        else a
                    )
                    for a in args[0]
                ),
            )
        else:
            n_args = tuple(
                (
                    get_proxy_slot(a, self.tracer).force().node
                    if isinstance(a, py_sym_types)
                    else a
                )
                for a in args
            )

        # func doesn't have a __torch_function__ that Proxy can interpose, so
        # we gotta do it manually
        n_out = self.tracer.create_node("call_function", func, n_args, {})  # type: ignore[arg-type]
        p_out = fx.Proxy(n_out, self.tracer)
        set_meta(p_out, out)
        return p_out

    def __sym_dispatch__(
        self,
        func: OpOverload,
        types: tuple[torch._C._TensorMeta, ...],
        args: tuple[object, ...],
        kwargs: dict[str, object],
    ) -> object:
        # Peephole optimize multiply by one
        # NB: be careful not to trigger guards here!
        if func == operator.mul:
            if isinstance(args[1], int) and args[1] == 1:
                return args[0]
            elif isinstance(args[0], int) and args[0] == 1:
                return args[1]

        # For speed, we assume there are no nested data structures
        # (otherwise we could use tree_map)
        # We also assume there are no keyword arguments.
        assert not kwargs
        out = func(*args, **kwargs)

        # If func returned a constant, we don't need to trace; we have
        # determined that the result is constant (no matter if the inputs
        # were symbolic) and it is no longer necessary to trace the
        # computation.  This could occur if func triggered some guards.
        if isinstance(out, py_sym_types):
            p_out_thunk = thunkify(
                self.tracer, self._compute_proxy, func=func, args=args, out=out
            )
            set_proxy_slot(out, self.tracer, p_out_thunk)

        return out


class _GraphAppendingTracerEx(fx.proxy.GraphAppendingTracer):
    script_object_tracker: MutableMapping[_AnyScriptObjectType, Proxy]
    symnode_tracker: MutableMapping[PySymType, _PySymProxyType]
    tensor_tracker: MutableMapping[Tensor, _ProxyTensor]
    sympy_expr_tracker: dict[sympy.Symbol, object]
    torch_fn_metadata: Optional[OpOverload]
    torch_fn_counts: dict[OpOverload, int]
    enable_thunkify: bool = False

    def __init__(self, graph: fx.graph.Graph) -> None:
        super().__init__(graph)
        self.symnode_tracker = weakref.WeakKeyDictionary()
        self.tensor_tracker = WeakTensorKeyDictionary()
        self.sympy_expr_tracker = {}
        self.script_object_tracker = WeakIdKeyDictionary(
            dict=None, ref_type=_WeakHashRef
        )
        # Stores the torch function that was called during tracing
        self.torch_fn_metadata = None
        # Stores the counts for every torch function called. This is to help
        # distinguish between different calls to the same torch function.
        self.torch_fn_counts = {}


# TODO: I'm not sure what the point of this class is; you can just
# make_fx through a regular Interpreter
class DecompositionInterpreter(fx.Interpreter):
    def __init__(
        self,
        module: fx.GraphModule,
        new_graph: fx.Graph,
        decomposition_table: Optional[Mapping[OpOverload, Callable]] = None,
        **kwargs: object,
    ) -> None:
        super().__init__(module, **kwargs)  # type: ignore[arg-type]
        self.new_graph = new_graph
        self.tracer = _GraphAppendingTracerEx(self.new_graph)
        # Blegh
        self.decomposition_table = decomposition_table or {}
        self.mode = ProxyTorchDispatchMode(self.tracer, tracing_mode="real")

    def placeholder(
        self,
        target: str,  # type: ignore[override]
        args: tuple[object, ...],
        kwargs: dict[str, object],
    ) -> object:
        out = super().placeholder(target, args, kwargs)  # type: ignore[arg-type]
        proxy = fx.Proxy(self.new_graph.placeholder(target), self.tracer)
        track_tensor_tree(out, proxy, constant=None, tracer=self.tracer)
        # TODO handle case where the first character of target is '*'
        return out

    def get_attr(
        self,
        target: str,  # type: ignore[override]
        args: tuple[object, ...],
        kwargs: dict[str, object],
    ) -> object:
        out = super().get_attr(target, args, kwargs)  # type: ignore[arg-type]
        proxy = fx.Proxy(self.new_graph.get_attr(target), self.tracer)
        track_tensor_tree(out, proxy, constant=None, tracer=self.tracer)
        return out

    # call_function, call_method, call_module get traced automatically by the outer mode.

    def output(
        self,
        target: str,  # type: ignore[override]
        args: tuple[object, ...],
        kwargs: dict[str, object],
    ) -> object:
        out = super().output(target, args, kwargs)  # type: ignore[arg-type]

        def get_proxy_node(x: _ProxyTensor) -> fx.node.Node:
            return x.proxy.node

        def unwrap(e: Tensor) -> Union[Tensor, fx.Node]:
            return get_proxy_slot(e, self.tracer, e, get_proxy_node)

        self.new_graph.output(pytree.tree_map(unwrap, out))
        return out

    def run(self, *args: object, **kwargs: object) -> object:
        # Should enter the mode at least once for being able to restore it later
        # See: https://github.com/pytorch/pytorch/pull/82549#discussion_r934782025
        with decompose(self.decomposition_table), self.mode:
            return super().run(*args, **kwargs)  # type: ignore[arg-type]


def wrapper_and_args_for_make_fx(
    func: Callable[..., R], args: tuple[object, ...], kwargs: dict[str, object]
) -> tuple[Callable[[list[object]], R], list[object]]:
    # make_fx doesn't support kwargs, so we need to do this flattening
    # and then unflatten the args before calling func
    flat_args, spec = pytree.tree_flatten((args, kwargs))

    def wrapped(flat_args: list[object]) -> R:
        fn_args, fn_kwargs = pytree.tree_unflatten(flat_args, spec)
        return func(*fn_args, **fn_kwargs)

    return wrapped, flat_args


@contextmanager
def disable_autocast_cache() -> Generator[None, None, None]:
    old_value = torch.is_autocast_cache_enabled()
    torch.set_autocast_cache_enabled(False)
    try:
        yield
    finally:
        torch.set_autocast_cache_enabled(old_value)


class _ModuleNotInstalledAsSubmoduleError(NameError):
    pass


# Base class for inline _ModuleStackTracer.__init__.AttrProxy
class _AttrProxy:
    def reset_proxy_mapping(self, base: Module, path: str) -> None:
        pass


class _ModuleStackTracer(PythonKeyTracer):
    r"""Customized version of PythonKeyTracer that retains module stack
    information in node.meta["nn_module_stack"].

    FX symbolic trace actually does this already, but it relies on `self.root`
    being the actual module being traced. Since make_fx traces a lambda of our
    creation, things don't work properly.

    So for this version we hold onto a reference to the original module
    (scope_root) and use that to match the path. Also when we see,
            A
           / \
          B   C
           \ /
            D
    we want to record the path as A.B.D by recording only one path.
    See Note [Preserving the nn module stack metadata during export non-strict mode]  # noqa: W605
    """

    def __init__(self, scope_root: GraphModule) -> None:
        super().__init__()
        self.record_stack_traces = True
        self._record_forward_stack_traces_only = True
        self.scope_root = scope_root
        self.enable_attr_proxy = False
        self.submodule_paths = {}
        for name, m in self.scope_root.named_modules(remove_duplicate=False):
            if m in self.submodule_paths:
                log.info(
                    "Shared module found between %s and %s, AttrProxy is enabled.",
                    self.submodule_paths[m],
                    name,
                )
                self.enable_attr_proxy = True
            else:
                self.submodule_paths[m] = name

        self.proxy_paths: WeakKeyDictionary[_AttrProxy, str] = WeakKeyDictionary()
        self.attr_proxy_map: WeakKeyDictionary[Module, _AttrProxy] = WeakKeyDictionary()
        self.proxy_modules: WeakKeyDictionary[_AttrProxy, Module] = WeakKeyDictionary()
        self.counter = 0

        self.module_id_cache = defaultdict(list)
        for name, mod in self.scope_root.named_modules(remove_duplicate=False):
            self.module_id_cache[id(mod)].append(name)

        # Build a wrapper around _AttrProxy to provide the tracer. We can't
        # store it on _AttrProxy itself beceause we mimic the underlying class
        # (including its attributes).
        tracer = self

        class AttrProxy(_AttrProxy):
            def __init__(self, base: Union[Module, _AttrProxy], path: str) -> None:
                if isinstance(base, _AttrProxy):
                    base = base.get_base()  # type: ignore[attr-defined]

                assert isinstance(base, Module)
                # Class is modified to be a subclass of torch.nn.Module
                # Warning: We blow away our own attributes here to mimic the base class
                # - so don't expect `self.x` to do anything useful.
                self.__class__ = type(
                    base.__class__.__name__,
                    (self.__class__, base.__class__),
                    {},
                )
                self.__dict__ = base.__dict__
                self.__class__.__module__ = base.__class__.__module__
                self.__class__.__qualname__ = base.__class__.__qualname__

                # This overwrites any existing paths if `base` is an AttrProxy
                tracer.proxy_paths[self] = path
                tracer.proxy_modules[self] = base

            def __getattr__(self, name: str) -> AttrProxy:
                assert isinstance(self, Module)
                # Calling into torch.nn.Module.__getattr__ with super(),
                # That __getattr__ is patched to be module_getattr_wrapper in _symbolic_trace.py.
                # which then calls into _ModuleStackTracer.getattr
                attr_val = super().__getattr__(name)  # type: ignore[misc]
                if not isinstance(attr_val, Module):
                    return attr_val

                return AttrProxy(attr_val, tracer.proxy_paths[self] + "." + name)

            def get_base(self) -> Module:
                return tracer.proxy_modules[self]

            def __getitem__(self, idx: Union[int, slice]) -> AttrProxy:
                if isinstance(idx, slice):
                    if isinstance(self, torch.nn.Sequential):
                        # Copied from nn/modules/container.py
                        res = torch.nn.Sequential(
                            OrderedDict(list(self._modules.items())[idx])
                        )
                        return AttrProxy(res, f"{tracer.proxy_paths[self]}.{idx}")
                    elif isinstance(self, torch.nn.ModuleList):
                        # Copied from nn/modules/container.py
                        res = torch.nn.ModuleList(list(self._modules.values())[idx])
                        return AttrProxy(res, f"{tracer.proxy_paths[self]}.{idx}")

                return super().__getitem__(idx)  # type: ignore[misc]

            @property
            def _modules(self) -> dict[str, AttrProxy]:
                assert "_modules" in self.__dict__
                submodules = self.__dict__["_modules"]
                assert isinstance(submodules, dict)
                return {
                    key: (
                        AttrProxy(value, tracer.proxy_paths[self] + "." + str(key))  # type: ignore[misc]
                        if value is not None
                        else value
                    )
                    for key, value in submodules.items()
                }

        self.proxy_type = AttrProxy

    def path_of_module(self, mod: Module) -> str:
        """
        Use tracked access path during tracing instead of the default BFS behavior.
        Still use all the possible module paths to verify the result.
        """
        if mod is self.scope_root:
            return ""

        if isinstance(mod, _AttrProxy):
            return self.proxy_paths[mod]

        try:
            return Tracer.path_of_module(self, mod)
        except NameError as e:
            raise _ModuleNotInstalledAsSubmoduleError from e

    def getattr(
        self, attr: str, attr_val: object, parameter_proxy_cache: dict[str, Proxy]
    ) -> object:
        if (
            not isinstance(attr_val, Module)
            or isinstance(attr_val, fx.GraphModule)
            or not self.enable_attr_proxy
        ):
            return super().getattr(attr, attr_val, parameter_proxy_cache)
        if isinstance(attr_val, _AttrProxy):
            return attr_val

        # See NOTE [caching AttrProxy].
        if attr_val not in self.attr_proxy_map:
            self.attr_proxy_map[attr_val] = self.proxy_type(attr_val, attr)
        else:
            self.attr_proxy_map[attr_val].reset_proxy_mapping(attr_val, attr)
        return self.attr_proxy_map[attr_val]

    def trace(  # type: ignore[override]
        self, root: Union[Module, Callable], concrete_args: Optional[dict[str, object]]
    ) -> fx.Graph:
        res = super().trace(root, concrete_args)

        # Since we are making _AttrProxy mimic the original
        # submodule, when someone registers a module directly
        # to the tracer while tracing, the proxy object gets registered
        # first. So we need to replace the proxy modules with the real ones
        # This can happen during HOO tracing
        proxy_module_names_to_be_replaced: list[tuple[str, _AttrProxy]] = []
        for name, module in self.root.named_modules():
            if module in self.proxy_modules:
                proxy_module_names_to_be_replaced.append((name, module))

        def _delete_proxy_attr(obj: Module, target: str) -> bool:
            # Copied from fx/graph_module.py
            # Customized it for proxy type
            atoms = target.split(".")
            path, target_submod = atoms[:-1], atoms[-1]
            assert isinstance(obj, Module)
            mod = obj

            # Get the parent module
            for item in path:
                if not hasattr(mod, item):
                    return False

                mod = getattr(mod, item)

                if not isinstance(mod, (_AttrProxy, Module)):
                    return False

            if not hasattr(mod, target_submod):
                return False

            # At least the leaf module should be proxy type.
            if not isinstance(getattr(mod, target_submod), _AttrProxy):
                return False

            delattr(mod, target_submod)
            return True

        for proxy_module_name, proxy_module in proxy_module_names_to_be_replaced:
            _delete_proxy_attr(self.root, proxy_module_name)
            actual_module = self.proxy_modules[proxy_module]
            _assign_attr(actual_module, self.root, proxy_module_name)

        return res

    def call_module(
        self,
        m: Module,
        forward: Callable,
        args: tuple[object, ...],
        kwargs: dict[str, object],
    ) -> None:
        """PythonKeyTracer overrides call_module to avoid the scope handling,
        but we actually want it.
        """
        from torch._dynamo import OptimizedModule

        # FIXME (tmanlaibaatar)
        # When we call torch.compile inside HOO, we will end up
        # invoking a module that is not registered on the root. For
        # now, we just inline them. But once we start supporting
        # mark_strict in export, we do need to properly handle this.
        # Right now, it doesn't matter because current non-strict
        # use cases don't need to work with HOO.
        if isinstance(m, (OptimizedModule, GraphModule)):
            return forward(*args, **kwargs)

        try:
            return Tracer.call_module(self, m, forward, args, kwargs)
        except _ModuleNotInstalledAsSubmoduleError:
            log.debug(
                "Unable to find the path of the module %s. "
                "This might be because the module was not properly registered "
                "as a submodule, which is not good practice. We will trace "
                "through the module without recording stack information.",
                str(m),
            )
            return forward(*args, **kwargs)

    def is_leaf_module(self, m: Module, module_qualified_name: str) -> bool:
        return False

    def create_node(self, *args: object, **kwargs: object) -> fx.node.Node:
        """
        Create node and add on metadata.
        Add nn_module_stack here instead of TracerBase,
        since calls to make_fx() might not want to record module stack metadata.
        Add torch_fn by looking at torch_fn_metadata and torch_fn_counts.
        Add stack_trace by filtering out forward() stack frames.
        """
        node = super().create_node(*args, **kwargs)  # type: ignore[arg-type]

        # nn_module_stack
        if node.op not in ["placeholder", "output"]:
            if "nn_module_stack" not in node.meta:
                node.meta["nn_module_stack"] = self.module_stack
            # convert nn_module_stack from Dict[key, (FQN, class)] -> Dict[str, Tuple[str, str]]
            for key, (fqn, mod_cls) in node.meta["nn_module_stack"].items():
                if isinstance(mod_cls, type):
                    node.meta["nn_module_stack"][key] = (
                        fqn,
                        mod_cls.__module__ + "." + mod_cls.__qualname__,
                    )

        # torch_fn
        if (
            node.op == "call_function"
            and self.torch_fn_metadata is not None
            and "torch_fn" not in node.meta
        ):
            node.meta["torch_fn"] = (
                f"{self.torch_fn_metadata.__name__}_{self.torch_fn_counts[self.torch_fn_metadata]}",
                f"{self.torch_fn_metadata.__class__.__name__}.{self.torch_fn_metadata.__name__}",
            )

        return node


class _MakefxTracer:
    def __init__(
        self,
        decomposition_table: Optional[Mapping[OpOverload, Callable]],
        tracing_mode: str,
        _allow_non_fake_inputs: bool,
        pre_dispatch: bool,
        record_module_stack: bool,
        _allow_fake_constant: bool,
        _error_on_data_dependent_ops: bool,
        record_stack_traces: bool = False,
    ) -> None:
        # Configurations that are used to initialize the context managers and their states.
        # Should not modify them during tracing.
        self.decomposition_table: dict[OpOverload, Callable] = dict(
            decomposition_table or {}
        )
        self.decomposition_table.setdefault(
            torch.ops.aten.sym_numel.default, torch._decomp.decompositions.sym_numel
        )
        self.tracing_mode: str = tracing_mode
        self._allow_non_fake_inputs: bool = _allow_non_fake_inputs
        self.pre_dispatch: bool = pre_dispatch
        self.record_module_stack: bool = record_module_stack
        self._allow_fake_constant: bool = _allow_fake_constant
        self._error_on_data_dependent_ops: bool = _error_on_data_dependent_ops

        # All context managers and their states should be initialized before tracing based on the inputs
        # and configurations. After tracing, their states should be cleaned except for shape_env.
        # Remember to specify how to initialize it from user inputs and from parent tracer whenever
        # adding new modes in _MakefxTracer.
        self.fake_tensor_mode: Optional[FakeTensorMode] = None
        self.proxy_mode: Union[nullcontext, ProxyTorchDispatchMode] = nullcontext()
        self.proxy_function_mode: Union[nullcontext, PreDispatchTorchFunctionMode] = (
            nullcontext()
        )
        self.fx_tracer: Optional[PythonKeyTracer] = None
        self.python_dispatcher_mode: Union[nullcontext, Any] = nullcontext()
        self.torch_fn_metadata_mode: Union[nullcontext, TorchFunctionMetadataMode] = (
            nullcontext()
        )
        self.record_stack_traces = record_stack_traces

    def _checkpoint_modes(self) -> list[Any]:
        return [
            self.fake_tensor_mode,
            self.proxy_mode,
            self.proxy_function_mode,
            self.fx_tracer,
            self.python_dispatcher_mode,
            self.torch_fn_metadata_mode,
        ]

    def _restore_modes(
        self,
        prev_fake_tensor_mode: Optional[FakeTensorMode],
        prev_proxy_mode: Union[nullcontext, ProxyTorchDispatchMode],
        prev_proxy_function_mode: Union[nullcontext, PreDispatchTorchFunctionMode],
        prev_fx_tracer: Optional[PythonKeyTracer],
        prev_python_dispatcher_mode: Union[nullcontext, Any],
        prev_torch_fn_metadata_mode: Union[nullcontext, TorchFunctionMetadataMode],
    ) -> None:
        self.fake_tensor_mode = prev_fake_tensor_mode
        self.proxy_mode = prev_proxy_mode
        self.proxy_function_mode = prev_proxy_function_mode
        self.fx_tracer = prev_fx_tracer
        self.python_dispatcher_mode = prev_python_dispatcher_mode
        self.torch_fn_metadata_mode = prev_torch_fn_metadata_mode

    @contextmanager
    def _init_modes_from_inputs(
        self, f: Callable, args: tuple[object, ...]
    ) -> Generator[None, None, None]:
        prev_modes = self._checkpoint_modes()
        try:
            # Avoid importing sympy at a module level
            from .symbolic_shapes import ShapeEnv

            if hasattr(f, "_orig_mod") and self.record_module_stack:
                scope_root = f._orig_mod
                # _ModuleStackTracer always try to preserve stack trace
                # in forward functions
                self.fx_tracer = _ModuleStackTracer(scope_root)
            else:
                self.fx_tracer = PythonKeyTracer()
                self.fx_tracer.record_stack_traces = self.record_stack_traces
                if self.record_stack_traces:
                    self.fx_tracer._record_forward_stack_traces_only = True

            if self.tracing_mode == "fake":
                import torch._dynamo

                fake_tensor_mode = torch._dynamo.utils.detect_fake_mode(args)
                if fake_tensor_mode is None:
                    import torch._functorch.config as _config

                    with _config.patch(fake_tensor_allow_unsafe_data_ptr_access=False):
                        fake_tensor_mode = FakeTensorMode(
                            allow_fallback_kernels=True,
                            allow_non_fake_inputs=self._allow_non_fake_inputs,
                            shape_env=ShapeEnv(),
                            static_shapes=True,
                        )
                self.fake_tensor_mode = fake_tensor_mode
            elif self.tracing_mode == "symbolic":
                import torch._dynamo

                fake_tensor_mode = torch._dynamo.utils.detect_fake_mode(args)
                if fake_tensor_mode is None:
                    shape_env = ShapeEnv()
                    import torch._functorch.config as _config

                    with _config.patch(fake_tensor_allow_unsafe_data_ptr_access=False):
                        fake_tensor_mode = FakeTensorMode(
                            allow_fallback_kernels=False,
                            allow_non_fake_inputs=self._allow_non_fake_inputs,
                            shape_env=shape_env,
                        )
                assert fake_tensor_mode.shape_env is not None, (
                    "shape_env should be set if tracing with 'symbolic'"
                )
                self.fake_tensor_mode = fake_tensor_mode
            else:
                if not self.tracing_mode == "real":
                    raise AssertionError(
                        f"Unexpected tracing type: {self.tracing_mode}"
                    )

            self._construct_modes_with_fx_tracer(self.fx_tracer)
            yield
        finally:
            self._restore_modes(*prev_modes)

    def _construct_modes_with_fx_tracer(self, fx_tracer: _ProxyTracer) -> None:
        self.proxy_mode = ProxyTorchDispatchMode(
            fx_tracer,
            self.tracing_mode,
            pre_dispatch=self.pre_dispatch,
            _allow_fake_constant=self._allow_fake_constant,
            _error_on_data_dependent_ops=self._error_on_data_dependent_ops,
        )

        if self.pre_dispatch:
            self.proxy_function_mode = PreDispatchTorchFunctionMode(fx_tracer)

        # pre-autograd tracing uses per-dispatch-key modes,
        # which requires the python dispatcher
        if self.tracing_mode == "symbolic" or self.pre_dispatch:
            self.python_dispatcher_mode = enable_python_dispatcher()

        self.torch_fn_metadata_mode = TorchFunctionMetadataMode(fx_tracer)

    @contextmanager
    def _init_modes_from_parent(
        self, parent_tracer: _MakefxTracer
    ) -> Generator[None, None, None]:
        # By default, subtracer creates new modes based on parent tracer's config.
        # However, there are cases where we want to share the same modes with parent tracer
        # For example, fake_tensor_mode, we want the example value's fake_mode of parent graph and subgraphs to be the same.
        prev_modes = self._checkpoint_modes()
        try:
            self.fake_tensor_mode = parent_tracer.fake_tensor_mode

            def _create_sub_fx_tracer(parent_tracer: _ProxyTracer) -> PythonKeyTracer:
                if type(parent_tracer) == PythonKeyTracer:
                    return PythonKeyTracer()
                elif type(parent_tracer) == _ModuleStackTracer:
                    return _ModuleStackTracer(parent_tracer.scope_root)
                else:
                    raise RuntimeError(
                        f"Unexpected tracer type: {type(parent_tracer)}."
                    )

            assert parent_tracer.fx_tracer is not None
            self.fx_tracer = _create_sub_fx_tracer(parent_tracer.fx_tracer)
            self._construct_modes_with_fx_tracer(self.fx_tracer)
            yield
        finally:
            self._restore_modes(*prev_modes)

    def _trace_inner(self, f: Callable, *args: object) -> GraphModule:
        # TODO: We need to explicitly import torch._dynamo before calling dispatch_trace,
        # because dispatch_trace will introduce the lazy import of torch._dynamo,
        # and some contexts set before calling dispatch_trace will cause problems with the import of torch._dynamo,
        # such as some torch API(torch.ones and so on) in populate_builtin_to_tensor_fn_map() will be affected
        # by the context set before dispatch_trace.
        import torch._dynamo

        phs = pytree.tree_map(lambda _: torch.fx._symbolic_trace.PH, args)

        def _wrap_fake(args: T) -> T:
            arg_count = 0

            def inner_wrap_fake(x: object) -> object:
                nonlocal arg_count
                # TODO: it would be nice to line these up with the names
                # FX will choose for the placeholders, but we don't
                # actually know what the names will be at this point yet
                # NB: the Source here is actually meaningless
                from torch._dynamo.source import ConstantSource

                assert self.fake_tensor_mode is not None
                source = ConstantSource(f"input{arg_count}")
                if isinstance(x, Tensor):
                    arg_count += 1
                    return self.fake_tensor_mode.from_tensor(x, source=source)
                # NB: don't match on bools
                elif type(x) is int and self.tracing_mode == "symbolic":
                    assert self.fake_tensor_mode.shape_env is not None, (
                        "shape_env should be set if tracing with 'symbolic'"
                    )
                    return self.fake_tensor_mode.shape_env.create_symintnode(
                        self.fake_tensor_mode.shape_env.create_symbol(
                            x, source, positive=None
                        ),
                        hint=x,
                        source=source,
                    )
                elif isinstance(x, torch.ScriptObject):
                    return torch._library.fake_class_registry.maybe_to_fake_obj(
                        self.fake_tensor_mode, x
                    )

                assert not isinstance(x, FakeScriptObject), (
                    f"ScriptObject {x} has been fakified. Cannot wrap_fake it again."
                )
                return x

            wrap_fn_map = {
                "real": lambda x: x,
                "fake": inner_wrap_fake,
                "symbolic": inner_wrap_fake,
            }
            return pytree.tree_map(wrap_fn_map[self.tracing_mode], args)

        def _wrap_func(f: Callable[_P, R], phs: Sequence[PHBase]) -> Callable[_P, R]:
            if (
                not hasattr(inspect.unwrap(f), "__code__")
                or inspect.unwrap(f).__code__.co_flags & inspect.CO_VARARGS
            ):
                # FX doesn't support varargs, so we gotta fake up a wrapper
                # TODO: Would be nice to fix this at the source...
                return fake_signature(f, len(phs))
            return f

        args = _wrap_fake(args)
        func = _wrap_func(f, phs)
        # We disable the autocast cache as the autocast cache causes type conversions on parameters to
        # check a cache, which introduces untracked tensors into the graph
        #
        # We also disable tracing by any other tensor proxy-based tracers except the current. The
        # purpose of `make_fx` is to produce graphmodules as a side effect; its internal execution is
        # thus irrelevant to any external functional trace.
        proxy_mode: ProxyTorchDispatchMode = typing.cast(
            ProxyTorchDispatchMode, self.proxy_mode
        )
        with ExitStack() as stack:
            stack.enter_context(decompose(self.decomposition_table))
            if self.fake_tensor_mode:
                stack.enter_context(self.fake_tensor_mode)
            stack.enter_context(self.python_dispatcher_mode)
            stack.enter_context(self.proxy_function_mode)
            stack.enter_context(self.torch_fn_metadata_mode)
            stack.enter_context(proxy_mode)
            stack.enter_context(disable_autocast_cache())
            stack.enter_context(_set_make_fx_tracer(self))

            assert self.fx_tracer is not None
            try:
                t = dispatch_trace(
                    wrap_key(func, args, self.fx_tracer, self.pre_dispatch),
                    tracer=self.fx_tracer,
                    concrete_args=tuple(phs),
                )
            except Exception:
                trace_structured(
                    "artifact",
                    metadata_fn=lambda: {
                        "name": "make_fx_fail_partial",
                        "encoding": "string",
                    },
                    payload_fn=lambda: self.fx_tracer.graph.python_code(  # type: ignore[union-attr]
                        root_module="self",
                        verbose=True,
                        include_stride=True,
                        include_device=True,
                    ).src,
                )
                raise

        # TODO: kind of a bad way to do it, should maybe figure out a better way
        if self.tracing_mode == "symbolic":
            assert self.fake_tensor_mode is not None
            t.shape_env = self.fake_tensor_mode.shape_env  # type: ignore[assignment]
        return t

    def trace(self, f: Callable, *args: object) -> fx.GraphModule:
        with self._init_modes_from_inputs(f, args):
            return self._trace_inner(f, *args)

    def trace_subgraph(self, f: Callable, *args: object) -> GraphModule:
        # Create a new tracer based on parent's config
        sub_tracer = _MakefxTracer(
            self.decomposition_table,
            "real",
            self._allow_non_fake_inputs,
            self.pre_dispatch,
            self.record_module_stack,
            self._allow_fake_constant,
            self._error_on_data_dependent_ops,
        )
        with sub_tracer._init_modes_from_parent(self):
            return sub_tracer._trace_inner(f, *args)


_CURRENT_MAKE_FX_TRACER: Optional[_MakefxTracer] = None


@contextmanager
def _set_make_fx_tracer(tracer: _MakefxTracer) -> Generator[None, None, None]:
    global _CURRENT_MAKE_FX_TRACER
    prev_tracer = _CURRENT_MAKE_FX_TRACER
    try:
        _CURRENT_MAKE_FX_TRACER = tracer
        yield
    finally:
        _CURRENT_MAKE_FX_TRACER = prev_tracer


def make_fx(
    f: Callable,
    decomposition_table: Optional[Mapping[OpOverload, Callable]] = None,
    tracing_mode: str = "real",
    _allow_non_fake_inputs: bool = False,
    *,
    pre_dispatch: bool = False,
    record_module_stack: bool = False,
    _allow_fake_constant: bool = False,
    _error_on_data_dependent_ops: bool = True,
    record_stack_traces: bool = False,
) -> Callable[..., GraphModule]:
    """
    Given a function f, return a new function which when executed with valid
    arguments to f, returns an FX GraphModule representing the set of operations that
    were executed during the course of execution.

    If record_stack_traces is True, the stack trace will be preserved on node.meta["stack_trace"]
    """

    assert tracing_mode in ["real", "fake", "symbolic"]

    from torch._inductor import config

    make_fx_tracer = _MakefxTracer(
        decomposition_table,
        tracing_mode,
        _allow_non_fake_inputs,
        pre_dispatch,
        record_module_stack,
        _allow_fake_constant,
        _error_on_data_dependent_ops,
        record_stack_traces=record_stack_traces or config.trace.enabled,
    )

    @functools.wraps(f)
    def wrapped(*args: object) -> GraphModule:
        return make_fx_tracer.trace(f, *args)

    return wrapped


def get_torch_dispatch_modes() -> list[TorchDispatchMode]:
    return torch.utils._python_dispatch._get_current_dispatch_mode_stack()


# TODO: this is a legacy name, there is only ever one proxy mode as it's an
# infra mode
def get_innermost_proxy_mode() -> Optional[ProxyTorchDispatchMode]:
    return get_proxy_mode()


def get_proxy_mode() -> Optional[ProxyTorchDispatchMode]:
    """
    Current the currently active proxy tracing mode, or None if
    we are not currently tracing.  This includes pre-dispatch proxy
    tracing.
    """
    pre_dispatch_mode = torch._ops._get_dispatch_mode_pre_dispatch(
        torch._C._TorchDispatchModeKey.PROXY
    )
    mode = torch._C._get_dispatch_mode(torch._C._TorchDispatchModeKey.PROXY)
    assert pre_dispatch_mode is None or mode is None, (
        f"pre_dispatch_mode={pre_dispatch_mode}, mode={mode}"
    )
    return pre_dispatch_mode or mode


def handle_sym_dispatch(
    func: Callable[_P, R],
    args: _P.args,  # type: ignore[valid-type]  # not allowed to use _P.args here
    kwargs: _P.kwargs,  # type: ignore[valid-type]  # not allowed to use _P.kwargs here
) -> R:
    """
    Call into the currently active proxy tracing mode to do a
    SymInt/SymFloat/SymBool dispatch trace on a function that operates on
    these arguments.
    """
    mode = get_proxy_mode()
    assert mode
    # Have to do it manually, because we're not doing the normal torch
    # dispatch machinery which disables it for us
    with disable_proxy_modes_tracing():
        # TODO: properly compute types
        types: list[type] = []
        return mode.__sym_dispatch__(func, types, args, kwargs)  # type: ignore[arg-type, return-value]


@contextmanager
def disable_proxy_modes_tracing() -> Generator[ProxyTorchDispatchMode, None, None]:
    return _disable_infra_mode(torch._C._TorchDispatchModeKey.PROXY)


def maybe_handle_decomp(
    proxy_mode: ProxyTorchDispatchMode,
    op: OpOverload,
    args: tuple[object, ...],
    kwargs: dict[str, object],
) -> object:
    from torch._inductor.compiler_bisector import CompilerBisector

    if op in CURRENT_DECOMPOSITION_TABLE:
        if CompilerBisector.disable_subsystem(
            "aot_eager_decomp_partition", "decomposition", lambda: repr(op)
        ):
            return NotImplemented

        with proxy_mode:
            proxy_mode.decomp_layers += 1
            out = CURRENT_DECOMPOSITION_TABLE[op](*args, **kwargs)
            proxy_mode.decomp_layers -= 1
            return out

    return NotImplemented


def get_isolated_graphmodule(
    func: Callable,
    args: tuple[object, ...],
    kwargs: dict[str, object],
    tracing_mode: str = "real",
    decomposition_table: Optional[Mapping[OpOverload, Callable]] = None,
) -> GraphModule:
    """A helper function used to get the GraphModule for the given func.

    It's expected to be used in the ProxyTensor tracing context.
    It detaches the args and kwargs from the current tracer so that the trace of
    the current graph module can be created without any side-effects.
    """
    wrapped, all_args = wrapper_and_args_for_make_fx(func, args, kwargs)

    with disable_proxy_modes_tracing():
        gm = make_fx(
            wrapped, decomposition_table=decomposition_table, tracing_mode=tracing_mode
        )(all_args)
    return gm


def _set_unbacked_bindings(out: object, out_proxy: _NestedProxys) -> None:
    """A helper function for setting up unbacked_bindings on the destination FX graph."""
    from .symbolic_shapes import compute_unbacked_bindings

    # Can't use detect_fake_mode here,
    #
    # python test/distributed/_tensor/test_dtensor_compile.py -k
    # test_tp_compile_fullgraph_is_seq_parallel_False
    #
    # will fail.  Very strange, it probably isn't right for them to be using
    # two fake modes there...
    fake_mode = torch._C._get_dispatch_mode(torch._C._TorchDispatchModeKey.FAKE)
    if fake_mode and fake_mode.shape_env:
        if symbol_to_path := compute_unbacked_bindings(fake_mode.shape_env, out):
            assert isinstance(out_proxy, Proxy), out_proxy
            out_proxy.node.meta["unbacked_bindings"] = symbol_to_path<|MERGE_RESOLUTION|>--- conflicted
+++ resolved
@@ -11,11 +11,7 @@
 import inspect
 import logging
 import operator
-<<<<<<< HEAD
 import threading
-import traceback
-=======
->>>>>>> d4ab3639
 import typing
 import typing_extensions
 import weakref
