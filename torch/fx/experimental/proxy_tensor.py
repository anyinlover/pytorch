--- conflicted
+++ resolved
@@ -182,14 +182,8 @@
     return "val" in node.meta and isinstance(node.meta["val"], py_sym_types)
 
 
-<<<<<<< HEAD
-@overload  # type: ignore[no-overload-impl]
-def set_proxy_slot(obj: Tensor, tracer: _ProxyTracer, proxy: _ProxyTensor) -> None:
-    ...
-=======
 @overload
 def set_proxy_slot(obj: Tensor, tracer: _ProxyTracer, proxy: _ProxyTensor) -> None: ...
->>>>>>> 3cbce2f4
 
 
 @overload
@@ -221,11 +215,39 @@
 @contextmanager
 def _proxy_tensor_disable_update_tensor_tracker() -> Generator[None, None, None]:
     """
+    NOTE "Do not clobber inplace ops"
     By default tensor_tracker is updated every time.
-    This leads to chaining every operation on the FakeTensor.
-    For some cases of non-functional code, e.g. mutations in aotdispatch,
-    we want emitted nodes to be disconnected that partitioner will be able
-    to separate them into different subgraphs.
+    This leads to chaining every operation by the FakeTensor.
+    For example for mutable ops if we have several consecutive mutable operations:
+
+    def f(x, y, z):
+        x.copy_(y)
+        x.copy_(z)
+        return x
+
+    Default graph result:
+    def f_graph(x, y, z)
+        x_1 = x.copy_(y)
+        x_2 = x_1.copy_(z)
+        return x_2
+
+    This chaining simplifies the fx passes and helps to prevent the reordering.
+    But in some cases, we want those nodes to be disconnected.
+    E.g. in case of splitting joint graph into forward and backward.
+    If first inplace op happened in forward, second in backward,
+    we want them after split to be properly placed.
+
+    Enabling this context manager for copy_ will result in:
+    def f_graph_2(x, y, z):
+        x_1 = x.copy_(y)
+        x_2 = x.copy_(z)
+        return x
+
+    Results of copy_ x1 and x2 will have empty users in the graph.
+    The reason why this behavior is not enabled for all inplace ops is that
+    some fx passes (e.g. fx quantization) rely on chaining inplace ops like add_
+    in their fusions passes.
+    We could revisit enabling this logic for all inplace ops in future.
     """
     orig_value = _disable_update_tensor_tracker_tls.value
     _disable_update_tensor_tracker_tls.value = True
@@ -245,6 +267,7 @@
         # We DO want to clobber proxies whenever we run an inplace operation
         # on a tensor, and it affects the metadata on the proxy.
         assert isinstance(proxy, _ProxyTensor)
+        # see NOTE [Do not clobber inplace ops]
         if not _is_proxy_tensor_update_tensor_tracker_disabled():
             tracer.tensor_tracker[obj] = proxy
     elif isinstance(obj, (_AnyScriptObject)):
