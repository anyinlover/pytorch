--- conflicted
+++ resolved
@@ -325,12 +325,7 @@
 mixed_mm_choice: Literal["default", "triton", "aten", "heuristic"] = "heuristic"
 
 # enable reordering pass for increasing overlap between compute and communication
-<<<<<<< HEAD
-# only use with fsdp
-reorder_for_compute_comm_overlap = True
-=======
 reorder_for_compute_comm_overlap = False
->>>>>>> bf28d1ca
 
 # passes (in execution order) for increasing overlap between compute and communication
 # for built-in passes, use string name; for user-defined passes, pass in the function handle
@@ -352,11 +347,11 @@
         ],
     ]
 ] = [
+    # "sink_waits",
+    # "reorder_comms_preserving_peak_memory",
+    "raise_comms",
     "sink_waits",
-    "reorder_comms_preserving_peak_memory",
-    # "raise_comms",
-    # "sink_waits",
-    # "reorder_compute_for_overlap",
+    "reorder_compute_for_overlap",
 ]
 
 # Maximum number of positions to advance a given collective, unlimited by default
