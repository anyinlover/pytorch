from __future__ import annotations

from collections import deque
from dataclasses import dataclass
from typing import Any, Callable, Optional, TYPE_CHECKING
from typing_extensions import final, override

import torch._inductor.async_compile  # noqa: F401 required to warm up AsyncCompile pools
from torch._inductor.output_code import CompiledFxGraphConstants, OutputCode

from .compile_fx import _CompileFxKwargs, _InProcessFxCompile, FxCompile
from .output_code import complex_memory_overlap as complex_memory_overlap  # noqa: F401


# When async compile works with cache, remove the disabling below
BUG_CACHES_DONT_WORK_WITH_ASYNC = True


if TYPE_CHECKING:
    from collections.abc import Sequence
    from concurrent.futures import Future

    from torch._inductor.utils import InputType
    from torch.fx import GraphModule

    from .compile_fx_ext import _OutOfProcessFxCompile, _WireProtocolPickledOutput


@dataclass
class _PostCompileData:
    example_inputs: Sequence[InputType]
    constants: CompiledFxGraphConstants
    graph_kwargs: _CompileFxKwargs


@dataclass
class ProgressiveCompilationState:
    progression_futures: deque[Future[_WireProtocolPickledOutput]]
    callback: Callable[[_WireProtocolPickledOutput], OutputCode]
    post_compile_data: Optional[_PostCompileData]


# _AsyncOutputCode handles the actual management of waiting for an
# out-of-process compile to finish and then switching over to it.
@final
class _AsyncOutputCode(OutputCode):
    _eager_forward: Optional[Callable[..., Any]]
    _output_code: Optional[OutputCode]
    _future: Optional[Future[_WireProtocolPickledOutput]]
    _callback: Callable[[_WireProtocolPickledOutput], OutputCode]
    _post_compile_data: Optional[_PostCompileData] = None
    _boxed_call: bool  # Copied from the forward/output_code

    def __init__(
        self,
        # eager_forward is run until the future is finished.
        eager_forward: Callable[..., Any],
        # this responds with the result of the out-of-process compile when it's
        # ready.
        future: Future[_WireProtocolPickledOutput],
        # this callback gets called to turn the _WireProtocolPickledOutput into an OutputCode
        callback: Callable[[_WireProtocolPickledOutput], OutputCode],
    ) -> None:
        self._eager_forward = eager_forward
        self._boxed_call = getattr(eager_forward, "_boxed_call", False)
        self._output_code = None

        self._future = future
        self._callback = callback

    @override
    def __call__(self, *args: Any) -> Any:
        if self._future is not None and self._future.done():
            args = self._switch_to_compiled_forward(args)

        if eager_forward := self._eager_forward:
            _AsyncFxCompile._stat_eager_runs += 1
            return eager_forward(*args)

        else:
            _AsyncFxCompile._stat_compiled_runs += 1
            assert self._output_code is not None
            return self._output_code.__call__(*args)

    # Takes and returns the args (converted to the "right" boxed mode)
    def _switch_to_compiled_forward(self, args: tuple[Any, ...]) -> tuple[Any, ...]:
        assert self._future is not None

        # TODO: If the future ended in an exception do we want to continue
        # running eager or hit the exception now?
        f, self._future = self._future, None
        output_code = self._callback(f.result())

        if pcd := self._post_compile_data:
            self._post_compile_data = None

            output_code.post_compile(
                pcd.example_inputs, pcd.constants, pcd.graph_kwargs
            )

        self._output_code = output_code
        self._eager_forward = None
        boxed_call = getattr(output_code, "_boxed_call", False)

        if self._boxed_call != boxed_call:
            if self._boxed_call:
                # Was boxed, now unboxed
                args = args[0] if len(args) > 0 else ()
            else:
                # Was unboxed, now boxed
                args = (args,)

        self._boxed_call = boxed_call
        return args

    @override
    def post_compile(
        self,
        example_inputs: Sequence[InputType],
        constants: CompiledFxGraphConstants,
        graph_kwargs: _CompileFxKwargs,
    ) -> None:
        if self._eager_forward is not None:
            self._post_compile_data = _PostCompileData(
                example_inputs, constants, graph_kwargs
            )
        else:
            assert self._output_code is not None
            self._output_code.post_compile(example_inputs, constants, graph_kwargs)


# Given an FxCompile for an out-of-process compile _AsyncFxCompile will run
# eager until the compiled artifact is ready then it will automatically switch
# over to using the compiled version.
@final
class _AsyncFxCompile(FxCompile):
    _compile: _OutOfProcessFxCompile

    # Some debugging stats:
    # Number of times we started a background compile.
    _stat_bg_started: int = 0
    # Number of times we finished a background compile.
    _stat_bg_finished: int = 0
    # Number of times we ran "eager"
    _stat_eager_runs: int = 0
    # Number of times we ran our compiled (out-of-process) artifact
    _stat_compiled_runs: int = 0

    def __init__(self, compile: _OutOfProcessFxCompile) -> None:
        self._compile = compile

    @classmethod
    def _reset_stats(cls) -> None:
        cls._stat_bg_started = 0
        cls._stat_bg_finished = 0
        cls._stat_eager_runs = 0
        cls._stat_compiled_runs = 0

    @override
    def codegen_and_compile(
        self,
        gm: GraphModule,
        example_inputs: Sequence[InputType],
        inputs_to_check: Sequence[int],
        graph_kwargs: _CompileFxKwargs,
    ) -> OutputCode:
        eager_output_code = _InProcessFxCompile().codegen_and_compile(
            gm, example_inputs, inputs_to_check, graph_kwargs
        )

        # This is similar to _SerializedFxCompile.codegen_and_compile() but
        # handles the async routing.

        serialized = self._compile.serialize_compile(
            gm, example_inputs, inputs_to_check, graph_kwargs
        )
        if not serialized:
            # We can't serialize - just return the eager OutputCode
            return eager_output_code

        inputs, constants = serialized

        _AsyncFxCompile._stat_bg_started += 1
        f = self._compile._send_to_child_async(inputs)

        # This is called by _switch_to_compiled_forward() when f has a result...
        def callback(pickled_output: _WireProtocolPickledOutput) -> OutputCode:
            _AsyncFxCompile._stat_bg_finished += 1
            output = pickled_output.deserialize(constants)
            self._compile._postprocess(output)
            return output.graph

        return _AsyncOutputCode(eager_output_code, f, callback)


# _ProgressiveOutputCode handles running a fast compile first, then hot-swapping
# to a more optimized version when the expensive compile finishes.
@final
class _ProgressiveOutputCode(OutputCode):
    _fast_output_code: Optional[OutputCode]
    _optimized_output_code: Optional[OutputCode]
    _compilation_state: Optional[ProgressiveCompilationState]
    # _boxed_call state is effectively cached (we sometimes wrap unboxed w/
    # lambdas to box them) so we can't change it mid-way. Since _boxed_call=True
    # is more common let's default to that and we'll convert if necessary.
    _boxed_call: bool = True

    def __init__(
        self,
        # Fast compile that runs faster than the progressive compiles
        fast_output_code: OutputCode,
        # Futures for the progressive optimized compiles
        progression_futures: list[Future[_WireProtocolPickledOutput]],
        # Callback to convert the optimized result to OutputCode
        callback: Callable[[_WireProtocolPickledOutput], OutputCode],
    ) -> None:
        self._fast_output_code = fast_output_code
        self._optimized_output_code = None
        self._compilation_state = ProgressiveCompilationState(
            progression_futures=deque(progression_futures),
            callback=callback,
            post_compile_data=None,
        )

    @override
    def __call__(self, args: Sequence[Any]) -> Any:
        # Check if any newer progression stage is ready and switch to it
        self._check_and_switch_progression()

        if self._optimized_output_code is not None:
            _ProgressiveFxCompile._stat_optimized_runs += 1
            output_code = self._optimized_output_code
        else:
            _ProgressiveFxCompile._stat_fast_runs += 1
            assert self._fast_output_code is not None
            output_code = self._fast_output_code

        boxed_call = getattr(output_code, "_boxed_call", False)
        if boxed_call:
            res = output_code.__call__(args)
        else:
            res = output_code.__call__(*args)
        return res

    def _check_and_switch_progression(self) -> None:
        if (
            not self._compilation_state
            or not self._compilation_state.progression_futures
        ):
            return

        stage_index = -1
<<<<<<< HEAD
        for i, future in enumerate(self._compilation_state.progression_futures):
            if self._compilation_state.post_compile_data and future.done():
                stage_index = i
=======
        if self._post_compile_data:
            for i, future in enumerate(self._progression_futures):
                if future.done():
                    stage_index = i
>>>>>>> 37381711

        if stage_index == -1:
            # no futures are ready
            return

        self._switch_to_progression_stage(stage_index)

    def _switch_to_progression_stage(self, stage_index: int) -> None:
        assert self._compilation_state is not None
        future = self._compilation_state.progression_futures[stage_index]
        assert future is not None
        optimized_output_code = self._compilation_state.callback(future.result())

        if pcd := self._compilation_state.post_compile_data:
            optimized_output_code.post_compile(
                pcd.example_inputs, pcd.constants, pcd.graph_kwargs
            )

        self._optimized_output_code = optimized_output_code
        self._fast_output_code = None

        # Clear earlier progression futures to free memory
<<<<<<< HEAD
        for i in range(stage_index + 1):
            self._compilation_state.progression_futures.popleft()

        # Clear all compilation state if no more progression futures are left
        if not self._compilation_state.progression_futures:
            self._compilation_state = None
=======
        for _ in range(stage_index + 1):
            self._progression_futures.popleft()
>>>>>>> 37381711

    @override
    def post_compile(
        self,
        example_inputs: Sequence[InputType],
        constants: CompiledFxGraphConstants,
        graph_kwargs: _CompileFxKwargs,
    ) -> None:
        assert self._fast_output_code is not None
        self._fast_output_code.post_compile(example_inputs, constants, graph_kwargs)

        assert self._compilation_state is not None
        # Store for later when optimized version is ready
        self._compilation_state.post_compile_data = _PostCompileData(
            example_inputs, constants, graph_kwargs
        )


# _ProgressiveFxCompile runs a fast compile immediately, then kicks off
# progressive compiles in the background and hot-swaps when they're ready.
@final
class _ProgressiveFxCompile(FxCompile):
    _fast_compile: FxCompile
    _optimized_compile: _OutOfProcessFxCompile
    _progression_configs: list[dict[str, Any]]

    # Debugging stats
    _stat_bg_started: int = 0
    _stat_bg_finished: int = 0
    _stat_fast_runs: int = 0
    _stat_optimized_runs: int = 0

    def __init__(
        self,
        fast_compile: FxCompile,
        optimized_compile: _OutOfProcessFxCompile,
        progression_configs: list[dict[str, Any]],
    ) -> None:
        self._fast_compile = fast_compile
        self._optimized_compile = optimized_compile
        self._progression_configs = progression_configs

    @classmethod
    def _reset_stats(cls) -> None:
        cls._stat_bg_started = 0
        cls._stat_bg_finished = 0
        cls._stat_fast_runs = 0
        cls._stat_optimized_runs = 0

    @override
    def codegen_and_compile(
        self,
        gm: GraphModule,
        example_inputs: Sequence[InputType],
        inputs_to_check: Sequence[int],
        graph_kwargs: _CompileFxKwargs,
    ) -> OutputCode:
        import torch._inductor.config as inductor_config

        progression_futures: list[Future[_WireProtocolPickledOutput]] = []

        for config in self._progression_configs:
            with inductor_config.patch(config):
                _ProgressiveFxCompile._stat_bg_started += 1

                # Start the progressive compiles in the background
                serialized = self._optimized_compile.serialize_compile(
                    gm, example_inputs, inputs_to_check, graph_kwargs
                )

                if not serialized:
                    continue

                inputs, constants = serialized
                future = self._optimized_compile._send_to_child_async(inputs)
                progression_futures.append(future)

        fast_output_code = self._fast_compile.codegen_and_compile(
            gm, example_inputs, inputs_to_check, graph_kwargs
        )

        if not progression_futures:
            # All async compile attempts failed - just return the fast version
            return fast_output_code

        # Callback to handle the optimized result.
        # This callback may be called multiple times, once for each progressive level completed,
        # but may be skipped if a level either never completes or if a more optimal level
        # completes before a less optimal one is switched to.
        def callback(pickled_output: _WireProtocolPickledOutput) -> OutputCode:
            _ProgressiveFxCompile._stat_bg_finished += 1
            output = pickled_output.deserialize(constants)
            self._optimized_compile._postprocess(output)
            return output.graph

        return _ProgressiveOutputCode(fast_output_code, progression_futures, callback)<|MERGE_RESOLUTION|>--- conflicted
+++ resolved
@@ -250,16 +250,10 @@
             return
 
         stage_index = -1
-<<<<<<< HEAD
-        for i, future in enumerate(self._compilation_state.progression_futures):
-            if self._compilation_state.post_compile_data and future.done():
-                stage_index = i
-=======
-        if self._post_compile_data:
-            for i, future in enumerate(self._progression_futures):
+        if self._compilation_state._post_compile_data:
+            for i, future in enumerate(self._compilation_state._progression_futures):
                 if future.done():
                     stage_index = i
->>>>>>> 37381711
 
         if stage_index == -1:
             # no futures are ready
@@ -282,17 +276,12 @@
         self._fast_output_code = None
 
         # Clear earlier progression futures to free memory
-<<<<<<< HEAD
-        for i in range(stage_index + 1):
+        for _ in range(stage_index + 1):
             self._compilation_state.progression_futures.popleft()
 
         # Clear all compilation state if no more progression futures are left
         if not self._compilation_state.progression_futures:
             self._compilation_state = None
-=======
-        for _ in range(stage_index + 1):
-            self._progression_futures.popleft()
->>>>>>> 37381711
 
     @override
     def post_compile(
