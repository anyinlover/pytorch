from __future__ import annotations

import contextlib
import dataclasses
import functools
import itertools
import logging
import operator
import textwrap
import traceback
from collections.abc import Container, Generator, Iterable, Iterator, Sequence
from contextlib import AbstractContextManager, nullcontext
from enum import Enum
from functools import partial
from typing import (
    Any,
    Callable,
    cast,
    ClassVar,
    Literal,
    Optional,
    overload,
    SupportsFloat,
    SupportsInt,
    TYPE_CHECKING,
    TypeVar,
    Union,
)
from typing_extensions import (
    assert_never,
    Never,
    override,
    ParamSpec,
    Self,
    TypeAlias,
    TypeGuard,
)
from unittest.mock import patch

import sympy
from sympy import Expr, Integer, Symbol

import torch._export.serde.schema as export_schema
import torch._library.utils as library_utils
import torch._logging
import torch.fx
import torch.utils._pytree as pytree
from torch._dynamo.utils import identity
from torch._export.serde.serialize import GraphModuleSerializer
from torch._higher_order_ops.auto_functionalize import can_auto_functionalize
from torch._inductor import metrics
from torch._prims_common import (
    compute_required_storage_length,
    is_boolean_dtype,
    is_float_dtype,
    make_channels_last_strides_for,
    StrideType,
)
from torch._subclasses.fake_tensor import get_schema_info
from torch.fx.experimental.symbolic_shapes import (
    _remove_effect_token_unbacked_bindings,
    compute_unbacked_bindings,
    free_symbols,
    free_unbacked_symbols,
    IterateExprs,
    rebind_unbacked,
    resolve_unbacked_bindings,
    ShapeEnv,
    statically_known_true,
    SymTypes,
)
from torch.fx.node import Node
from torch.utils._ordered_set import OrderedSet
from torch.utils._sympy.functions import CleanDiv, FloorDiv, ModularIndexing
from torch.utils._sympy.symbol import SymT

from . import config, dependencies
from .codegen.common import (
    BackendFeature,
    CodegenSymbol,
    get_scheduling_for_device,
    index_prevent_reordering,
    Kernel,
)
from .dependencies import (
    Dep,
    extract_free_symbols,
    extract_input_node_reduction_ranges,
    extract_read_writes,
    var_builder,
)
from .loop_body import LoopBody
from .ops_handler import OpCounterCSE, OpCountResult, ReductionType, StoreMode
from .runtime.benchmarking import benchmarker
from .runtime.hints import DeviceProperties, ReductionHint
from .utils import (
    argsort,
    argsort_sym,
    cache_on_self,
    ceildiv,
    convert_shape_to_inductor,
    convert_shape_to_symint,
    developer_warning,
    do_bench_using_profiling,
    dtype_from_size,
    get_dtype_size,
    get_kernel_metadata,
    GPU_ALIGN_BYTES,
    ir_dataclass,
    is_dynamic,
    is_gpu,
    sympy_dot,
    sympy_index_symbol,
    sympy_index_symbol_with_prefix,
    sympy_product,
    sympy_subs,
    tensor_is_aligned,
)
from .virtualized import ops, OpsValue, V


if TYPE_CHECKING:
    from torch._library.fake_class_registry import FakeScriptObject
    from torch.fx.experimental.symbolic_shapes import SympyBoolean
    from torch.fx.node import Argument

    from .codegen.cuda.cuda_template import CUDATemplate
    from .codegen.wrapper import PythonWrapperCodegen
    from .graph import GraphLowering
    from .utils import IndentedBuffer

else:
    CUDATemplate: TypeAlias = object


try:
    import triton

    triton_version = triton.__version__
    has_triton = True
except ImportError:
    triton_version = None
    has_triton = False


_P = ParamSpec("_P")
_T = TypeVar("_T")
_U = TypeVar("_U")
_V = TypeVar("_V")

_IntLike: TypeAlias = Union[int, Expr]
_NumLike: TypeAlias = Union[int, float, Expr]

_OpOverloads: TypeAlias = Union[torch._ops.OpOverload, torch._ops.HigherOrderOperator]

log = logging.getLogger(__name__)
indent = functools.partial(textwrap.indent, prefix="  ")
aten = torch.ops.aten

""" [Note: Inductor IR]

Inductor's IR is produced by executing 'lowering' code (see lowering.py).  Each
lowering is registered to a particular aten operator, and expects inputs that
correspond to the aten schema.  However, in place of torch Tensor inputs, lowerings
expect Inductor TensorBox inputs.

TensorBox IR represents torch tensors.  Tensors are sometimes single objects owning
storage, and sometimes views of another Tensor's storage.  Mutating tensor operations
(such as add_()) affect the underlying storage and any associated views.  Other operations
(such as .t_()) update metadata about the current view but don't modify the underlying storage.

To model this in Inductor, the IR distinguishes between TensorBox, View, StorageBox and Buffer.

TensorBox is the top level IR construct that any lowering should produce and maps to a torch.Tensor
output from an operation.  But just as torch.Tensors take different forms, TensorBox IR can
reference View IR or directly reference StorageBox IRs.

Some Inductor lowerings produce new sets of 'Box'es, while others (such as .t() or other view ops)
may take an existing TensorBox and point it to a new underlying View IR.

Tensors that directly own storage are represented as a chain of:
TensorBox -> StorageBox -> Buffer
where Buffer is a simple (1D) allocation, and StorageBox introduces the concept of a Layout.

If you mutate the data of such a tensor, we swing the StorageBox pointer to point to a new buffer
(leaving the old buffer unmodified and functionalizing the operation).

Tensors backed by views add one more indirection to the IR.
TensorBox -> View -> StorageBox -> Buffer
In these cases, the underlying StorageBox/Buffer will be shared with the pre-view TensorBox.

Computation is represented by Operation nodes, with each operation producing 1
or more output Buffers. In the case of mutations, these will be new Buffers that have the
mutated buffer listed in its get_mutation_names().

It is also possible to have an InputBuffer for which there is no corresponding Operation,
e.g. it may be a graph input or compile time constant.

"""


_NodeOrNodes: TypeAlias = Union[
    int,
    "TensorBox",
    dict[str, "TensorBox"],
    "Symbol",
    "IRNode",
    Sequence[
        Optional[Union[int, dict[str, "TensorBox"], "TensorBox", "Symbol", "IRNode"]]
    ],
]


@dataclasses.dataclass(frozen=True)
class GraphPartitionSignature:
    # symbol inputs that are neccessary for codegen
    symbol_inputs: OrderedSet[sympy.Symbol]

    # mapping from partition input name to IRNode or Expr. Need the name str since
    # we cannot get name from Expr.
    input_nodes: dict[str, Union[IRNode, sympy.Expr, TorchBindObject]]
    output_nodes: list[IRNode]

    # mapping from partition input name to a boolean for whether deallocating it
    # in the partition function
    input_deallocation: dict[str, bool]
    skip_cudagraph: bool

    # name of constants read/written by the graph partition
    constant_names: list[str]


def validate_ir(node_or_nodes: Optional[_NodeOrNodes]) -> None:
    def _check_tensorbox(nodes: Optional[_NodeOrNodes]) -> None:
        # Could expand this to check deeper properties
        # (e.g. TensorBox points to View or StorageBox)
        if nodes is None:
            pass
        elif isinstance(nodes, (list, tuple)):
            for node in nodes:
                _check_tensorbox(node)
        elif isinstance(nodes, dict):
            for node in nodes.values():
                _check_tensorbox(node)
        else:
            assert isinstance(
                nodes,
                (
                    ExpandView,
                    DynamicScalar,
                    AssertScalar,
                    TensorBox,
                    sympy.logic.boolalg.Boolean,
                    Expr,
                    int,
                    EffectfulKernel,
                    ShapeAsConstantBuffer,
                ),
            ), (
                f"Found {type(nodes)}, which is not a supported top level IR node. See [Note: Inductor IR]"
            )

    # Be picky about the accepted data structure (don't use pytree here)
    _check_tensorbox(node_or_nodes)


def ops_wrapper(name: str) -> Callable[..., OpsValue]:
    assert isinstance(name, str), type(name)

    def fn(*args: object, **kwargs: object) -> OpsValue:
        return getattr(ops, name)(*args, **kwargs)

    return fn


def inverse_reorder(order: Sequence[int]) -> Callable[[Sequence[_T]], Sequence[_T]]:
    inv_order = dict(zip(order, range(len(order))))

    def reindex(index: Sequence[_T]) -> Sequence[_T]:
        assert len(index) == len(inv_order)
        return [index[inv_order[i]] for i in range(len(index))]

    return reindex


def same_reorder(order: Sequence[int]) -> Callable[[Sequence[_T]], Sequence[_T]]:
    def reindex(index: Sequence[_T]) -> Sequence[_T]:
        assert len(index) == len(order)
        return [index[order[i]] for i in range(len(index))]

    return reindex


def fuse_reindexing(
    reindex1: Callable[[Sequence[_U]], Sequence[_V]],
    reindex2: Callable[[Sequence[_T]], Sequence[_U]],
) -> Callable[[Sequence[_T]], Sequence[_V]]:
    def reindex(index: Sequence[_T]) -> Sequence[_V]:
        return reindex1(reindex2(index))

    return reindex


def get_free_symbols(x: IterateExprs, unbacked_only: bool) -> OrderedSet[sympy.Symbol]:
    if unbacked_only:
        return free_unbacked_symbols(x)
    else:
        return free_symbols(x)


NHWC_STRIDE_ORDER = [3, 0, 2, 1]
NHWDC_STRIDE_ORDER = [4, 0, 3, 2, 1]


def get_fill_order(
    seq: Sequence[Union[int, torch.SymInt, Expr]], shape_env: Optional[ShapeEnv] = None
) -> Sequence[int]:
    """
    Convert strides to fill order (argsort)
    """
    if shape_env is None:
        sorted_idx: Sequence[int] = argsort(seq)
    else:
        # argsort_sym handles unbacked symints (with the help of the shape_env)
        sorted_idx = argsort_sym(shape_env, seq)
    return sorted_idx


def stride_order2fill_order(order: Sequence[Union[int, Integer]]) -> Sequence[int]:
    """
    Convert stride order to fill order
    For channel last format,

    stride order = [3, 0, 2, 1] and fill order = [1, 3, 2, 0]
    """
    lookup = {pos: idx for idx, pos in enumerate(order)}
    fill_order = [lookup[i] for i in range(len(order))]
    return fill_order


def get_stride_order(
    seq: Sequence[Union[int, torch.SymInt, Expr]], shape_env: Optional[ShapeEnv] = None
) -> Sequence[int]:
    """
    Convert strides to stride order
    """
    sorted_idx: Sequence[int] = get_fill_order(seq, shape_env)
    out = [0 for _ in range(len(seq))]
    for i, elem in enumerate(sorted_idx):
        out[elem] = i
    return out


@overload
def ir_node_to_tensor(x: Literal[None], guard_shape: bool = True) -> None: ...


@overload
def ir_node_to_tensor(x: IRNode, guard_shape: bool = True) -> torch.Tensor: ...


def ir_node_to_tensor(
    x: Optional[IRNode], guard_shape: bool = True
) -> Optional[torch.Tensor]:
    if x is None:
        return None

    shape_fn: Callable[[Union[int, Expr]], Union[int, Expr]]
    if not guard_shape:
        shape_fn = V.graph.sizevars.size_hint
    else:
        shape_fn = identity
    size = [shape_fn(s) for s in x.get_size()]
    stride: StrideType
    if is_storage_and_layout(x):
        stride = [shape_fn(s) for s in x.get_layout().stride]
    else:
        stride = FlexibleLayout.contiguous_strides(size)
    dtype = x.get_dtype()
    device = x.get_device()
    size = convert_shape_to_symint(size)
    stride = convert_shape_to_symint(stride)
    with V.graph.sizevars.shape_env.suppress_guards():
        t = torch.empty_strided(
            size=size, stride=stride, dtype=dtype, device=device
        ).zero_()
    return t


def may_convert_to_optional(
    value: Optional[Sequence[_T]],
) -> Optional[Sequence[Optional[_T]]]:
    if isinstance(value, list) and not value:
        # [None] makes sure the cpp wrapper codegen will generate something like
        # {std::nullopt} instead of {}
        return [None]
    return value


def get_device_type(
    x: Union[IRNode, OutputSpec, torch.device, None, str],
) -> Optional[str]:
    if isinstance(x, str) or x is None:
        return x
    elif isinstance(x, torch.device):
        return x.type
    elif isinstance(x, (IRNode, OutputSpec)):
        return get_device_type(x.get_device())
    assert_never(f"get_device_type({x}: {type(x).__name__})")


def is_triton(x: Union[IRNode, torch.device, None, str]) -> bool:
    device = get_device_type(x)
    # Special case cpu and cuda as using the method below
    # to determine if the scheduler is a triton scheduler subclass
    # requires instantiating a scheduler for them
    if device in ["cpu", "cuda"]:
        if getattr(config, f"{device}_backend") == "triton":
            return True
        return False
    if (
        device is None
        or (device_scheduling := get_scheduling_for_device(device)) is None
    ):
        return False
    from .codegen.triton import TritonScheduling

    assert isinstance(device_scheduling, type), type(device_scheduling)
    return issubclass(device_scheduling, TritonScheduling)


def is_cpu(x: Union[IRNode, torch.device, None, str]) -> bool:
    return get_device_type(x) == "cpu"


def is_aligned_realized_tensor(x: Union[Buffer, TensorBox], alignment: int) -> bool:
    if not isinstance(x, IRNode) or x.maybe_get_stride() is None:
        return False

    aligned_strides = all(
        (V.graph.sizevars.size_hint(x.get_stride()[i]) % alignment) == 0
        for i in range(len(x.get_stride()) - 1)
    )
    # if the last dim size is <= 1, stride doesnt matter
    aligned_last_dim = (
        V.graph.sizevars.size_hint(x.get_stride()[-1]) == 1
        or V.graph.sizevars.size_hint(x.get_size()[-1]) <= 1
    )
    return aligned_last_dim and aligned_strides


def significant_strides_equal(
    strides1: Sequence[_IntLike],
    strides2: Sequence[_IntLike],
    shape: Sequence[_IntLike],
) -> bool:
    """
    Returns true if the strides are equal, ignoring dimensions of size 1 .
    """
    assert len(shape) == len(strides1) and len(strides1) == len(strides2)
    for dim, s1, s2 in zip(shape, strides1, strides2):
        if V.graph.sizevars.statically_known_leq(dim, 1):
            continue

        if not V.graph.sizevars.statically_known_equals(
            s1, s2
        ) and not V.graph.sizevars.symbolic_hint(s1) == V.graph.sizevars.symbolic_hint(
            s2
        ):
            return False

    return True


def try_match_insignificant_strides(
    tensor: IRNode,
    strides: Sequence[Union[int, torch.SymInt]],
) -> IRNode:
    """
    Tries to match the strides of the tensor to those in the meta_strides. Strides of insignificant
    dimensions - size 0 or 1 - will be updated.

    If there are real stride differences (NHWC vs NCHW), or the tensor is not realized, then the input will be returned
    """
    if not is_storage_and_layout(tensor):
        return tensor

    if all(
        V.graph.sizevars.statically_known_equals(s1, s2)
        for s1, s2 in zip(strides, tensor.get_stride())
    ):
        return tensor

    if not significant_strides_equal(strides, tensor.get_stride(), tensor.get_size()):
        return tensor

    storage, old_layout = as_storage_and_layout(tensor)
    new_stride = [*old_layout.stride]
    for i, s in enumerate(tensor.get_size()):
        if V.graph.sizevars.statically_known_leq(s, 1):
            new_stride[i] = strides[i]

    new_layout = FixedLayout(
        old_layout.device,
        old_layout.dtype,
        old_layout.size,
        new_stride,
        old_layout.offset,
    )
    return TensorBox(ReinterpretView(data=storage, layout=new_layout))


def gm_original_output_strides(gm: torch.fx.GraphModule) -> None:
    output_node = gm.graph.find_nodes(op="output")[0]
    output_node.meta["user_visible_output_idxs"] = [
        idx for idx, _ in enumerate(output_node.args)
    ]
    from torch._inductor.compile_fx import record_original_output_strides

    record_original_output_strides(gm)


def add_symbolic_shapes_for_inputs_to_subgraph(
    inputs: Sequence[IRNode], subgraph: GraphLowering
) -> list[Expr]:
    sym_vars: OrderedSet[Expr] = OrderedSet()
    for inp in inputs:
        sym_vars |= get_free_symbols(inp.get_size(), unbacked_only=False)
        sym_vars |= get_free_symbols(inp.get_stride(), unbacked_only=False)

    sym_inputs = []
    for sym_var in sym_vars:
        assert sym_var in V.graph.graph_inputs.values()

        for graph_inp in V.graph.graph_inputs:
            if V.graph.graph_inputs[graph_inp] == sym_var:
                subgraph.graph_inputs[graph_inp] = sym_var
                subgraph.graph_input_names.append(graph_inp)
                sym_inputs.append(sym_var)

    return sym_inputs


class IRNode:
    _current_origins: ClassVar[OrderedSet[Any]] = OrderedSet()

    # NB: These are kinda weird,
    origins: OrderedSet[Any] = dataclasses.field(init=False)
    traceback: Optional[list[str]] = dataclasses.field(init=False)
    origin_node: Optional[torch.fx.Node] = dataclasses.field(init=False)

    @staticmethod
    @contextlib.contextmanager
    def current_origins(origins: OrderedSet[Node]) -> Generator[None, None, None]:
        old = IRNode._current_origins
        IRNode._current_origins = old | origins
        try:
            yield
        finally:
            IRNode._current_origins = old

    def _post_init_setattr(self, attr: str, value: Any) -> None:
        # Intended for use in __post_init__ for enforcing an invariant on a dataclass
        # If you must, can also be used for setting provenance info
        # We would like to try and minimize these usages though
        object.__setattr__(self, attr, value)

    def __post_init__(self) -> None:
        self._post_init_setattr("origins", OrderedSet(self._current_origins))
        self._post_init_setattr(
            "traceback", traceback.format_stack() if config.debug_ir_traceback else None
        )
        self._post_init_setattr("origin_node", None)

    def get_read_names(self) -> OrderedSet[str]:
        return OrderedSet(dep.name for dep in self.get_reads())

    def get_traceback(self) -> Optional[list[str]]:
        return self.traceback

    def get_origin_node(self) -> Optional[torch.fx.Node]:
        return self.origin_node

    def get_defining_op(self) -> Optional[Operation]:
        return None

    def common_repr(self, shorten: bool = True) -> Sequence[str]:
        origins = f"origins={getattr(self, 'origins', '')}"
        if shorten and len(origins) > 64:
            # this can get *very* long
            origins = f"{origins[:61]}..."
        return [origins]

    def str_helper(
        self, lines: Sequence[object], shorten: bool = True, multiline: bool = True
    ) -> str:
        lines = list(lines) + list(self.common_repr(shorten))
        lines = list(map(str, lines))
        if multiline:
            new_lines = indent(",\n".join(lines))
            return f"{type(self).__name__}(\n{new_lines}\n)"
        else:
            return f"{type(self).__name__}({lines})"

    def get_dtype(self) -> torch.dtype:
        return self.dtype

    def maybe_get_dtype(self) -> Optional[torch.dtype]:
        try:
            return self.get_dtype()
        except NotImplementedError:
            return None

    def get_layout(self) -> Layout:
        raise NotImplementedError(f"get_layout() is not implemented by {type(self)}!")

    def maybe_get_layout(self) -> Optional[Layout]:
        try:
            return self.get_layout()
        except NotImplementedError:
            return None

    def get_output_spec(self) -> OutputSpec:
        return self.get_layout()

    def maybe_get_output_spec(self) -> Optional[OutputSpec]:
        try:
            return self.get_output_spec()
        except NotImplementedError:
            return None

    def has_tensor_output(self) -> bool:
        """True for single tensor output (excludes MultiOutput)"""
        return isinstance(self.maybe_get_output_spec(), Layout)

    def get_size(self) -> Sequence[Expr]:
        raise NotImplementedError(f"get_size() is not implemented by {type(self)}!")

    def maybe_get_size(self) -> Optional[Sequence[_IntLike]]:
        try:
            return self.get_size()
        except NotImplementedError:
            return None

    @property
    def shape(self) -> Union[_IntLike, sympy.Rel, Sequence[_IntLike]]:
        return self.get_size()

    def get_numel(self) -> Expr:
        return sympy_product(self.get_size())

    def is_zero_elements(self) -> bool:
        return V.graph.sizevars.statically_known_true(sympy.Eq(self.get_numel(), 0))

    def realize(self) -> Optional[str]:
        """
        If the IRNode refers to data which has not been materialized (e.g.,
        it is a Pointwise/Reduction that could potentially have more
        compute fused into it), realize the IRNode into physical memory,
        ending the possibility of fusing into it, but allowing, e.g., multiple
        users to access the data without having to recompute.

        Check StorageBox.realize for a particularly notable implementation.

        TODO(ezyang): I think, in principle, every IRNode should have an
        implementation of this, and most of the time no-op is OK, but you
        really do have to audit each IRNode for this, so for now, raise
        an error if it's not implemented.  Note that some code in graph.py
        will catch this thrown error and suppress it with a warning.
        """
        raise NotImplementedError(f"realize NYI on {type(self)}")

    def codegen_reference(self, writer: Optional[IndentedBuffer] = None) -> str:
        raise NotImplementedError(f"codegen_reference NYI on {type(self)}")

    def get_device(self) -> Optional[torch.device]:
        return None

    def get_device_or_error(self) -> torch.device:
        device = self.get_device()
        assert device is not None
        return device

    def has_exceeded_max_reads(self) -> bool:
        return False

    def make_loader(self) -> Callable[[Sequence[Expr]], OpsValue]:
        raise NotImplementedError(type(self).__name__)

    def make_indexer(self) -> Callable[[Sequence[Expr]], Expr]:
        raise NotImplementedError(type(self).__name__)

    def get_stride(self) -> Sequence[_IntLike]:
        raise NotImplementedError(type(self).__name__)

    def maybe_get_stride(self) -> Optional[Sequence[_IntLike]]:
        try:
            return self.get_stride()
        except NotImplementedError:
            return None

    def get_name(self) -> str:
        raise NotImplementedError(type(self).__name__)

    def maybe_get_name(self) -> Optional[str]:
        try:
            return self.get_name()
        except NotImplementedError:
            return None

    def is_input_buffer(self) -> bool:
        try:
            return self.get_name() in V.graph.graph_inputs
        except NotImplementedError:
            return False

    def has_large_inner_fn(self, threshold: Optional[int] = None) -> bool:
        return False

    def mark_reuse(self, users: int) -> None:
        pass

    def realize_hint(self) -> None:
        pass

    def unwrap_view(self) -> IRNode:
        raise NotImplementedError(type(self).__name__)

    def freeze_layout(self) -> None:
        raise NotImplementedError(type(self).__name__)

    def freeze_layout_with_stride_order(
        self, order: Sequence[int], allow_padding: bool = False
    ) -> None:
        raise NotImplementedError(type(self).__name__)

    def freeze_layout_with_fill_order(self, order: Sequence[int]) -> None:
        raise NotImplementedError(type(self).__name__)

    def freeze_layout_with_same_order(self, stride: Sequence[_IntLike]) -> None:
        raise NotImplementedError(type(self).__name__)

    def freeze_layout_with_exact_strides(
        self, exact_strides: Sequence[_IntLike], allow_padding: bool = False
    ) -> None:
        raise NotImplementedError(type(self).__name__)

    def get_read_writes(self) -> dependencies.ReadWrites:
        raise NotImplementedError(type(self).__name__)

    def get_reads(self) -> OrderedSet[Dep]:
        return self.get_read_writes().reads

    def num_reads(self) -> int:
        return len(self.get_reads())

    def get_storage_numel(self) -> _IntLike:
        raise NotImplementedError(type(self).__name__)

    def get_free_symbol_uses(
        self, unbacked_only: bool = False
    ) -> OrderedSet[sympy.Symbol]:
        raise NotImplementedError(type(self).__name__)

    def get_reduction_type(self) -> Optional[str]:
        raise NotImplementedError(type(self).__name__)

    def get_reduction_size(self) -> Sequence[Expr]:
        raise NotImplementedError(type(self).__name__)

    def is_extern(self) -> bool:
        return False

    def is_no_op(self) -> bool:
        return False

    def constant_to_device(self, device: torch.device) -> IRNode:
        raise NotImplementedError(type(self).__name__)

    def get_mutation_names(self) -> Sequence[str]:
        raise NotImplementedError(type(self).__name__)

    def get_operation_name(self) -> str:
        raise NotImplementedError(type(self).__name__)

    def get_inputs_that_alias_output(self) -> Sequence[str]:
        raise NotImplementedError(type(self).__name__)

    if TYPE_CHECKING:

        @property
        def dtype(self) -> torch.dtype: ...


@ir_dataclass(frozen=False)
class Operation:
    def __post_init__(self) -> None:
        self.operation_name: Optional[str] = None

    def get_device(self) -> Optional[torch.device]:
        raise NotImplementedError

    def get_origin_node(self) -> Optional[torch.fx.Node]:
        assert hasattr(self, "origin_node")
        return self.origin_node

    def get_origins(self) -> OrderedSet[Any]:
        assert hasattr(self, "origins")
        return self.origins

    def get_operation_name(self) -> str:
        assert self.operation_name is not None
        return self.operation_name

    def is_extern(self) -> bool:
        return False

    def is_no_op(self) -> bool:
        return False

    def get_read_writes(self) -> dependencies.ReadWrites:
        raise NotImplementedError

    def is_user_of(self, name: str) -> bool:
        return name in self.get_read_names()

    def get_read_names(self) -> OrderedSet[str]:
        return OrderedSet(dep.name for dep in self.get_reads())

    def get_reads(self) -> OrderedSet[Dep]:
        return self.get_read_writes().reads

    def get_outputs(self) -> list[Buffer]:
        raise NotImplementedError

    def get_unbacked_symbol_defs(self) -> OrderedSet[sympy.Symbol]:
        return OrderedSet()

    def get_free_symbol_uses(
        self, unbacked_only: bool = False
    ) -> OrderedSet[sympy.Symbol]:
        """
        When unbacked_only=True:
        Returns the unbacked symbols which are required to be in scope in
        order to successfully perform codegen for this buffer.  For example,
        a buffer that corresponds to an extern kernel call that takes i0 as
        an argument would return {i0} here.  This is used to generate necessary
        dependencies that ensure we actually bind i0 in codegen before you
        try to use it.

        Note that this is NOT transitive; in particular, if this buffer takes
        in as input another buffer with dynamic shape (e.g., (i0,)), we will
        not report it here, because you will already have a dependency
        on that buffer, which will eventually have a dependency on i0 if
        necessary.

        When unbacked_only=False:
        Similar to `unbacked_only=True` but including all free symbols
        instead of only free unbacked symbols.
        """
        return OrderedSet()

    def get_workspace_size(self) -> int:
        """
        Gets extra global memory size needed by this buffer.
        Some algorithms (e.g. group gemm) may require extra global memory in the generated code.
        """
        return 0


@ir_dataclass
class Loops(IRNode):
    device: torch.device
    dtype: torch.dtype
    inner_fn: Callable[..., Any]
    ranges: Sequence[_IntLike]

    def get_free_symbol_uses(
        self, unbacked_only: bool = False
    ) -> OrderedSet[sympy.Symbol]:
        return OrderedSet().union(
            *(get_free_symbols(e, unbacked_only) for e in self.ranges),
            self.inner_fn_free_symbols(unbacked_only),
        )

    def _to_str(self, names: Sequence[str]) -> str:
        return self.str_helper(
            [
                f"'{self.device.type}'",
                str(self.dtype),
                self.inner_fn_str(),
            ]
            + [f"{name}={getattr(self, name)}" for name in names]
            + [f"origin_node={self.origin_node!r}"]
        )

    def __post_init__(self) -> None:
        super().__post_init__()

    def __str__(self) -> str:
        return self._to_str(("ranges",))

    __repr__ = __str__

    def get_device(self) -> Optional[torch.device]:
        return self.device

    def get_origin_node(self) -> Optional[torch.fx.Node]:
        return self.origin_node

    def get_size(self) -> Sequence[Expr]:
        return self.ranges

    def get_pointwise_size(self) -> Sequence[Expr]:
        return self.ranges

    @classmethod
    def create(
        cls, *args: Any, **kwargs: Any
    ) -> Union[TensorBox, ShapeAsConstantBuffer]:
        origin_node = kwargs.pop("origin_node", None)
        tb = kwargs.pop("traceback", None)
        r = cls(*args, **kwargs)
        # Need to explicitly set origin_node here to propagate it down.
        # todo(chilli): I think it would be better for IRNode to directly set
        # origin_node
        r._post_init_setattr("origin_node", origin_node)
        r._post_init_setattr("traceback", tb or r.traceback)
        return TensorBox.create(r)

    @staticmethod
    def _index(ranges: Sequence[_IntLike], prefix: SymT = SymT.INDEX) -> Sequence[Expr]:
        return [
            sympy.S.Zero if s == 1 else sympy_index_symbol_with_prefix(prefix, n)
            for n, s in enumerate(ranges)
        ]

    @cache_on_self
    def inner_fn_opcount(self) -> OpCountResult:
        opcounter = OpCounterCSE(V.MockHandler())
        with (
            V.set_ops_handler(opcounter),
            patch.object(FlexibleLayout, "allow_indexing", True),
        ):
            self.inner_fn(*self.inner_fn_args())
            return opcounter.getvalue()

    def inner_fn_args(self) -> Sequence[Sequence[_IntLike]]:
        return (self._index(self.ranges),)

    @cache_on_self
    def inner_fn_str(self) -> str:
        return V.KernelFormatterHandler.ir_to_string(
            self.inner_fn, *self.inner_fn_args()
        )

    def has_large_inner_fn(self, threshold: Optional[int] = None) -> bool:
        if threshold is None:
            threshold = 0
        threshold = max(threshold, config.realize_opcount_threshold)
        return self.inner_fn_opcount().num_ops > threshold

    def inner_fn_free_symbols(self, unbacked_only: bool = False) -> OrderedSet[Symbol]:
        index = self._index(self.ranges)
        return extract_free_symbols(self.inner_fn, index, unbacked_only=unbacked_only)

    def get_reads(self) -> OrderedSet[Dep]:
        with patch.object(FlexibleLayout, "allow_indexing", True):
            if self.get_reduction_type():
                return extract_read_writes(
                    self.make_loader(),
                    self.get_size(),
                    self.get_reduction_size(),
                ).reads
            else:
                return extract_read_writes(
                    self.make_loader(),
                    self.get_size(),
                ).reads

    def get_read_names(self) -> OrderedSet[str]:
        return OrderedSet(self.inner_fn_opcount().read_buffers)

    def num_reads(self) -> int:
        return len(self.inner_fn_opcount().read_buffers)

    def get_reduction_size(self) -> Sequence[Expr]:
        raise NotImplementedError(
            f"get_reduction_size() is not implemented by {type(self)}!"
        )

    def get_reduction_type(self) -> Optional[str]:
        raise NotImplementedError(
            f"get_reduction_type() is not implemented by {type(self)}!"
        )

    def constant_to_device(self, device: torch.device) -> IRNode:
        raise NotImplementedError(
            f"constant_to_device() is not implemented by {type(self)}!"
        )


def nop_loader_fn(idx: Union[Expr, Sequence[Expr]], *, dtype: torch.dtype) -> OpsValue:
    if dtype.is_floating_point:
        return ops.constant(float("nan"), dtype)
    else:
        return ops.constant(0, dtype)


@ir_dataclass
class Pointwise(Loops):
    def make_loader(self) -> Callable[[Sequence[Expr]], OpsValue]:
        # Make zero-element loops into a no-op
        if self.is_zero_elements():
            return partial(nop_loader_fn, dtype=self.dtype)

        return self.inner_fn

    def get_reduction_size(self) -> Sequence[sympy.Expr]:
        return []

    def get_reduction_type(self) -> Optional[str]:
        return None

    def store_output(
        self,
        output_name: Optional[str],
        indexer: Callable[[Sequence[Expr]], Never],
        vars: Sequence[Expr],
    ) -> None:
        loader = self.make_loader()
        return ops.store(output_name or "unnamed", indexer(vars), loader(vars))

    def constant_to_device(self, device: torch.device) -> IRNode:
        """Move this to a given device. Requires that all reads are to constants."""
        loader = self.make_loader()
        loader = patch.object(ConstantBuffer, "override_device", device)(loader)
        return Pointwise(
            device=device, dtype=self.dtype, inner_fn=loader, ranges=self.ranges
        )


@ir_dataclass
class Scatter(Pointwise):
    output_indexer: Callable[[Sequence[Expr]], Expr]
    scatter_mode: StoreMode = None

    def constant_to_device(self, device: torch.device) -> IRNode:
        """Move this to a given device. Requires that all reads are to constants."""
        loader = self.make_loader()
        loader = patch.object(ConstantBuffer, "override_device", device)(loader)
        return Scatter(
            device=device,
            dtype=self.dtype,
            inner_fn=loader,
            ranges=self.ranges,
            output_indexer=self.output_indexer,
            scatter_mode=self.scatter_mode,
        )

    def store_output(
        self,
        output_name: Optional[str],
        indexer: Callable[[Sequence[Expr]], Never],
        vars: Sequence[Expr],
    ) -> Any:
        loader = self.make_loader()
        if output_name is None:
            output_name = "unnamed"
        return ops.store(
            output_name,
            indexer(self.output_indexer(vars)),
            loader(vars),
            mode=self.scatter_mode,
        )


REDUCTION_COMBINE_FN: dict[str, Callable[..., OpsValue]] = {
    "any": ops_wrapper("logical_or"),
    "max": ops_wrapper("maximum"),
    "min": ops_wrapper("minimum"),
    "prod": ops_wrapper("mul"),
    "sum": ops_wrapper("add"),
    "xor_sum": ops_wrapper("bitwise_xor"),
}


def get_reduction_combine_fn(
    reduction_type: str, dtype: torch.dtype, arg_break_ties_left: bool = True
) -> Callable[..., object]:
    if reduction_type in REDUCTION_COMBINE_FN:
        return REDUCTION_COMBINE_FN[reduction_type]

    elif reduction_type in ("argmax", "argmin"):

        def argmax_combine_fn(
            a: tuple[object, object], b: tuple[object, object]
        ) -> tuple[OpsValue, OpsValue]:
            a_value, a_index = a
            b_value, b_index = b

            if reduction_type == "argmin":
                mask = ops.lt(a_value, b_value)
            else:
                mask = ops.gt(a_value, b_value)

            equal = ops.eq(a_value, b_value)
            if is_float_dtype(dtype):
                a_isnan = ops.ne(a_value, a_value)
                b_isnan = ops.ne(b_value, b_value)
                mask = ops.logical_or(mask, ops.gt(a_isnan, b_isnan))
                equal = ops.logical_or(equal, ops.logical_and(a_isnan, b_isnan))

            tie = (
                ops.lt(a_index, b_index)
                if arg_break_ties_left
                else ops.gt(a_index, b_index)
            )
            mask = ops.logical_or(mask, ops.logical_and(equal, tie))
            return (
                ops.where(mask, a_value, b_value),
                ops.where(mask, a_index, b_index),
            )

        return argmax_combine_fn

    elif reduction_type == "welford_combine":

        def welford_combine_fn(
            a: tuple[OpsValue, OpsValue, OpsValue],
            b: tuple[OpsValue, OpsValue, OpsValue],
        ) -> tuple[OpsValue, OpsValue, OpsValue]:
            a_mean, a_m2, a_weight = a
            b_mean, b_m2, b_weight = b

            delta = b_mean - a_mean
            new_weight = a_weight + b_weight
            w2_over_w = b_weight / new_weight
            return (
                a_mean + delta * w2_over_w,
                a_m2 + b_m2 + delta * delta * a_weight * w2_over_w,
                new_weight,
            )

        return welford_combine_fn

    else:
        raise NotImplementedError(f"unknown reduction_type={reduction_type}")


@ir_dataclass
class Reduction(Loops):
    reduction_ranges: Sequence[_IntLike]
    reduction_type: ReductionType
    # self.dtype represents the dst dtype
    src_dtype: torch.dtype
    reduction_hint: ReductionHint

    def __str__(self) -> str:
        return self._to_str(("ranges", "reduction_ranges", "reduction_type"))

    __repr__ = __str__

    def get_free_symbol_uses(self, unbacked_only: bool = False) -> OrderedSet[Symbol]:
        return super().get_free_symbol_uses(unbacked_only) | OrderedSet().union(
            *(get_free_symbols(e, unbacked_only) for e in self.reduction_ranges)
        )

    def get_reduction_size(self) -> Sequence[Expr]:
        return self.reduction_ranges

    def get_reduction_type(self) -> Optional[str]:
        return self.reduction_type

    def store_reduction(
        self,
        output_name: Optional[str],
        indexer: Callable[[Sequence[Expr]], Never],
        vars: Sequence[Expr],
        reduction_vars: Sequence[Symbol],
    ) -> None:
        value = ops.reduction(
            self.dtype,
            self.src_dtype,
            self.reduction_type,
            self.inner_fn(vars, reduction_vars),
        )
        ops.store_reduction(output_name or "unnamed", indexer(vars), value)

    def index_length(self) -> int:
        return len(self.ranges) + len(self.reduction_ranges)

    def inner_fn_args(self) -> Sequence[Sequence[Expr]]:
        index = self._index(self.ranges)
        rindex = self._index(self.reduction_ranges, SymT.R0_INDEX)
        return (index, rindex)

    def inner_fn_free_symbols(self, unbacked_only: bool = False) -> OrderedSet[Symbol]:
        index = self._index(self.ranges)
        rindex = self._index(self.reduction_ranges, SymT.R0_INDEX)
        return extract_free_symbols(
            self.inner_fn, index, rindex, unbacked_only=unbacked_only
        )

    def constant_to_device(self, device: torch.device) -> IRNode:
        """Move this to a given device. Requires that all reads are to constants."""
        loader = self.make_loader()
        loader = patch.object(ConstantBuffer, "override_device", device)(loader)
        return Reduction(
            device=device,
            dtype=self.dtype,
            inner_fn=loader,
            ranges=self.ranges,
            reduction_ranges=self.reduction_ranges,
            reduction_type=self.reduction_type,
            src_dtype=self.src_dtype,
            reduction_hint=ReductionHint.DEFAULT,
        )

    @staticmethod
    def num_splits(
        device: torch.device,
        dst_dtype: torch.dtype,
        src_dtype: torch.dtype,
        inner_fn: Callable[_P, OpsValue],
        ranges: Sequence[_IntLike],
        reduction_ranges: Sequence[_IntLike],
        reduction_type: Union[ReductionType, Literal["scan"]],
        reduction_numel: Expr,
        input_node: Optional[IRNode] = None,
    ) -> tuple[ReductionHint, _IntLike]:
        def _is_static(x: object) -> bool:
            return isinstance(x, (int, Integer))

        reduction_numel_hint = V.graph.sizevars.symbolic_hint(reduction_numel)
        numel_hint = V.graph.sizevars.symbolic_hint(sympy_product(ranges))

        should_split = reduction_type == "scan" or (
            not V.graph.has_feature(device, BackendFeature.REDUCE_TO_SINGLE_ELEMENT)
            and reduction_type
            not in (
                "argmax",
                "argmin",
            )
            and config.split_reductions
        )
        if not (_is_static(reduction_numel_hint) and _is_static(numel_hint)):
            # We don't support unbacked symints
            return ReductionHint.DEFAULT, 1

        props = DeviceProperties.create(device)
        num_sm = props.multi_processor_count
        min_elements_per_thread = 32
        if should_split:
            inner_reduction_splits: Callable[[int, int], int] = functools.partial(
                V.choices.reduction_split_factor, device, inner_reduction=True
            )
            outer_reduction_splits: Callable[[int, int], int] = functools.partial(
                V.choices.reduction_split_factor, device, inner_reduction=False
            )
        else:

            def inner_reduction_splits(
                reduction_numel_hint: int,
                numel_hint: int,
            ) -> int:
                return 1

            outer_reduction_splits = inner_reduction_splits

        # easy cases
        if numel_hint == 1:
            split = inner_reduction_splits(reduction_numel_hint, numel_hint)
            if split == 1:
                # No need to split.
                return ReductionHint.INNER, split
            if input_node is not None and isinstance(input_node, TensorBox):
                with patch.object(FlexibleLayout, "allow_indexing", True):
                    (
                        new_ranges,
                        new_reduction_ranges,
                    ) = extract_input_node_reduction_ranges(input_node)
                if new_ranges is not None and new_reduction_ranges is not None:
                    extracted_numel_hint = V.graph.sizevars.symbolic_hint(
                        sympy_product(new_ranges + new_reduction_ranges)
                    )
                    if reduction_numel_hint == extracted_numel_hint:
                        log.debug(
                            "Use previous IRNode's range and reduction_ranges instead of split. "
                            "current ranges: %s, current reduction ranges: %s, current split: %d, "
                            "new ranges: %s, new reduction ranges: %s",
                            ranges,
                            reduction_ranges,
                            split,
                            new_ranges,
                            new_reduction_ranges,
                        )
                        # If the input_node or its dependent nodes are also Reduction nodes,
                        # use reduction_sizes of this node or its dependent nodes directly.
                        return ReductionHint.INNER, -1
            return ReductionHint.INNER, split
        if (
            reduction_numel_hint <= min_elements_per_thread
            or numel_hint >= num_sm * 2 * 32
        ):
            return ReductionHint.DEFAULT, 1

        r = Reduction(
            device=device,
            dtype=dst_dtype,
            inner_fn=inner_fn,
            ranges=ranges,
            reduction_ranges=reduction_ranges,
            reduction_type=reduction_type if reduction_type != "scan" else "sum",
            src_dtype=src_dtype,
            reduction_hint=ReductionHint.DEFAULT,
        )

        def get_read_indices(r: Reduction) -> tuple[Sequence[Expr], bool]:
            device = r.get_device()
            assert device is not None
            cb = ComputedBuffer(
                name=None,
                layout=FlexibleLayout(
                    device=device,
                    dtype=r.get_dtype(),
                    size=r.get_size(),
                ),
                data=r,
            )
            read_writes = cb.get_read_writes()
            # try finding the full size producer
            # TODO this will fail for something like ((1, N) * (N, 1)).sum()
            # this would also possibly be wrong for producers with the different contiguity but we hope those cases are rare
            assert read_writes.range_vars is not None
            range_vars = [
                r
                for r in read_writes.range_vars
                if isinstance(r, Expr) and not isinstance(r, sympy.Number)
            ]
            indices = []
            changed = False
            for md in sorted(read_writes.reads, key=lambda x: x.name):
                if all(r in md.index.free_symbols for r in range_vars):
                    indices.append(md.index)
                    if md.name in V.graph.name_to_buffer:
                        buf = V.graph.name_to_buffer[md.name]
                        original_stride = getattr(buf.layout, "stride", None)
                        buf.decide_layout()
                        if getattr(buf.layout, "stride", None) != original_stride:
                            changed = True
            return indices, changed

        indices, changed = get_read_indices(r)
        if changed:
            indices, _ = get_read_indices(r)

        if len(indices) == 0:
            # TODO determine splits when all inputs are broadcast
            return ReductionHint.DEFAULT, 1

        (_, reduction_vars), ranges1 = dependencies.index_vars_squeeze(
            r.get_size(), r.get_reduction_size()
        )
        num_outer = 0
        num_inner = 0
        for i in indices:
            j = V.graph.sizevars.simplify_with_ranges(i, ranges1)
            strides = V.graph.sizevars.stride_hints(
                j, reduction_vars, list(ranges1.keys())
            )
            outer = all(s > 1 for s in strides)
            if outer:
                num_outer += 1
            else:
                num_inner += 1
        if num_inner > num_outer:
            return ReductionHint.INNER, inner_reduction_splits(
                reduction_numel_hint, numel_hint
            )
        else:
            return ReductionHint.OUTER, outer_reduction_splits(
                reduction_numel_hint, numel_hint
            )

    @staticmethod
    def _unroll_reduction_fn(
        inner_fn: Callable[[Sequence[_IntLike], Sequence[_IntLike]], OpsValue],
        reduction_ranges: Sequence[_IntLike],
        reduction_type: str,
        src_dtype: torch.dtype,
    ) -> Callable[[Sequence[_IntLike]], OpsValue]:
        """Convert inner_fn from a reduction to an pointwise"""
        reduction_ranges = [
            V.graph.sizevars.evaluate_static_shape(x) for x in reduction_ranges
        ]

        combine_fn = get_reduction_combine_fn(reduction_type, src_dtype)

        def fn(index: Sequence[_IntLike]) -> Any:
            return functools.reduce(
                combine_fn,
                (
                    value_fn(index, rindex)
                    for rindex in itertools.product(
                        *[range(x) for x in reduction_ranges]
                    )
                ),
            )

        value_fn: Callable[[Sequence[_IntLike], Sequence[_IntLike]], Any]
        if reduction_type in ("argmin", "argmax"):
            flatten_index = _fixed_indexer(
                reduction_ranges,
                FlexibleLayout.contiguous_strides(reduction_ranges),
            )

            def value_fn(
                index: Sequence[_IntLike], rindex: Sequence[_IntLike]
            ) -> tuple[OpsValue, OpsValue]:
                rindex = [sympy.expand(i) for i in rindex]
                return (
                    inner_fn(index, rindex),
                    ops.index_expr(flatten_index(rindex), torch.int64),
                )

            return lambda index: fn(index)[1]
        else:
            value_fn = inner_fn
            return fn

    @classmethod
    def create(
        cls,
        device: torch.device,
        dst_dtype: torch.dtype,
        src_dtype: torch.dtype,
        inner_fn: Callable[..., Any],
        ranges: Sequence[Expr],
        reduction_ranges: Sequence[Expr],
        reduction_type: ReductionType,
        reduction_hint: ReductionHint = ReductionHint.DEFAULT,
        input_node: Optional[IRNode] = None,
    ) -> Union[TensorBox, ShapeAsConstantBuffer]:
        reduction_numel = V.graph.sizevars.simplify(sympy_product(reduction_ranges))

        if reduction_numel == 0:
            # N.B. This is a hack to generate the literal of the given type
            # Ideally, we should be fixing `def constant` in triton.py
            # but it breaks due to hardcoded dtypes in other places
            def py_cnst(val: object) -> Union[bool, float, int]:
                if dst_dtype == torch.bool:
                    return bool(val)
                elif dst_dtype.is_floating_point:
                    assert isinstance(val, SupportsFloat), type(val)
                    return float(val)
                else:
                    assert isinstance(val, SupportsInt), type(val)
                    return int(val)

            rtypes_to_inits = {
                "sum": py_cnst(0),
                "xor_sum": py_cnst(0),
                "prod": py_cnst(1),
                "any": py_cnst(0),
                # "all" is desugared to `!any(!val)`
            }

            assert reduction_type in rtypes_to_inits.keys(), (
                f"{reduction_type} not supported for zero-dimension tensors!"
            )

            def const_fn(index: int) -> OpsValue:
                return ops.constant(rtypes_to_inits[reduction_type], dst_dtype)

            return Pointwise.create(
                device=device,
                dtype=src_dtype,
                inner_fn=const_fn,
                ranges=list(ranges),
            )

        if reduction_numel == 1:
            # this reduction is actually a pointwise op
            if reduction_type in ("argmin", "argmax"):

                def fn(index: int) -> OpsValue:
                    return ops.constant(0, dst_dtype)

            else:

                def fn(index: int) -> OpsValue:
                    reduction_index = [sympy.S.Zero for _ in reduction_ranges]
                    return inner_fn(index, reduction_index)

            return Pointwise.create(
                device=device, dtype=dst_dtype, inner_fn=fn, ranges=ranges
            )

        if (
            isinstance(reduction_numel, Integer)
            and V.graph.sizevars.size_hint(reduction_numel)
            < config.unroll_reductions_threshold
            and (sympy_product(ranges) != 1 or is_gpu(device.type))
        ):
            # NB: This works around https://github.com/pytorch/pytorch/issues/140457
            # since turning reductions into pointwise ops can exacerbate this problem
            return Pointwise.create(
                device=device,
                dtype=dst_dtype,
                inner_fn=cls._unroll_reduction_fn(
                    inner_fn, reduction_ranges, reduction_type, src_dtype
                ),
                ranges=ranges,
            )

        # triton doesn't support reduce to single element well, so break it up
        hint, split = cls.num_splits(
            device,
            dst_dtype,
            src_dtype,
            inner_fn,
            ranges,
            reduction_ranges,
            reduction_type,
            reduction_numel,
            input_node,
        )
        # intermediate reduction in split can contain complex indexing,
        # and num_splits will fail to correctly set the hint
        # reuse the passed hint if available
        if reduction_hint == ReductionHint.DEFAULT:
            reduction_hint = hint
        if split == -1:
            assert input_node is not None
            new_ranges, new_reduction_ranges = extract_input_node_reduction_ranges(
                input_node
            )
            assert new_ranges is not None
            assert new_reduction_ranges is not None
            return cls.create_multilayer_existing_ranges(
                device,
                dst_dtype,
                src_dtype,
                inner_fn,
                ranges,
                reduction_ranges,
                new_ranges,
                new_reduction_ranges,
                reduction_type,
                reduction_hint,
            )
        elif split > 1:
            # triton doesn't support reduce to single element well, so break it up
            return cls.create_multilayer(
                device,
                dst_dtype,
                src_dtype,
                inner_fn,
                ranges,
                reduction_ranges,
                reduction_type,
                split,
                reduction_hint,
                input_node,
            )

        return TensorBox.create(
            Reduction(
                device=device,
                dtype=dst_dtype,
                inner_fn=inner_fn,
                ranges=ranges,
                reduction_ranges=reduction_ranges,
                reduction_type=reduction_type,
                src_dtype=src_dtype,
                reduction_hint=reduction_hint,
            )
        )

    @staticmethod
    def default_accumulator(
        reduction_type: str, dtype: torch.dtype
    ) -> Union[_NumLike, Sequence[_NumLike]]:
        if reduction_type in ("max", "argmax"):
            if is_float_dtype(dtype):
                return float("-inf")
            elif is_boolean_dtype(dtype):
                return False
            else:
                return torch.iinfo(dtype).min
        if reduction_type in ("min", "argmin"):
            if is_float_dtype(dtype):
                return float("inf")
            elif is_boolean_dtype(dtype):
                return True
            else:
                return torch.iinfo(dtype).max

        zero = False if is_boolean_dtype(dtype) else 0
        one = True if is_boolean_dtype(dtype) else 1
        return {
            "sum": zero,
            "prod": one,
            "xor_sum": zero,
            "any": zero,
            "welford_reduce": (zero, zero, zero),
            "welford_combine": (zero, zero, zero),
            "online_softmax_reduce": (float("-inf"), zero),
        }[reduction_type]

    @staticmethod
    def default_value(
        reduction_type: str, dtype: torch.dtype
    ) -> Union[_NumLike, Sequence[_NumLike]]:
        if reduction_type == "welford_reduce":
            return 0
        return Reduction.default_accumulator(reduction_type, dtype)

    @staticmethod
    def _multilayer_second_step_hint(
        split: _IntLike, numel_hint: int, reduction_hint: ReductionHint
    ) -> ReductionHint:
        if split == -1:
            return reduction_hint
        if split <= 512 and numel_hint <= 512 and reduction_hint == ReductionHint.OUTER:
            return ReductionHint.OUTER_TINY
        if (
            split <= 1024
            and numel_hint <= 256
            and reduction_hint == ReductionHint.OUTER
        ):
            return ReductionHint.OUTER_TINY

        return reduction_hint

    @classmethod
    def check_for_split_dense_dim_reindexing(
        cls, reduction_numel: _IntLike, input_node: Optional[IRNode]
    ) -> Optional[int]:
        """
        If we are reducing over the full tensor, and it is non-dense in the last dimension,
        reindex so we reduce over the dense dimension. initially just handle complete
        reduction case
        """
        if input_node is None:
            return None

        if not V.graph.sizevars.statically_known_equals(
            input_node.get_numel(), reduction_numel
        ):
            return None

        input_node.realize()
        try:
            # finalize layout
            as_storage_and_layout(input_node)
        except NotImplementedError:
            return None

        strides = input_node.get_stride()

        for i, s in enumerate(strides[:-1]):
            if V.graph.sizevars.statically_known_equals(s, 1):
                return i

        return None

    @classmethod
    def _multilayer_wrap_loader(
        cls,
        loader: Callable[..., OpsValue],
        reduction_ranges: Sequence[_IntLike],
        reduction_numel: _IntLike,
        split: _IntLike,
        block_size: _IntLike,
        default: Union[_NumLike, Sequence[_NumLike]],
        input_node: Optional[IRNode] = None,
    ) -> Callable[..., object]:
        dense_index = cls.check_for_split_dense_dim_reindexing(
            reduction_numel, input_node
        )
        reindex = View.dynamic_reshape_indexer(
            reduction_ranges, [reduction_numel], dense_index
        )
        need_mask = not V.graph.sizevars.statically_known_true(
            sympy.Eq(reduction_numel % split, 0)
        )

        def wrapper_fn(
            index: Sequence[Symbol], reduction_index: Sequence[Symbol]
        ) -> OpsValue:
            (reduction_index,) = reduction_index
            *new_index, reduction_block = index
            indices = block_size * reduction_block + reduction_index

            def body() -> OpsValue:
                return loader(new_index, reindex([indices]))

            if need_mask:
                index_dtype = dtype_from_size(reduction_numel)
                mask = ops.lt(
                    ops.index_expr(indices, index_dtype),
                    ops.index_expr(reduction_numel, index_dtype),
                )
                return ops.masked(mask, body, default)
            else:
                return body()

        return wrapper_fn

    @classmethod
    def _multilayer_wrap_loader_existing_ranges(
        cls,
        loader: Callable[[Sequence[Expr], Sequence[Expr]], OpsValue],
        original_ranges: Sequence[Expr],
        original_reduction_ranges: Sequence[Expr],
        new_ranges: Sequence[Integer],
        new_reduction_ranges: Sequence[Integer],
    ) -> Callable[[Sequence[sympy.Expr], Sequence[sympy.Expr]], OpsValue]:
        assert all(r == 1 for r in original_ranges), (
            f"Only enabled for numel_hint == 1, found {original_ranges=}"
        )
        reindex = View.dynamic_reshape_indexer(
            original_reduction_ranges, tuple(new_ranges) + tuple(new_reduction_ranges)
        )

        def wrapper_fn(
            merged_index: Sequence[Expr],
            new_reduction_index: Sequence[Expr],
        ) -> OpsValue:
            original_idx = merged_index[: len(original_ranges)]
            new_index = merged_index[len(original_ranges) :]
            return loader(
                original_idx,
                reindex(tuple(new_index) + tuple(new_reduction_index)),
            )

        return wrapper_fn

    @classmethod
    def create_multilayer_helper(
        cls,
        device: torch.device,
        dst_dtype: torch.dtype,
        src_dtype: torch.dtype,
        wrapper_fn: Callable[..., Any],
        original_ranges: Sequence[Expr],
        original_reduction_ranges: Sequence[Expr],
        new_ranges: list[Expr],
        new_reduction_ranges: list[Integer],
        reduction_type: ReductionType,
        split: _IntLike,
        reduction_hint: ReductionHint,
    ) -> Union[TensorBox, ShapeAsConstantBuffer]:
        """
        Break a large reduction up into multiple smaller reductions
        recursively
        """
        # triton will automatically compute reductions in fp32 if reducing over fp16/bf16
        # within the kernel. keep the intermediate in fp32 so as to keep the whole reduction
        # in fp32 and not reduce precision by breaking up the kernel into multiple layers
        intermediate_dtype = (
            dst_dtype
            if dst_dtype not in (torch.float16, torch.bfloat16)
            else torch.float
        )
        intermediate = Reduction.create(
            device,
            intermediate_dtype,
            src_dtype,
            wrapper_fn,
            new_ranges,
            new_reduction_ranges,
            reduction_type,
            reduction_hint,
        )
        intermediate.realize()
        intermediate_loader = intermediate.make_loader()

        def intermediate_fn(
            index: Sequence[_IntLike], reduction_index: Sequence[_IntLike]
        ) -> OpsValue:
            return intermediate_loader([*index, *reduction_index])

        numel_hint = V.graph.sizevars.size_hint(sympy_product(original_ranges))
        reduction_hint = cls._multilayer_second_step_hint(
            split, numel_hint, reduction_hint
        )

        assert original_ranges == new_ranges[: len(original_ranges)]
        return TensorBox.create(
            Reduction(
                device=device,
                dtype=dst_dtype,
                inner_fn=intermediate_fn,
                ranges=original_ranges,
                reduction_ranges=new_ranges[len(original_ranges) :],
                reduction_type=reduction_type,
                src_dtype=src_dtype,
                reduction_hint=reduction_hint,
            )
        )

    @classmethod
    def create_multilayer(
        cls,
        device: torch.device,
        dst_dtype: torch.dtype,
        src_dtype: torch.dtype,
        inner_fn: Callable[..., Any],
        ranges: Sequence[Expr],
        reduction_ranges: Sequence[Expr],
        reduction_type: ReductionType,
        split: _IntLike,
        reduction_hint: ReductionHint,
        input_node: Optional[IRNode] = None,
    ) -> Union[TensorBox, ShapeAsConstantBuffer]:
        """
        Break a large reduction up into multiple smaller reductions
        recursively
        """
        # TODO(jansel): realize the reduction so we can do dynamic indexing
        reduction_numel = sympy_product(reduction_ranges)
        block_size = FloorDiv(reduction_numel + (split - 1), split)
        default = cls.default_value(reduction_type, dst_dtype)
        wrapper_fn = cls._multilayer_wrap_loader(
            inner_fn,
            reduction_ranges,
            reduction_numel,
            split,
            block_size,
            default,
            input_node,
        )

        return cls.create_multilayer_helper(
            device,
            dst_dtype,
            src_dtype,
            wrapper_fn,
            ranges,
            reduction_ranges,
            [*ranges, split],
            [block_size],
            reduction_type,
            split,
            reduction_hint,
        )

    @classmethod
    def create_multilayer_existing_ranges(
        cls,
        device: torch.device,
        dst_dtype: torch.dtype,
        src_dtype: torch.dtype,
        inner_fn: Callable[..., Any],
        original_ranges: Sequence[Expr],
        original_reduction_ranges: Sequence[Expr],
        new_ranges: list[Integer],
        new_reduction_ranges: list[Integer],
        reduction_type: ReductionType,
        reduction_hint: ReductionHint,
    ) -> Union[TensorBox, ShapeAsConstantBuffer]:
        """
        Break a large reduction up into multiple smaller reductions
        recursively
        """
        wrapper_fn = cls._multilayer_wrap_loader_existing_ranges(
            inner_fn,
            original_ranges,
            original_reduction_ranges,
            new_ranges,
            new_reduction_ranges,
        )
        return cls.create_multilayer_helper(
            device,
            dst_dtype,
            src_dtype,
            wrapper_fn,
            original_ranges,
            original_reduction_ranges,
            [*original_ranges, *new_ranges],
            new_reduction_ranges,
            reduction_type,
            -1,
            reduction_hint,
        )


def _fixed_indexer(
    size: Sequence[int],
    stride: Optional[Sequence[int]] = None,
    offset: Expr = Integer(0),
) -> Callable[[Sequence[Expr]], Expr]:
    """A closure containing math to read a given element"""

    def indexer(index: Sequence[int]) -> int:
        assert stride is not None and len(index) == len(stride)
        assert len(index) == len(size)
        result = offset
        for idx, st, sz in zip(index, stride, size):
            if sz != 1:
                result = result + idx * st
        return result

    return indexer


INNER_FN_TY: TypeAlias = Callable[[Sequence[Expr], Sequence[Expr]], OpsValue]


class MultiOutputReduction(Reduction):
    output_index: int

    def __init__(
        self,
        device: torch.device,
        dst_dtype: torch.dtype,
        inner_fns: Union[INNER_FN_TY, Sequence[INNER_FN_TY]],
        ranges: Sequence[Integer],
        reduction_ranges: Sequence[Integer],
        reduction_type: ReductionType,
        src_dtype: torch.dtype,
        reduction_hint: ReductionHint,
        output_index: int,
    ):
        if callable(inner_fns):
            inner_fns = (inner_fns,)

        loader: Callable[[Sequence[Expr], Sequence[Expr]], Any]
        if len(inner_fns) == 1:
            loader = inner_fns[0]
        else:

            def loader(
                idx: Sequence[Expr], reduction_idx: Sequence[Expr]
            ) -> tuple[OpsValue, ...]:
                return tuple(fn(idx, reduction_idx) for fn in inner_fns)

        super().__init__(
            device=device,
            dtype=dst_dtype,
            inner_fn=loader,
            ranges=ranges,
            reduction_ranges=reduction_ranges,
            reduction_type=reduction_type,
            src_dtype=src_dtype,
            reduction_hint=reduction_hint,
        )
        self.output_index = output_index

    def store_reduction(
        self,
        output_name: Optional[str],
        indexer: Callable[[Sequence[Expr]], Never],
        vars: Sequence[Expr],
        reduction_vars: Sequence[Symbol],
    ) -> Any:
        values = ops.reduction(
            self.dtype,
            self.src_dtype,
            self.reduction_type,
            self.inner_fn(vars, reduction_vars),
        )
        assert isinstance(values, (tuple, list)), type(values)
        value = values[self.output_index]
        return ops.store_reduction(output_name or "unnamed", indexer(vars), value)


class OnlineSoftmaxReduction(MultiOutputReduction):
    @classmethod
    def create(  # type: ignore[override]
        cls,
        device: torch.device,
        dst_dtype: torch.dtype,
        src_dtype: torch.dtype,
        inner_fn: Callable[..., Any],
        ranges: Sequence[Expr],
        reduction_ranges: Sequence[Expr],
        num_output: int,
        reduction_hint: ReductionHint = ReductionHint.DEFAULT,
        input_node: Optional[IRNode] = None,
    ) -> Sequence[Union[TensorBox, ShapeAsConstantBuffer]]:
        """
        Create the reduction disregarding splitting.
        """
        results = tuple(
            TensorBox.create(
                MultiOutputReduction(
                    device,
                    dst_dtype,
                    inner_fn,
                    ranges,
                    reduction_ranges,
                    "online_softmax_reduce",
                    src_dtype,
                    reduction_hint,
                    output_idx,
                )
            )
            for output_idx in range(num_output)
        )
        for t in results:
            t.realize()
        return results


class WelfordReduction(MultiOutputReduction):
    @classmethod
    def create(  # type: ignore[override]
        cls,
        device: torch.device,
        dtype: torch.dtype,
        inner_fns: Sequence[Callable[..., Any]],
        ranges: list[Integer],
        reduction_ranges: list[Integer],
        reduction_type: ReductionType,
        reduction_hint: ReductionHint = ReductionHint.DEFAULT,
    ) -> Sequence[Union[TensorBox, ShapeAsConstantBuffer]]:
        assert reduction_type in ("welford_reduce", "welford_combine")

        reduction_numel = V.graph.sizevars.simplify(sympy_product(reduction_ranges))

        def const(val: int) -> Union[TensorBox, ShapeAsConstantBuffer]:
            def inner_fn(idx: Sequence[Expr]) -> OpsValue:
                return ops.constant(
                    val,
                    dtype,
                )

            return Pointwise.create(
                device=device,
                dtype=dtype,
                inner_fn=inner_fn,
                ranges=list(ranges),
            )

        if reduction_numel == 0:
            mean = const(0)
            m2 = const(0)
            weight = const(0)
            return mean, m2, weight

        if reduction_numel == 1:

            def copy(
                loader: Callable[[Sequence[Expr], Sequence[Expr]], OpsValue],
            ) -> Union[TensorBox, ShapeAsConstantBuffer]:
                def inner_fn(idx: Sequence[Expr]) -> OpsValue:
                    reduction_index = [sympy.S.Zero for _ in reduction_ranges]
                    return loader(idx, reduction_index)

                return Pointwise.create(
                    device=device,
                    dtype=dtype,
                    inner_fn=inner_fn,
                    ranges=list(ranges),
                )

            if reduction_type == "welford_reduce":
                return copy(inner_fns[0]), const(0), const(1)
            else:
                return tuple(copy(fn) for fn in inner_fns)

        # TODO: Unrolled reduction
        # if (
        #     isinstance(reduction_numel, Integer)
        #     and V.graph.sizevars.size_hint(reduction_numel)
        #     < config.unroll_reductions_threshold
        #     and sympy_product(ranges) != 1
        # ):
        #     return Pointwise.create(
        #         device,
        #         dst_dtype,
        #         cls._unroll_reduction_fn(
        #             inner_fn, reduction_ranges, reduction_type, src_dtype,
        #         ),
        #         ranges,
        #     )

        # triton doesn't support reduce to single element well, so break it up
        hint, split = Reduction.num_splits(
            device,
            dtype,
            dtype,
            inner_fns[0],
            ranges,
            reduction_ranges,
            reduction_type=reduction_type,
            reduction_numel=reduction_numel,
        )
        # intermediate reduction in split can contain complex indexing,
        # and num_splits will fail to correctly set the hint
        # reuse the passed hint if available
        if reduction_hint == ReductionHint.DEFAULT:
            reduction_hint = hint
        if split > 1:
            # triton doesn't support reduce to single element well, so break it up
            return cls.create_multilayer(
                device,
                dtype,
                inner_fns,
                ranges,
                reduction_ranges,
                reduction_type,
                split,
                reduction_hint,
            )

        results = [
            TensorBox.create(
                WelfordReduction(
                    device,
                    dtype,
                    inner_fns,
                    ranges,
                    reduction_ranges,
                    reduction_type,
                    dtype,
                    reduction_hint,
                    output_idx,
                )
            )
            for output_idx in range(3)
        ]
        for t in results:
            t.realize()
        return results

    @staticmethod
    def default_value(
        reduction_type: str, dtype: torch.dtype
    ) -> Union[_NumLike, Sequence[_NumLike]]:
        return (0, 0, 0)

    @classmethod
    def create_multilayer(  # type: ignore[override]
        cls,
        device: torch.device,
        dtype: torch.dtype,
        inner_fns: Sequence[Callable[..., Any]],
        ranges: list[Integer],
        reduction_ranges: list[Integer],
        reduction_type: ReductionType,
        split: _IntLike,
        reduction_hint: ReductionHint,
    ) -> Sequence[Union[TensorBox, ShapeAsConstantBuffer]]:
        """
        Break a large reduction up into multiple smaller reductions
        recursively
        """
        reduction_numel = sympy_product(reduction_ranges)
        need_mask = not V.graph.sizevars.statically_known_true(
            sympy.Eq(reduction_numel % split, 0)
        )

        if need_mask and reduction_type != "welford_combine":
            # If we need mask, then "welford_reduce" doesn't work because
            # masked inputs shouldn't count towards the welford weight

            def constant(
                idx: Sequence[Expr], reduction_idx: Sequence[Expr], value: int
            ) -> OpsValue:
                return ops.constant(value, dtype)

            return cls.create_multilayer(
                device=device,
                dtype=dtype,
                inner_fns=(
                    inner_fns[0],
                    partial(constant, value=0),
                    partial(constant, value=1),
                ),
                ranges=ranges,
                reduction_ranges=reduction_ranges,
                reduction_type="welford_combine",
                split=split,
                reduction_hint=reduction_hint,
            )

        block_size = FloorDiv(reduction_numel + (split - 1), split)
        intermediates = WelfordReduction.create(
            device,
            dtype,
            tuple(
                cls._multilayer_wrap_loader(
                    loader,
                    reduction_ranges,
                    reduction_numel,
                    split,
                    block_size,
                    default=0,
                )
                for loader in inner_fns
            ),
            [*ranges, split],
            [block_size],
            reduction_type,
            reduction_hint,
        )
        for i in intermediates:
            i.realize()

        def intermediate_loader_fn(
            index: Sequence[Expr],
            reduction_index: Sequence[Expr],
            loader: Callable[[Sequence[Expr]], OpsValue],
        ) -> OpsValue:
            return loader([*index, *reduction_index])

        numel_hint = V.graph.sizevars.size_hint(sympy_product(ranges))
        reduction_hint = cls._multilayer_second_step_hint(
            split, numel_hint, reduction_hint
        )
        return WelfordReduction.create(
            device,
            dtype,
            tuple(
                partial(intermediate_loader_fn, loader=i.make_loader())
                for i in intermediates
            ),
            ranges,
            [split],
            # welford_reduce turns one input into three outputs, which are combined with welford_combine
            "welford_combine",
            reduction_hint,
        )


@ir_dataclass
class Scan(Loops):
    scan_ranges: list[Integer]
    size: list[Integer]
    combine_fn: Callable[[tuple[Any, ...], tuple[Any, ...]], tuple[Any, ...]]
    reindex: Callable[[Sequence[_IntLike], Sequence[_IntLike]], Sequence[_IntLike]]
    reduction_hint: ReductionHint
    output_index: int
    # output_index indexes the following tuples
    dtypes: tuple[torch.dtype, ...]
    inner_fns: tuple[Callable[..., Any], ...]

    # HACK we mimick reduction

    def get_free_symbol_uses(self, unbacked_only: bool = False) -> OrderedSet[Symbol]:
        # TODO: Can combine_fn/reindex close over unbacked symbols? If so, we
        # need to explicitly represent the closure so we can pull out unbacked
        # symbols here
        return (
            super().get_free_symbol_uses(unbacked_only)
            | OrderedSet().union(
                *(get_free_symbols(e, unbacked_only) for e in self.scan_ranges)
            )
            | OrderedSet().union(
                *(get_free_symbols(e, unbacked_only) for e in self.size)
            )
        )

    def __post_init__(self) -> None:
        assert len(self.ranges) + len(self.scan_ranges) == len(self.size)
        super().__post_init__()

    def store_reduction(
        self,
        output_name: Optional[str],
        indexer: Callable[[Sequence[_IntLike]], Never],
        vars: Sequence[Expr],
        scan_vars: Sequence[Symbol],
    ) -> Any:
        idx = self.reindex(vars, scan_vars)
        values = tuple(inner_fn(idx) for inner_fn in self.inner_fns)
        result = ops.scan(self.dtypes, self.combine_fn, values)
        return ops.store(
            output_name or "unnamed", indexer(idx), result[self.output_index]
        )

    def get_reduction_type(self) -> Optional[str]:
        # return self.scan_op
        return "custom"

    def get_reduction_size(self) -> Sequence[Expr]:
        return self.scan_ranges

    def get_size(self) -> Sequence[Expr]:
        return self.size

    def get_pointwise_size(self) -> Sequence[Expr]:
        return self.ranges

    def index_length(self) -> int:
        return len(self.ranges) + len(self.scan_ranges)

    def inner_fn_args(self) -> Sequence[Sequence[_IntLike]]:
        index = self._index(self.ranges)
        rindex = self._index(self.scan_ranges, SymT.R0_INDEX)
        idx = self.reindex(index, rindex)
        return (idx,)

    def inner_fn_free_symbols(self, unbacked_only: bool = False) -> OrderedSet[Symbol]:
        index = self._index(self.ranges)
        rindex = self._index(self.scan_ranges, SymT.R0_INDEX)
        idx = self.reindex(index, rindex)
        return extract_free_symbols(self.inner_fn, idx, unbacked_only=unbacked_only)

    @classmethod
    def create(  # type: ignore[override]
        cls,
        device: torch.device,
        dtypes: tuple[torch.dtype, ...],
        inner_fns: tuple[Callable[[Sequence[Expr]], Any], ...],
        size: list[Integer],
        axis: int,
        combine_fn: Callable[[tuple[Any, ...], tuple[Any, ...]], tuple[Any, ...]],
        reduction_hint: ReductionHint = ReductionHint.DEFAULT,
        *,
        # Whether we have the option to fallback to aten
        can_fallback_to_aten: bool = True,
        **kwargs: Any,
    ) -> Sequence[Optional[Union[TensorBox, ShapeAsConstantBuffer]]]:
        pointwise_ranges = [*size[:axis], *size[axis + 1 :]]
        scan_ranges = [size[axis]]

        if not V.graph.has_feature(device, BackendFeature.SCAN):
            return [None] * len(dtypes)

        if len(dtypes) > 1 and not V.graph.has_feature(
            device, BackendFeature.TUPLE_REDUCTION
        ):
            return [None] * len(dtypes)

        sizevars = V.graph.sizevars
        scan_numel = sizevars.simplify(sympy_product(scan_ranges))

        assert len(dtypes) == len(inner_fns)

        # Scan with a single element is just a copy
        if sizevars.statically_known_true(sympy.Le(scan_numel, 1)):
            return [
                Pointwise.create(
                    device=device,
                    dtype=dtypes[output_index],
                    inner_fn=inner_fns[output_index],
                    ranges=size,
                )
                for output_index in range(len(dtypes))
            ]

        reduction_hint, num_splits = cls.num_splits(
            device=device,
            dtype=dtypes[0],
            inner_fn=inner_fns[0],
            axis=axis,
            pointwise_ranges=pointwise_ranges,
            scan_ranges=scan_ranges,
            combine_fn=combine_fn,
            scan_numel=scan_numel,
        )
        scan_type = Scan
        if num_splits > 1:
            supports_split = (
                torch.version.hip is None or (has_triton and triton_version >= "3.3.0")
            ) and (len(dtypes) == 1)
            if not supports_split:
                if can_fallback_to_aten:
                    # Fallback to ATen
                    return [None] * len(dtypes)
                else:
                    num_splits = 1
            else:
                scan_type = SplitScan

        def reindex(index: Sequence[Expr], scan_index: Sequence[Expr]) -> list[Expr]:
            assert len(scan_index) == len(scan_ranges)
            assert len(index) == len(pointwise_ranges)
            return [*index[:axis], *scan_index, *index[axis:]]

        results = [
            TensorBox.create(
                scan_type(
                    device=device,
                    dtype=dtypes[output_index],
                    dtypes=dtypes,
                    inner_fn=inner_fns[output_index],
                    inner_fns=inner_fns,
                    size=size,
                    ranges=pointwise_ranges,
                    scan_ranges=scan_ranges,
                    combine_fn=combine_fn,
                    reindex=reindex,
                    reduction_hint=reduction_hint,
                    output_index=output_index,
                    **kwargs,
                )
            )
            for output_index in range(len(dtypes))
        ]

        for result in results:
            result.realize()

        return results

    @classmethod
    def num_splits(
        cls,
        device: torch.device,
        dtype: torch.dtype,
        inner_fn: Callable[[Sequence[Expr]], OpsValue],
        axis: int,
        pointwise_ranges: list[Integer],
        scan_ranges: list[Integer],
        combine_fn: Callable[[tuple[Any, ...], tuple[Any, ...]], tuple[Any, ...]],
        scan_numel: Expr,
    ) -> tuple[ReductionHint, _IntLike]:
        # TODO: custom splitting heuristic for scan
        def wrapper_fn(idx: Sequence[Expr], reduction_idx: Sequence[Expr]) -> OpsValue:
            return inner_fn([*idx[:axis], *reduction_idx, *idx[axis:]])

        return Reduction.num_splits(
            device=device,
            dst_dtype=dtype,
            src_dtype=dtype,
            inner_fn=wrapper_fn,
            ranges=pointwise_ranges,
            reduction_ranges=scan_ranges,
            reduction_type="scan",
            reduction_numel=scan_numel,
        )


# This signifies a scan op that should go through TritonSplitScanKernel codegen on CUDA.
@ir_dataclass
class SplitScan(Scan):
    pass


@ir_dataclass
class Sort(Loops):
    # Sorts a tuple of key, value pairs
    sort_ranges: list[Integer]
    size: list[Integer]
    reindex: Callable[[Sequence[Expr], Sequence[Expr]], Sequence[Expr]]
    reduction_hint: ReductionHint
    output_index: int
    # output_index indexes the following tuples
    dtypes: tuple[torch.dtype, ...]
    inner_fns: tuple[Callable[..., Any], ...]

    stable: bool
    descending: bool

    # HACK we mimick reduction

    def get_free_symbol_uses(self, unbacked_only: bool = False) -> OrderedSet[Symbol]:
        return (
            super().get_free_symbol_uses(unbacked_only)
            | OrderedSet().union(
                *(get_free_symbols(e, unbacked_only) for e in self.sort_ranges)
            )
            | OrderedSet().union(
                *(get_free_symbols(e, unbacked_only) for e in self.size)
            )
        )

    def __post_init__(self) -> None:
        assert len(self.ranges) + len(self.sort_ranges) == len(self.size)
        super().__post_init__()

    def store_reduction(
        self,
        output_name: Optional[str],
        indexer: Callable[[Sequence[Expr]], Expr],
        vars: Sequence[Expr],
        reduction_vars: Sequence[Expr],
    ) -> Any:
        idx = self.reindex(vars, reduction_vars)
        values = tuple(inner_fn(idx) for inner_fn in self.inner_fns)
        result = ops.sort(self.dtypes, values, self.stable, self.descending)
        return ops.store(
            output_name or "unnamed", indexer(idx), result[self.output_index]
        )

    def get_reduction_type(self) -> Optional[str]:
        return "sort"

    def get_reduction_size(self) -> Sequence[Expr]:
        return self.sort_ranges

    def get_size(self) -> Sequence[Expr]:
        return self.size

    def get_pointwise_size(self) -> Sequence[Expr]:
        return self.ranges

    def index_length(self) -> int:
        return len(self.ranges) + len(self.sort_ranges)

    def inner_fn_args(self) -> Sequence[Sequence[Expr]]:
        index = self._index(self.ranges)
        rindex = self._index(self.sort_ranges, SymT.R0_INDEX)
        idx = self.reindex(index, rindex)
        return (idx,)

    def inner_fn_free_symbols(self, unbacked_only: bool = False) -> OrderedSet[Symbol]:
        index = self._index(self.ranges)
        rindex = self._index(self.sort_ranges, SymT.R0_INDEX)
        idx = self.reindex(index, rindex)
        return extract_free_symbols(self.inner_fn, idx, unbacked_only=unbacked_only)

    @classmethod
    def create(  # type: ignore[override]
        cls,
        device: torch.device,
        dtypes: tuple[torch.dtype, ...],
        inner_fns: tuple[Callable[[list[Expr]], Any], ...],
        size: list[Integer],
        axis: int,
        stable: bool,
        descending: bool,
        reduction_hint: ReductionHint = ReductionHint.DEFAULT,
        **kwargs: Any,
    ) -> Sequence[Optional[Union[TensorBox, ShapeAsConstantBuffer]]]:
        pointwise_ranges = [*size[:axis], *size[axis + 1 :]]
        sort_ranges = [size[axis]]

        if not V.graph.has_feature(device, BackendFeature.SORT):
            return [None] * len(dtypes)

        sizevars = V.graph.sizevars
        sort_numel = sizevars.simplify(sympy_product(sort_ranges))

        # Heuristic, smallest rblock where triton usually outperforms aten.sort
        # It also isn't bandwidth bound so fusion is unlikely to help.
        max_rblock = 512
        is_persistent_kernel = (
            config.triton.persistent_reductions
            and sizevars.statically_known_true(sympy.Le(sort_numel, max_rblock))
        )
        if not is_persistent_kernel:
            # We only support persistent triton kernels
            return [None] * len(dtypes)

        assert len(dtypes) == len(inner_fns)

        # Sort with a single element is just a copy
        if sizevars.statically_known_true(sympy.Le(sort_numel, 1)):
            return [
                Pointwise.create(
                    device=device,
                    dtype=dtypes[output_index],
                    inner_fn=inner_fns[output_index],
                    ranges=size,
                )
                for output_index in range(len(dtypes))
            ]

        def reindex(index: Sequence[Expr], sort_index: Sequence[Expr]) -> list[Expr]:
            assert len(sort_index) == len(sort_ranges)
            assert len(index) == len(pointwise_ranges)
            return [*index[:axis], *sort_index, *index[axis:]]

        results = [
            TensorBox.create(
                Sort(
                    device=device,
                    dtype=dtypes[output_index],
                    dtypes=dtypes,
                    inner_fn=inner_fns[output_index],
                    inner_fns=inner_fns,
                    size=size,
                    ranges=pointwise_ranges,
                    sort_ranges=sort_ranges,
                    reindex=reindex,
                    reduction_hint=reduction_hint,
                    output_index=output_index,
                    stable=stable,
                    descending=descending,
                    **kwargs,
                )
            )
            for output_index in range(len(dtypes))
        ]

        for result in results:
            result.realize()

        return results


def is_storage_and_layout(x: IRNode) -> bool:
    try:
        as_storage_and_layout(x, freeze=False)
        return True
    except NotImplementedError:
        return False


def is_contiguous_storage_and_layout(x: IRNode) -> bool:
    try:
        _buffer, layout = as_storage_and_layout(x, freeze=False)
        # pad the stride here so we will NOT claim an tensor as contiguous
        # if a padding is gonna happen.
        if layout.should_pad_strides():
            layout.pad_strides()
        return layout.is_contiguous()
    except NotImplementedError:
        return False


def as_storage_and_layout(
    x: IRNode,
    freeze: bool = True,
    want_contiguous: bool = False,
    stride_order: Optional[Sequence[Union[int, Integer]]] = None,
    allow_padding: bool = False,
    exact_strides: Optional[Sequence[Union[int, Integer]]] = None,
) -> tuple[StorageBox, Layout]:
    """
    Try to simplify x into a StorageBox and a Layout.

    allow_padding only affect how we apply stride_order. When allow_padding
    is True, we have the freedom to add padding when applying the stride_order.
    """
    if isinstance(x, TensorBox):
        return as_storage_and_layout(
            x.data,
            freeze=freeze,
            want_contiguous=want_contiguous,
            stride_order=stride_order,
            allow_padding=allow_padding,
            exact_strides=exact_strides,
        )
    if isinstance(x, StorageBox):
        _, layout = as_storage_and_layout(
            x.data,
            freeze=freeze,
            want_contiguous=want_contiguous,
            stride_order=stride_order,
            allow_padding=allow_padding,
            exact_strides=exact_strides,
        )
        return x, x.data.get_layout()
    if isinstance(x, Buffer):
        if freeze:
            if want_contiguous:
                x.freeze_layout()
                assert x.get_layout().is_contiguous()
            elif stride_order is not None:
                x.freeze_layout_with_stride_order(
                    stride_order, allow_padding=allow_padding
                )
            elif exact_strides is not None:
                x.freeze_layout_with_exact_strides(
                    exact_strides, allow_padding=allow_padding
                )
            else:
                x.decide_layout()
        return StorageBox(x), x.get_layout()
    if isinstance(x, ReinterpretView):
        # making the base of x contiguous or stride_ordered will not necessarily make
        # the ReinterpretView either, so don't pass along those arguments
        buffer, _ = as_storage_and_layout(
            x.data,
            freeze=freeze,
        )
        return buffer, x.layout
    raise NotImplementedError


def is_stride_order_storage_and_layout(
    x: IRNode, stride_order: Sequence[Union[int, Integer]]
) -> bool:
    try:
        _buffer, layout = as_storage_and_layout(x, freeze=False)
        return layout.is_stride_ordered(stride_order)
    except NotImplementedError:
        return False


def is_unaligned(node: IRNode) -> bool:
    if isinstance(node, (TensorBox, StorageBox)):
        return is_unaligned(node.data)

    if isinstance(node, ReinterpretView):
        layout = node.layout
        has_unaligned_layout = not statically_known_true(
            layout.offset * get_dtype_size(layout.dtype) % GPU_ALIGN_BYTES == 0
        )
        return is_unaligned(node.data) or has_unaligned_layout

    if isinstance(node, Buffer):
        return node.get_name() in V.graph.unaligned_buffers

    # assume to be aligned otherwise
    return False


@ir_dataclass
class BaseView(IRNode):
    data: IRNode

    def get_free_symbol_uses(self, unbacked_only: bool = False) -> OrderedSet[Symbol]:
        return self.data.get_free_symbol_uses(unbacked_only)

    def make_reindexer(self) -> Callable[[Sequence[Expr]], Sequence[Expr]]:
        raise NotImplementedError(f"make_reindexer NYI on {self}")

    def make_indexer(self) -> Callable[[Sequence[Expr]], Expr]:
        inner = self.data.make_indexer()
        reindex = self.make_reindexer()

        def indexer(idx: Sequence[Expr]) -> Expr:
            return inner(reindex(idx))

        return indexer

    def make_loader(self) -> Callable[[Sequence[Expr]], OpsValue]:
        inner = self.data.make_loader()
        reindex = self.make_reindexer()

        def loader(idx: Sequence[Expr]) -> OpsValue:
            return inner(reindex(idx))

        return loader

    @property
    def dtype(self) -> torch.dtype:
        return self.data.get_dtype()

    def get_layout(self) -> Layout:
        return self.data.get_layout()

    def get_device(self) -> Optional[torch.device]:
        return self.data.get_device()

    def get_origin_node(self) -> Optional[torch.fx.Node]:
        return None

    def get_name(self) -> str:
        return self.data.get_name()

    def get_pointwise_size(self) -> Sequence[Expr]:
        return self.get_size()

    def mark_reuse(self, users: int) -> None:
        return self.data.mark_reuse(users)

    def has_exceeded_max_reads(self) -> bool:
        return self.data.has_exceeded_max_reads()

    def realize(self) -> Optional[str]:
        return self.data.realize()

    def realize_hint(self) -> None:
        self.data.realize_hint()

    def get_storage_numel(self) -> _IntLike:
        return self.data.get_storage_numel()

    def is_extern(self) -> bool:
        return self.data.is_extern()

    def is_module_buffer(self) -> bool:
        assert isinstance(self.data, BaseView), type(self.data)
        return self.data.is_module_buffer()

    def get_read_names(self) -> OrderedSet[str]:
        return self.data.get_read_names()

    def get_reads(self) -> OrderedSet[Dep]:
        with patch.object(FlexibleLayout, "allow_indexing", True):
            return extract_read_writes(
                self.make_loader(),
                self.get_size(),
            ).reads

    def unwrap_view(self) -> IRNode:
        x: IRNode = self
        while isinstance(x, BaseView):
            x = x.data
        return x

    def constant_to_device(self, device: torch.device) -> IRNode:
        """Move this to a given device. Requires that all reads are to constants."""
        loader = self.make_loader()
        loader = patch.object(ConstantBuffer, "override_device", device)(loader)
        return Pointwise(
            device=device,
            dtype=self.get_dtype(),
            inner_fn=loader,
            ranges=self.get_size(),
        )


@ir_dataclass
class ExpandView(BaseView):
    size: Sequence[Expr]

    @staticmethod
    def _normalize_size(x: IRNode, new_size: Sequence[_IntLike]) -> Sequence[_IntLike]:
        """Replace `-1` with correct sizes"""
        sizevars = V.graph.sizevars
        new_size = [sympy.expand(s) for s in new_size]
        old_size = x.get_size()
        old_size = [None] * (len(new_size) - len(old_size)) + list(old_size)
        assert len(new_size) == len(old_size)
        for i in range(len(new_size)):
            if new_size[i] == -1:
                assert old_size[i] is not None
                new_size[i] = old_size[i]
            elif old_size[i] is None or V.graph.sizevars.shape_env.evaluate_expr(
                sympy.Eq(old_size[i], 1), size_oblivious=True
            ):
                pass
            else:
                # Sanity check: Expect broadcast compatibility
                #
                # NB: new_size[i] == old_size[i] is expected to already be
                # guarded because the meta formula was expected to have taught
                # us this equality.
                assert sizevars.size_hint(new_size[i] - old_size[i], fallback=0) == 0, (
                    "Broadcast failed in ExpandView({x.get_size()}, {new_size}) on dimension {i}"
                )
        return new_size

    @classmethod
    def create(cls, x: IRNode, new_size: Sequence[_IntLike]) -> BaseView:
        new_size = cls._normalize_size(x, new_size)

        if is_storage_and_layout(x):
            storage, old_layout = as_storage_and_layout(x)
            skip = len(new_size) - len(old_layout.size)
            assert skip >= 0
            new_stride = [sympy.S.Zero] * skip
            for stride, size in zip(old_layout.stride, old_layout.size):
                new_stride.append(
                    stride
                    if not V.graph.sizevars.shape_env.evaluate_expr(
                        sympy.Eq(size, 1), size_oblivious=True
                    )
                    else sympy.S.Zero
                )
            new_layout = FixedLayout(
                old_layout.device,
                old_layout.dtype,
                list(new_size),
                new_stride,
                old_layout.offset,
            )
            return ReinterpretView(data=storage, layout=new_layout)

        return ExpandView(data=x, size=new_size)

    def get_size(self) -> Sequence[Expr]:
        return self.size

    def make_reindexer(
        self,
    ) -> Callable[[Sequence[Expr]], Sequence[Expr]]:
        target = self.get_size()
        actual = self.data.get_size()
        skip = len(target) - len(actual)

        def reindex(
            index: Sequence[Expr],
        ) -> Sequence[Expr]:
            index = list(index[skip:])
            assert len(index) == len(actual)
            for i in range(len(actual)):
                if actual[i] == 1:
                    # zero out broadcast dimension
                    index[i] = sympy.S.Zero
            return index

        return reindex


@ir_dataclass
class PermuteView(BaseView):
    dims: list[Expr]

    @classmethod
    def create(cls, x: IRNode, dims: Sequence[int]) -> BaseView:
        dims = cls._map_neg_dims(dims)
        assert OrderedSet(dims) == OrderedSet(range(len(dims)))

        if is_storage_and_layout(x):
            storage, old_layout = as_storage_and_layout(x)
            new_layout = FixedLayout(
                old_layout.device,
                old_layout.dtype,
                [old_layout.size[i] for i in dims],
                [old_layout.stride[i] for i in dims],
                old_layout.offset,
            )
            return ReinterpretView(data=storage, layout=new_layout)

        return PermuteView(data=x, dims=dims)

    @classmethod
    def _map_neg_dims(cls, dims: Sequence[int]) -> list[int]:
        return [dim if dim >= 0 else len(dims) + dim for dim in dims]

    def get_size(self) -> Sequence[Expr]:
        assert OrderedSet(self._map_neg_dims(self.dims)) == OrderedSet(
            range(len(self.dims))
        )
        size = self.data.get_size()
        return [size[i] for i in self.dims]

    def make_reindexer(
        self,
    ) -> Callable[[Sequence[Expr]], Sequence[Expr]]:
        inv = {j: i for i, j in enumerate(self.dims)}
        inv = [inv[i] for i in range(len(self.dims))]
        assert OrderedSet(inv) == OrderedSet(range(len(self.dims)))

        def reindex(
            index: Sequence[Expr],
        ) -> Sequence[Expr]:
            return [index[i] for i in inv]

        return reindex


@ir_dataclass
class SqueezeView(BaseView):
    @classmethod
    def create(cls, x: IRNode, *, dim: Optional[int] = None) -> IRNode:
        if is_storage_and_layout(x):
            storage, old_layout = as_storage_and_layout(x)
            new_size = []
            new_stride = []
            if dim is not None:
                assert isinstance(dim, int), type(dim)
                assert 0 <= dim and dim < len(old_layout.size)

            for i, (size, stride) in enumerate(zip(old_layout.size, old_layout.stride)):
                if dim is None:
                    if size != 1:
                        new_size.append(size)
                        new_stride.append(stride)
                else:
                    if i != dim:
                        new_size.append(size)
                        new_stride.append(stride)
                    else:
                        assert size == 1, "expected squeezed size to be 1"

            new_layout = FixedLayout(
                old_layout.device,
                old_layout.dtype,
                new_size,
                new_stride,
                old_layout.offset,
            )
            return ReinterpretView(data=storage, layout=new_layout)

        if dim is None:
            # redirect to a generic view
            return View.create(x, [s for s in x.get_size() if s != 1])
        else:
            assert x.get_size()[dim] == 1
            return View.create(x, [s for i, s in enumerate(x.get_size()) if i != dim])

    @staticmethod
    def squeezer(
        size: Sequence[Expr],
    ) -> tuple[list[int], Callable[[Sequence[Expr]], tuple[Expr]]]:
        new_size = [s for s in size if s != 1]
        not_one = [i for i, s in enumerate(size) if s != 1]
        length = len(size)

        def reindex(index: Sequence[Expr]) -> tuple[Expr]:
            assert len(index) == len(not_one), f"{index} {not_one}"
            new_index = [sympy.S.Zero] * length
            for idx, s in zip(not_one, index):
                new_index[idx] = s
            return tuple(new_index)

        return new_size, reindex

    def __init__(self, data: Any) -> None:
        raise AssertionError("use SqueezeView.create()")


@ir_dataclass
class GenericView(BaseView):
    size: Sequence[Expr]
    reindex: Callable[[Sequence[Expr]], Sequence[Expr]]

    def make_reindexer(
        self,
    ) -> Callable[[Sequence[Expr]], Sequence[Expr]]:
        return self.reindex

    def reindex_str(self) -> str:
        index_old = [
            sympy_index_symbol_with_prefix(SymT.INDEX, n) for n in range(len(self.size))
        ]
        index_new = list(self.reindex(index_old))
        return f"lambda {', '.join(map(str, index_old))}: {index_new}"

    def __str__(self) -> str:
        return self.str_helper(
            [self.data, f"size={self.size}", f"reindex={self.reindex_str()}"]
        )

    __repr__ = __str__

    @classmethod
    def create(
        cls,
        x: IRNode,
        new_size: Sequence[Expr],
        reindex: Callable[[Sequence[Expr]], Sequence[Expr]],
    ) -> BaseView:
        return cls(data=x, size=list(new_size), reindex=reindex)

    def get_size(self) -> Sequence[Expr]:
        return self.size


@ir_dataclass
class View(GenericView):
    @staticmethod
    def handle_negative_index(idx: Expr, size: Expr) -> Expr:
        idx = sympy.expand(idx)
        size = sympy.expand(size)
        evaluate_expr = V.graph.sizevars.shape_env.evaluate_expr
        if evaluate_expr(sympy.Lt(idx, 0)):
            idx = idx + size
        return idx

    @classmethod
    def create(cls, x: IRNode, new_size: Sequence[Expr]) -> IRNode:  # type: ignore[override]
        assert isinstance(new_size, Sequence), type(new_size)
        old_size, new_size = cls.resolve_negative_size(x.get_size(), new_size)

        # Skip pointless views
        if V.graph.sizevars.statically_known_list_equals(old_size, new_size):
            return x

        unbacked_symbols_in_sizes = False
        if (
            len(free_unbacked_symbols(old_size)) > 0
            or len(free_unbacked_symbols(new_size)) > 0
        ):
            unbacked_symbols_in_sizes = True

        if 0 in new_size:

            def fake_reindex(index: Any) -> tuple[int, ...]:
                return tuple([0] * len(old_size))

            return cls(data=x, size=list(new_size), reindex=fake_reindex)
        # TODO: a new class for FixedTransferLayout that output layout is constrained by input layout
        elif is_contiguous_storage_and_layout(x) or unbacked_symbols_in_sizes:
            if unbacked_symbols_in_sizes and (not is_contiguous_storage_and_layout(x)):
                # realize x; otherwise, the dynamic_reshape_indexer below will fail
                # due to the size_hint's inability to process unbacked SymInts
                # TODO: unbacked should not diverge from backed in determining striding
                # Need to require contiguous here instead of realize, see:
                # https://github.com/pytorch/pytorch/issues/145561
                x = ExternKernel.require_contiguous(x)

            storage, old_layout = as_storage_and_layout(x, want_contiguous=True)
            new_layout = FixedLayout(
                old_layout.device,
                old_layout.dtype,
                new_size,
                FlexibleLayout.contiguous_strides(new_size),
                old_layout.offset,
            )
            return ReinterpretView(data=storage, layout=new_layout)

        reindex = cls.dynamic_reshape_indexer(old_size, new_size)
        return cls(data=x, size=list(new_size), reindex=reindex)

    @staticmethod
    def resolve_negative_size(
        old_size: Sequence[Expr], new_size: Sequence[Expr]
    ) -> tuple[list[Expr], list[Expr]]:
        new_size = [V.graph.sizevars.simplify(x) for x in new_size]
        old_size = [V.graph.sizevars.simplify(x) for x in old_size]

        new_size = list(new_size)
        for i in range(len(new_size)):
            if new_size[i] == -1:
                new_size[i] = sympy.S.One
                new_size[i] = CleanDiv(sympy_product(old_size), sympy_product(new_size))
                break

        V.graph.sizevars.guard_equals(sympy_product(old_size), sympy_product(new_size))
        return old_size, new_size

    @classmethod
    def dynamic_reshape_indexer(
        cls,
        old_size: Sequence[_IntLike],
        new_size: Sequence[_IntLike],
        dense_dim: Optional[int] = None,
    ) -> Callable[[Sequence[_T]], Sequence[_V]]:
        try:
            reindex = cls._dynamic_reshape_indexer(old_size, new_size, dense_dim)
        except (AssertionError, IndexError):
            # optimistic algorithm failed, lets do a fallback
            flat = [sympy_product(old_size)]
            reindex1 = cls._dynamic_reshape_indexer(old_size, flat)
            reindex2 = cls._dynamic_reshape_indexer(flat, new_size)
            reindex = fuse_reindexing(reindex1, reindex2)
        return reindex

    @staticmethod
    def _dynamic_reshape_indexer(
        old_size: Sequence[Expr],
        new_size: Sequence[Expr],
        dense_dim: Optional[int] = None,
    ) -> Callable[[Sequence[Expr]], Sequence[Expr]]:
        """
        Perform a reshape entirely by modifying indexing math
        """
        size_hint = V.graph.sizevars.size_hint
        # TODO: These symbols may not escape, if they don't assert so and
        # treat them as temporary
        vars = [
            sympy_index_symbol_with_prefix(SymT.VIEW, i) for i in range(len(new_size))
        ]

        stack_new = list(zip(vars, new_size))
        stack_old = list(old_size)

        # process the dense dim first
        reordering_dense_dim = (
            dense_dim is not None
            and dense_dim != len(stack_old) - 1
            and len(new_size) == 1
        )
        if reordering_dense_dim:
            assert dense_dim is not None  # mypy
            old_dim = stack_old.pop(dense_dim)
            stack_old.append(old_dim)

        view_expr = []
        while stack_new and stack_old:
            size_old = stack_old.pop()
            var, size_new = stack_new.pop()
            if size_old == 1:
                view_expr.append(sympy.S.Zero)
                stack_new.append((var, size_new))  # re-add
            elif size_new == 1:
                stack_old.append(size_old)  # re-add
            elif size_hint(size_new) == size_hint(size_old):
                view_expr.append(var)
                V.graph.sizevars.guard_equals(size_new, size_old)
            elif size_hint(size_new) < size_hint(size_old):
                while size_hint(size_new) < size_hint(size_old):
                    var2, size_new2 = stack_new.pop()
                    var = var2 * size_new + var
                    size_new = size_new * size_new2
                view_expr.append(var)
                V.graph.sizevars.guard_equals(size_new, size_old)
            elif size_hint(size_new) > size_hint(size_old):
                divisor = sympy.S.One
                modulus = size_old
                view_expr.append(ModularIndexing(var, divisor, modulus))
                divisor = divisor * modulus
                while size_hint(size_new) > size_hint(size_old):
                    modulus = stack_old.pop()
                    view_expr.append(ModularIndexing(var, divisor, modulus))
                    divisor = divisor * modulus
                    size_old = size_old * modulus
                V.graph.sizevars.guard_equals(size_new, size_old)
            else:
                raise AssertionError

        while stack_old:
            size_old = stack_old.pop()
            V.graph.sizevars.guard_equals(size_old, 1)
            view_expr.append(sympy.S.Zero)

        while stack_new:
            var, size_new = stack_new.pop()
            V.graph.sizevars.guard_equals(size_new, 1)

        if dense_dim is not None and len(new_size) == 1:
            view_expr.reverse()
            # Move the last expression (dense dim) to its original position
            dense_expr = view_expr.pop()
            view_expr.insert(dense_dim, dense_expr)
        else:
            view_expr.reverse()

        assert len(view_expr) == len(old_size)

        def reindex(
            index: Sequence[Expr],
        ) -> Sequence[Expr]:
            assert len(index) == len(vars), (len(index), len(vars))
            replacements = dict(zip(vars, index))
            return tuple(sympy_subs(x, replacements) for x in view_expr)

        return reindex


@ir_dataclass
class ReinterpretView(BaseView):
    """Pretend our storage has a different layout"""

    layout: Layout

    def __post_init__(self) -> None:
        super().__post_init__()
        if isinstance(self.data, BaseView):
            object.__setattr__(self, "data", self.data.unwrap_view())

    def __str__(self) -> str:
        return self.str_helper(
            [
                self.data,
                self.layout,
            ]
        )

    __repr__ = __str__

    def get_name(self):  # type: ignore[no-untyped-def]
        return self.data.get_name()

    def get_device(self) -> Optional[torch.device]:
        return self.layout.device

    def get_origin_node(self) -> Optional[torch.fx.Node]:
        return None

    @property
    def dtype(self) -> torch.dtype:
        return self.layout.dtype

    def get_size(self) -> Sequence[Expr]:
        return list(self.layout.size)

    def get_stride(self) -> Sequence[Expr]:
        return list(self.layout.stride)

    def make_loader(self) -> Callable[[Sequence[Expr]], OpsValue]:
        def loader(index: Sequence[Expr]) -> OpsValue:
            indexer = self.layout.make_indexer()
            tmp_loader = ops.load(self.get_name(), indexer(index))
            if self.layout.dtype != self.data.dtype:
                return ops.to_dtype_bitcast(tmp_loader, self.dtype, self.data.dtype)
            else:
                return tmp_loader

        return loader

    def make_indexer(self) -> Callable[[Sequence[Expr]], Expr]:
        return self.layout.make_indexer()

    def get_layout(self) -> Layout:
        return self.layout

    def freeze_layout(self) -> None:
        pass

    def get_free_symbol_uses(
        self, unbacked_only: bool = False
    ) -> OrderedSet[sympy.Symbol]:
        return (
            get_free_symbols(self.layout.size, unbacked_only)
            | get_free_symbols(self.layout.stride, unbacked_only)
            | get_free_symbols(self.layout.offset, unbacked_only)
        )

    def codegen_reference(self, writer: Optional[IndentedBuffer] = None) -> str:
        # reinterpret_tensor is similar to as_strided except:
        # - offset is added to the existing offset (rather than replacing it)
        # - view tracking is disabled similar to unsafe_view
        return V.graph.wrapper_code.codegen_reinterpret_view(
            self.data,
            self.layout.size,
            self.layout.stride,
            self.layout.offset,
            writer.writeline if writer is not None else V.graph.wrapper_code.writeline,
            dtype=self.layout.dtype,
        )

    def num_reads(self) -> int:
        return 1


@ir_dataclass
class DtypeView(BaseView):
    """Pretend our storage has a different type"""

    target_dtype: torch.dtype

    @classmethod
    def create(cls, x: IRNode, new_dtype: torch.dtype) -> BaseView:
        if is_storage_and_layout(x):
            storage, old_layout = as_storage_and_layout(x)
            new_layout = FixedLayout(
                old_layout.device,
                new_dtype,
                old_layout.size,
                old_layout.stride,
                old_layout.offset,
            )
            return ReinterpretView(data=storage, layout=new_layout)
        return DtypeView(data=x, target_dtype=new_dtype)

    def __str__(self) -> str:
        return self.str_helper([self.data, self.target_dtype])

    __repr__ = __str__

    @property
    def dtype(self) -> torch.dtype:
        return self.target_dtype

    def get_size(self) -> Sequence[Expr]:
        return self.data.get_size()

    def make_loader(self) -> Callable[[Sequence[Expr]], OpsValue]:
        inner = self.data.make_loader()

        def loader(idx: Sequence[Expr]) -> OpsValue:
            return ops.to_dtype_bitcast(inner(idx), self.target_dtype, self.data.dtype)

        return loader


class SliceView(View):
    @classmethod
    def normalize_start_end(
        cls, x: IRNode, dim: int, start: int, end: int
    ) -> tuple[int, int]:
        """
        Normalize start and end such that both are in the range
        [0, x.get_size()[dim]] and start <= end.
        """
        sizevars = V.graph.sizevars
        dim_size = x.get_size()[dim]

        if any(free_unbacked_symbols(x) for x in (start, end, dim_size)):
            min_func = sympy.Min
            max_func = sympy.Max
        else:
            min_func = sizevars.evaluate_min
            max_func = sizevars.evaluate_max

        def clamp(x: Expr, lower: int, upper: int) -> Expr:
            clamped_lower = (
                x if sizevars.statically_known_geq(x, lower) else max_func(x, lower)
            )
            clamped_full = (
                clamped_lower
                if sizevars.statically_known_leq(clamped_lower, upper)
                else min_func(clamped_lower, upper)
            )
            return clamped_full

        def clamp_wrap(
            val: Union[int, None], lower: int, upper: int, default: Union[Expr, int]
        ) -> Union[Expr, int]:
            if val is None:
                # TODO(rec): can this really happen?
                return default
            val = cls.handle_negative_index(val, dim_size)
            return clamp(val, lower, upper)

        start = clamp_wrap(start, 0, dim_size, 0)
        end = clamp_wrap(end, start, dim_size, dim_size)
        return start, end

    @classmethod
    def create(  # type: ignore[override]
        cls,
        x: IRNode,
        dim: int,
        start: int,
        end: int,
        step: int = 1,
        clamp: bool = True,
    ) -> IRNode:
        step = sympy.expand(step)
        assert isinstance(step, Expr) or step > 0, step
        try:
            if start == 0 and end >= 2**63 - 1 and step == 1:
                return x
        except TypeError:
            pass

        new_size = list(x.get_size())

        # NB: Ordinarily we default to clamping.
        # We only don't clamp for split_with_sizes. For split_with_sizes, sizes should be already valid
        # failing in this situation is ok, since invalid sizes could trigger silent errors.
        if clamp:
            start, end = cls.normalize_start_end(x, dim, start, end)

        new_size[dim] = FloorDiv(end - start + (step - 1), step)

        if is_storage_and_layout(x):
            # Fast path
            storage, old_layout = as_storage_and_layout(x)
            new_stride = list(old_layout.stride)
            new_stride[dim] = new_stride[dim] * step
            new_layout = FixedLayout(
                old_layout.device,
                old_layout.dtype,
                new_size,
                new_stride,
                old_layout.offset + old_layout.stride[dim] * start,
            )
            return ReinterpretView(data=storage, layout=new_layout)

        def reindex(
            index: Sequence[Expr],
        ) -> Sequence[Expr]:
            assert len(index) == len(new_size), f"wrong ndim {index} {new_size}"
            index = list(index)
            index[dim] = index[dim] * step + start
            return index

        # redirect to a generic view
        return SliceView(data=x, size=new_size, reindex=reindex)


@ir_dataclass
class BaseConstant(IRNode):
    dtype: torch.dtype
    device: torch.device

    def get_size(self) -> Sequence[Expr]:
        return ()

    def get_device(self) -> Optional[torch.device]:
        return self.device

    def get_origin_node(self) -> Optional[torch.fx.Node]:
        return None

    def get_reads(self) -> OrderedSet[Dep]:
        return OrderedSet()


@ir_dataclass
class Constant(BaseConstant):
    value: Any
    dtype: torch.dtype
    device: torch.device

    def make_loader(self) -> Callable[[Sequence[Expr]], OpsValue]:
        def loader(index: Sequence[Expr]) -> OpsValue:
            return ops.constant(self.value, self.dtype)

        return loader

    def realize(self) -> Optional[str]:
        pass

    def constant_to_device(self, device: torch.device) -> IRNode:
        return Constant(value=self.value, dtype=self.dtype, device=device)


@ir_dataclass
class IndexingConstant(BaseConstant):
    index: Any
    dtype: torch.dtype
    device: torch.device

    def make_loader(self) -> Callable[[Sequence[Expr]], OpsValue]:
        def loader(index: Sequence[Expr]) -> OpsValue:
            return ops.index_expr(self.index, self.dtype)

        return loader

    def constant_to_device(self, device: torch.device) -> IRNode:
        return IndexingConstant(index=self.index, dtype=self.dtype, device=device)


def is_contiguous_strides_for_shape(
    stride: Sequence[_IntLike], shape: Sequence[_IntLike]
) -> bool:
    return all(
        size == 1 or left == right
        for left, right, size in zip(
            stride, FlexibleLayout.contiguous_strides(shape), shape
        )
    )


def get_align_for_dtype(dtype: torch.dtype) -> int:
    return config.padding_alignment_bytes // dtype.itemsize


class OutputSpec:
    """Abstract base for Layout, MultiOutputLayout, NoneLayout.
    Represents the memory layout of the output of an Operation."""

    def get_device(self) -> Optional[torch.device]:
        raise NotImplementedError(type(self).__name__)

    def storage_size(self) -> int:
        raise NotImplementedError(type(self).__name__)


@ir_dataclass
class Layout(OutputSpec):
    def __init__(
        self,
        device: torch.device,
        dtype: torch.dtype,
        size: Sequence[Expr],
        stride: Optional[Sequence[Expr]] = None,
        offset: Expr = Integer(0),
    ) -> None:
        if stride is None:
            stride = FlexibleLayout.contiguous_strides(size)
        self.device = device
        self.dtype = dtype
        assert len(size) == len(stride), f"size={size}, stride={stride}"
        assert all(isinstance(s, (Expr, int)) for s in size)
        self.size = size
        self.stride = stride
        self.offset = offset

    def __str__(self) -> str:
        offset = ""
        if self.offset != 0:
            offset = f", offset={self.offset}"

        device_index_str = "" if self.device.index is None else f":{self.device.index}"
        return (
            f"{type(self).__name__}('{self.device.type}{device_index_str}', {self.dtype}, "
            f"size={self.size}, stride={self.stride}{offset})"
        )

    __repr__ = __str__

    def get_device(self) -> torch.device:
        return self.device

    def get_example(self) -> torch.Tensor:
        with V.fake_mode:
            return torch.empty_strided(
                convert_shape_to_symint(self.size),
                convert_shape_to_symint(self.stride),
                dtype=self.dtype,
                device=self.device,
            )

    def is_contiguous(self) -> bool:
        return is_contiguous_strides_for_shape(self.stride, self.size)

    @staticmethod
    def is_channels_last_contiguous(
        shape: Sequence[_IntLike], strides: Sequence[_IntLike]
    ) -> bool:
        ndim = len(shape)
        if ndim not in [4, 5] or shape[1] == 1:
            return False
        for left, right, size in zip(
            strides, make_channels_last_strides_for(shape), shape
        ):
            if size != 1 and left != right:
                return False
        return True

    def is_transposed(self) -> bool:
        for left, right, size in zip(
            self.stride,
            reversed(FlexibleLayout.contiguous_strides(list(reversed(self.size)))),
            self.size,
        ):
            if size != 1 and left != right:
                return False
        return True

    def is_stride_ordered(self, order: Sequence[int]) -> bool:
        assert len(self.stride) == len(order)

        # ignore dimensions of size 1, they dont affect layout
        non_1_indices = [
            i
            for i, dim in enumerate(self.size)
            if V.graph.sizevars.size_hint(dim, fallback=2) != 1
        ]

        stride = [self.stride[i] for i in non_1_indices]
        order: Sequence[int] = [order[i] for i in non_1_indices]

        def sorted_indices(arr: Sequence[int]) -> Sequence[int]:
            sorted_arr = sorted(arr)
            return [sorted_arr.index(element) for element in arr]

        # since we may have removed dimensions, need to re-sort & re-index order
        order = sorted_indices(order)

        # reorder the stride given order
        stride_ordered = [-1] * len(order)
        for i in range(len(order)):
            stride_ordered[order[i]] = stride[i]
        # check if it is in ascending order
        for i in range(len(order) - 1):
            expr = stride_ordered[i] > stride_ordered[i + 1]
            if not isinstance(expr, bool):
                expr = V.graph._shape_env.evaluate_expr(
                    stride_ordered[i] > stride_ordered[i + 1], size_oblivious=True
                )
            if expr:
                return False
        return True

    def is_channels_last_stride_ordered(self) -> bool:
        # create channels_last order(NCHW, NCDHW, the C is the first order).
        order = [0] + list(reversed(range(1, len(self.stride) - 1)))
        order = [len(order)] + order
        return self.is_stride_ordered(order)

    @staticmethod
    def _pad_strides(
        in_strides: Sequence[int], size: Sequence[Expr], dtype: torch.dtype
    ) -> Sequence[int]:
        """
        The padding does not change stride order but makes sure all strides larger
        than the threshold are multiple of align.
        """
        align = get_align_for_dtype(dtype)
        if len(in_strides) == 0:
            return in_strides

        if not config.pad_channels_last and Layout.is_channels_last_contiguous(
            size, in_strides
        ):
            return in_strides

        current_fx_node = V.get_current_node()
        if hasattr(current_fx_node, "meta") and current_fx_node.meta.get(
            "dislike_padding", False
        ):
            return in_strides

        # get_stride_order does not work with dynamic shape. Also we can not
        # statically decide if a padding is needed or how much padding we should
        # do for dynamic shape.
        #
        # Skip padding the strides for dynamic shape for now.
        if not all(
            isinstance(s, (int, sympy.Integer))
            for s in itertools.chain(in_strides, size)
        ):
            return in_strides

        stride_order = get_stride_order(in_strides)
        fill_order = stride_order2fill_order(stride_order)

        new_strides = [0 for _ in range(len(in_strides))]
        # since we pad when the layout is flexible, we can decide the
        # smallest stride to be 1.
        new_strides[fill_order[0]] = 1

        padded = False
        for rank, idx in enumerate(fill_order[1:], start=1):
            prev_idx = fill_order[rank - 1]
            stride = new_strides[prev_idx] * size[prev_idx]

            if stride > config.padding_stride_threshold and stride % align != 0:
                stride = ceildiv(stride, align) * align
                padded = True
            new_strides[idx] = stride

        if not padded:
            # Consider a tensor with shape [256, 1, 5, 5]
            # Avoid strides like [25, 5, 5, 1] being padded to equivalent strides
            # [25, 25, 5, 1].
            return in_strides

        metrics.num_comprehensive_padding += 1
        return new_strides

    def pad_strides(self) -> None:
        assert isinstance(self, FlexibleLayout), type(self)
        assert self.stride is not None
        self.stride = self._pad_strides(self.stride, self.size, self.dtype)

    def should_pad_strides(self) -> bool:
        return config.comprehensive_padding and isinstance(self, FlexibleLayout)

    def as_fixed(self) -> FixedLayout:
        if isinstance(self, FixedLayout):
            return self

        if self.should_pad_strides():
            self.pad_strides()
        return FixedLayout(
            self.device,
            self.dtype,
            self.size,
            self.stride,
            self.offset,
        )

    def make_indexer(self) -> Callable[[Sequence[Expr]], Expr]:
        assert FlexibleLayout.allow_indexing, (
            f"convert {type(self).__name__} to FixedLayout first"
        )
        return self.as_fixed().make_indexer()

    def __eq__(self, other: object) -> bool:
        return (
            isinstance(other, Layout)
            and self.device == other.device
            and self.dtype == other.dtype
            and self.size == other.size
            and self.stride == other.stride
            and self.offset == other.offset
        )

    def storage_size(self) -> Expr:
        return compute_required_storage_length(self.size, self.stride, self.offset)  # type: ignore[arg-type]


class FixedLayout(Layout):
    """A Tensor layout we cannot change"""

    def make_indexer(self) -> Callable[[Sequence[Expr]], Expr]:
        """A closure containing math to read a given element"""
        return _fixed_indexer(self.size, self.stride, self.offset)


class FlexibleLayout(Layout):
    """A Tensor layout that we are allowed to change"""

    allow_indexing = False

    # WARNING!  This doesn't handle zero size tensors correctly
    @staticmethod
    def contiguous_strides(sizes: Sequence[int]) -> list[Expr]:
        if len(sizes) == 0:
            return []
        reversed_strides = [sympy.S.One]
        for size in reversed(sizes[1:]):
            reversed_strides.append(size * reversed_strides[-1])
        return list(reversed(reversed_strides))

    @staticmethod
    def fill_ordered(sizes: Sequence[int], order: Sequence[int]) -> list[Expr]:
        """
        Create a stride based on the order the dimensions should be filled in.

        In this format, channels last would be:
            [1, 3, 2, 0]
        """
        assert OrderedSet(range(len(sizes))) == OrderedSet(order), (sizes, order)
        next_stride = sympy.S.One
        strides = [None] * len(order)

        for i in order:
            strides[i] = next_stride
            next_stride = next_stride * sizes[i]
        return strides

    @staticmethod
    def stride_ordered(sizes: Sequence[int], order: Sequence[int]) -> Sequence[Expr]:
        """
        Create a stride based on the sorted order of a permuted range.

        In this format, channels last would be:
            [3, 0, 2, 1]
        """
        assert OrderedSet(range(len(sizes))) == OrderedSet(order)
        fill_order = stride_order2fill_order(order)
        return FlexibleLayout.fill_ordered(sizes, fill_order)

    @staticmethod
    def stride_ordered_for_memory_format(
        sizes: Sequence[int], memory_format: torch.memory_format
    ) -> Sequence[Expr]:
        """
        Create a stride based on a memory format.

        Memory format is translasted into a stride order,
        so channels_last is the same as:
            FlexibleLayout.stride_ordered(sizes, [3, 0, 2, 1])

        This interface does not support memory_format `torch.preserve_format`
        which should be used to deduce a format from another source
        """
        if memory_format == torch.channels_last:
            return FlexibleLayout.stride_ordered(sizes, NHWC_STRIDE_ORDER)
        elif memory_format == torch.channels_last_3d:
            return FlexibleLayout.stride_ordered(sizes, NHWDC_STRIDE_ORDER)
        elif memory_format == torch.contiguous_format:
            return FlexibleLayout.contiguous_strides(sizes)
        else:
            log.debug(
                "stride_ordered_for_memory_format, unsuppored memory_format: %s",
                memory_format,
            )
            raise NotImplementedError

    @staticmethod
    def same_ordered(
        sizes: Sequence[int], stride: Sequence[_IntLike]
    ) -> Sequence[Expr]:
        """
        Create a stride that has the same stride order as given stride

        For example, if given stride is [1000, 1, 100, 10],
        the fill order should be [1, 3, 2, 0]
        """
        assert len(sizes) == len(stride)
        stride = [V.graph.sizevars.size_hint(x) for x in stride]
        fill_order = sorted(range(len(stride)), key=stride.__getitem__)
        return FlexibleLayout.fill_ordered(sizes, fill_order)

    def as_stride_order(
        self, order: Sequence[int], allow_padding: bool = False
    ) -> FixedLayout:
        new_stride = self.stride_ordered(self.size, order)
        if self.should_pad_strides() and allow_padding:
            new_stride = self._pad_strides(new_stride, self.size, self.dtype)

        return FixedLayout(
            self.device,
            self.dtype,
            self.size,
            new_stride,
            self.offset,
        )

    def as_exact_strides(
        self, exact_strides: Sequence[_IntLike], allow_padding: bool = False
    ) -> FixedLayout:
        new_stride = exact_strides
        if self.should_pad_strides() and allow_padding:
            new_stride = self._pad_strides(new_stride, self.size, self.dtype)

        return FixedLayout(
            self.device,
            self.dtype,
            self.size,
            new_stride,
            self.offset,
        )

    def as_fill_order(self, order: Sequence[int]) -> FixedLayout:
        new_stride: Sequence[int] = self.fill_ordered(self.size, order)
        if self.should_pad_strides():
            new_stride = self._pad_strides(new_stride, self.size, self.dtype)
        return FixedLayout(
            self.device,
            self.dtype,
            self.size,
            new_stride,
            self.offset,
        )

    def as_same_order(self, stride: Sequence[_IntLike]) -> FixedLayout:
        new_stride = self.same_ordered(self.size, stride)
        if self.should_pad_strides():
            new_stride = self._pad_strides(new_stride, self.size, self.dtype)
        return FixedLayout(
            self.device,
            self.dtype,
            self.size,
            new_stride,
            self.offset,
        )

    def __init__(
        self,
        device: torch.device,
        dtype: torch.dtype,
        size: Sequence[Expr],
        stride_order: Optional[Sequence[Union[int, Integer]]] = None,
    ) -> None:
        if stride_order:
            strides = FlexibleLayout.fill_ordered(size, stride_order)
        else:
            strides = FlexibleLayout.contiguous_strides(size)
        super().__init__(device, dtype, size, strides)


class NonOwningLayout(Layout):
    """Is a view into the storage of another tensor"""

    def __init__(self, view: Union[BaseView, TensorBox]) -> None:
        layout = view.get_layout()
        super().__init__(
            layout.device,
            layout.dtype,
            layout.size,
            layout.stride,
        )
        self.view = view

    def make_indexer(self) -> Callable[[Sequence[Expr]], Expr]:
        return self.as_fixed().make_indexer()

    def maybe_guard_aligned(self) -> bool:
        offset = self.view.get_layout().offset
        if offset == 0:
            return True
        from .utils import ALIGNMENT

        return V.graph.sizevars.statically_known_multiple_of(offset, ALIGNMENT)


class CommBufferType(Enum):
    SYMM_MEM = "symm_mem"


class CommBufferLayout(FixedLayout):
    """
    A layout that signifies the buffer is a comm buffer.
    In terms of striding, the layout is identical to `FixedLayout`.

    Buffers with this layout do not participate in in-place reuse - it can be
    neither the source nor the target for in-place reuse.

    For detailed motivation and usage of this layout, see
    NOTE [lowering-time collective optimization].
    """

    comm_buffer_type: CommBufferType
    group_name: str

    def __init__(
        self,
        layout: FlexibleLayout,
        comm_buffer_type: CommBufferType,
        group_name: str,
    ):
        if not isinstance(layout, FlexibleLayout):
            raise AssertionError(
                "A `CommBufferLayout` can only be initialized with "
                f"a `FlexibleLayout` (got {layout})."
            )

        fixed = layout.as_fixed()
        super().__init__(
            device=fixed.device,
            dtype=fixed.dtype,
            size=fixed.size,
            stride=fixed.stride,
            offset=fixed.offset,
        )
        self.comm_buffer_type = comm_buffer_type
        self.group_name = group_name


@ir_dataclass
class NoneLayout(OutputSpec):
    # This is janky, I figured out what fields to populate by just running
    # the model I was interested in and adding properties/methods as needed.
    # This doesn't inherit from Layout because Layout assumes you have stuff
    # like sizes, but I don't really have anything here.
    #
    # If you have an ir.Node with NoneLayout, you probably need to setup
    # dependencies manually in scheduler

    device: Optional[torch.device]
    size: list[int] = dataclasses.field(default_factory=lambda: [0])
    stride: list[int] = dataclasses.field(default_factory=lambda: [0])

    def storage_size(self) -> int:
        return 0

    def as_fixed(self) -> OutputSpec:
        return self

    def get_device(self) -> Optional[torch.device]:
        return self.device


class MutationLayoutSHOULDREMOVE(Layout):
    def __init__(self, target: IRNode) -> None:
        super().__init__(
            target.get_device_or_error(),
            target.get_dtype(),
            target.get_size(),
            None,
        )
        self.target = target
        name = self.get_buffer().get_name()
        V.graph.mark_buffer_mutated(name)

    @property
    def stride(self) -> Sequence[Expr]:  # type: ignore[override]
        return self.real_layout().stride

    @stride.setter
    def stride(self, value: Never) -> None:
        pass  # ignore setting of stride

    def storage_size(self) -> Expr:
        return self.real_layout().storage_size()

    def get_buffer(self) -> Buffer:
        def unwrap_views(target: Any) -> Any:
            if isinstance(target, MutationLayoutSHOULDREMOVE):
                return unwrap_views(target.target)
            if isinstance(target, BaseView):
                return unwrap_views(target.unwrap_view())
            if isinstance(target, MutableBox):
                return unwrap_views(target.data)
            return target

        result = unwrap_views(self.target)
        assert isinstance(result, Buffer), type(result)
        return result

    def real_layout(self) -> Layout:
        layout = self.get_buffer().layout
        assert isinstance(layout, Layout)
        return layout

    @classmethod
    def realize_into(
        cls, src: IRNode, dst: IRNode, unsafe_alias: bool = False
    ) -> IRNode:
        dst.realize()
        # NOTE: We must realize users of `dst` before we realize `src`, since
        # realization order determines scheduling order. Otherwise, src's
        # mutation would be scheduled before the existing users of dst!
        V.graph.mark_buffer_mutated(dst.get_name())

        if isinstance(src, TensorBox):
            src = src.data

        # We copy the contents of src into dst. In most cases this should
        # be fused into a single kernel by the scheduler.
        # NOTE: We cannot change src's layout to mutate dst directly as this
        # would alias src to dst, which is not correct as further mutations to
        # dst would effect users of src. However if there are no more users of
        # dst, we can alias src to dst.
        src.realize_hint()

        if not unsafe_alias:
            node = Pointwise.create(
                device=src.get_device(),
                dtype=src.get_dtype(),
                inner_fn=src.make_loader(),
                ranges=[
                    V.graph.sizevars.guard_equals(a, b)
                    for a, b in zip(src.get_size(), dst.get_size())
                ],
            )
            assert isinstance(node, (BaseView, MutableBox))
            src = node.data

        src.realize()
        assert hasattr(src, "data"), src
        assert isinstance(src.data.layout, FlexibleLayout), type(src.data.layout)
        src.data.layout = MutationLayoutSHOULDREMOVE(dst)
        return src.data

    def as_fixed(self) -> Self:  # type: ignore[override]
        return self

    def make_indexer(self) -> Callable[[Sequence[Expr]], Expr]:
        return self.target.make_indexer()


@ir_dataclass(frozen=False)
class Buffer(IRNode, CodegenSymbol):
    # Name is sometimes None; e.g., ForceInPlace, where there isn't
    # a meaningful name
    name: Optional[str]
    layout: OutputSpec

    # Multi-output buffers will define 'outputs: List[Buffer]'. Confusingly,
    # MultiOutput does NOT define this!

    def __post_init__(self) -> None:
        super().__post_init__()
        self._post_init_setattr("origin_node", None)

    def make_indexer(self) -> Callable[[Sequence[Expr]], Expr]:
        return self.get_layout().make_indexer()

    def get_name(self) -> str:
        assert self.name, self
        return self.name

    def get_example(self) -> Union[torch.Tensor, sympy.Symbol]:
        if isinstance(self.layout, Layout):
            return self.layout.get_example()
        raise NotImplementedError(type(self.layout).__name__)

    def get_device(self) -> Optional[torch.device]:
        return self.get_output_spec().get_device()

    def get_defining_op(self) -> Optional[Operation]:
        return None

    @property
    def dtype(self) -> torch.dtype:
        return self.get_layout().dtype

    def get_size(self) -> Sequence[Expr]:
        return [*self.get_layout().size]

    def get_stride(self) -> list[Expr]:
        return [*self.get_layout().stride]

    def get_offset(self) -> Expr:
        return self.get_layout().offset

    def get_layout(self) -> Layout:
        if isinstance(self.layout, Layout):
            return self.layout
        raise NotImplementedError(type(self.layout).__name__)

    def get_output_spec(self) -> OutputSpec:
        return self.layout

    def get_storage_numel(self) -> int:
        return self.get_numel()

    def freeze_layout(self) -> None:
        if isinstance(self.layout, Layout) and not isinstance(
            self.layout, NonOwningLayout
        ):
            self.layout = self.layout.as_fixed()

    def freeze_layout_with_stride_order(
        self, order: Sequence[int], allow_padding: bool = False
    ) -> None:
        assert isinstance(self.layout, FlexibleLayout), type(self.layout)
        self.layout = self.layout.as_stride_order(order, allow_padding=allow_padding)

    def freeze_layout_with_fill_order(self, order: Sequence[int]) -> None:
        assert isinstance(self.layout, FlexibleLayout), type(self.layout)
        self.layout = self.layout.as_fill_order(order)

    def freeze_layout_with_same_order(self, stride: Sequence[int]) -> None:
        assert isinstance(self.layout, FlexibleLayout), type(self.layout)
        self.layout = self.layout.as_same_order(stride)

    def freeze_layout_with_exact_strides(
        self, exact_strides: Sequence[int], allow_padding: bool = False
    ) -> None:
        assert isinstance(self.layout, FlexibleLayout), type(self.layout)
        self.layout = self.layout.as_exact_strides(
            exact_strides, allow_padding=allow_padding
        )

<<<<<<< HEAD
    def is_zero_elements(self) -> bool:
        return V.graph.sizevars.is_expr_static_and_true(sympy.Eq(self.get_numel(), 0))
=======
    def is_zero_elements(self):  # type: ignore[no-untyped-def]
        return V.graph.sizevars.statically_known_true(sympy.Eq(self.get_numel(), 0))
>>>>>>> f716b97e

    def make_loader(self) -> Callable[[Sequence[Expr]], OpsValue]:
        # Loading from a zero-element buffer is a no-op
        if self.is_zero_elements():
            return partial(nop_loader_fn, dtype=self.get_dtype())

        def loader(index: Sequence[Expr]) -> OpsValue:
            indexer = self.make_indexer()
            return ops.load(self.name or "unnamed", indexer(index))

        return loader

    def codegen_reference(self, writer: Optional[IndentedBuffer] = None) -> str:
        return self.get_name()

    def decide_layout(self) -> None:
        pass

    def get_inputs_that_alias_output(self) -> Sequence[str]:
        if isinstance(self.layout, NonOwningLayout):
            return [self.layout.view.get_name()]
        return ()

    def get_mutation_names(self) -> Sequence[str]:
        if isinstance(self.layout, MutationLayoutSHOULDREMOVE):
            return [self.layout.target.get_name()]
        return ()

    def get_read_names(self) -> OrderedSet[str]:
        return OrderedSet([self.get_name()])

    def get_free_symbol_uses(
        self, unbacked_only: bool = False
    ) -> OrderedSet[sympy.Symbol]:
        return OrderedSet()

    def get_unbacked_symbol_defs(self) -> OrderedSet[sympy.Symbol]:
        return OrderedSet()

    def realize(self) -> Optional[str]:
        pass

    def should_allocate(self) -> bool:
        # Returns False by default.
        return False


@ir_dataclass(frozen=False)
class OperationBuffer(Buffer, Operation):
    # An operation that produces a single output buffer
    def get_outputs(self) -> list[Buffer]:
        return [self]

    def get_defining_op(self) -> Operation:
        return self

    # Skip implementation in Buffer
    get_operation_name = Operation.get_operation_name

    def __post_init__(self) -> None:
        Buffer.__post_init__(self)
        Operation.__post_init__(self)


class InputBuffer(Buffer):
    def num_reads(self) -> int:
        return 1


class DonatedBuffer(InputBuffer):
    """
    Represents a donated buffer which is a saved tensor that is not alias to any
    fwd inputs, fwd user outputs, and bwd outputs. We generally cannot inplace
    reuse the input tensor memory during backward since it might be used in another
    function. However, donated buffer can be inplace reused during backward
    to save memory.
    """


class ConstantBuffer(InputBuffer):
    override_device: Optional[torch.device] = None

    def make_loader(self) -> Callable[[Sequence[Expr]], OpsValue]:
        def loader(index: Sequence[Expr]) -> OpsValue:
            indexer = self.get_layout().make_indexer()
            return ops.load(
                V.graph.constant_name(self.get_name(), self.override_device),
                indexer(index),
            )

        return loader

    def constant_to_device(self, device: torch.device) -> IRNode:
        return ConstantBuffer(
            name=V.graph.constant_name(self.get_name(), device), layout=self.layout
        )


@ir_dataclass
class NoneAsConstantBuffer(IRNode):
    def get_reads(self) -> OrderedSet[Dep]:
        return OrderedSet()

    def get_free_symbol_uses(
        self, unbacked_only: bool = False
    ) -> OrderedSet[sympy.Symbol]:
        return OrderedSet()

    def codegen_reference(self, writer: Optional[IndentedBuffer] = None) -> str:
        return V.graph.wrapper_code.none_str

    def get_output_spec(self) -> OutputSpec:
        return NoneLayout(device=None)

    def has_tensor_output(self) -> bool:
        return False


@ir_dataclass
class ShapeAsConstantBuffer(IRNode):
    expr: Expr

    def get_free_symbol_uses(
        self, unbacked_only: bool = False
    ) -> OrderedSet[sympy.Symbol]:
        return get_free_symbols(self.expr, unbacked_only)

    def codegen_reference(self, writer: Optional[IndentedBuffer] = None) -> str:
        return V.graph.wrapper_code.codegen_sizevar(self.expr)

    def has_tensor_output(self) -> bool:
        return False


@ir_dataclass(frozen=False)
class ComputedBuffer(OperationBuffer):
    data: Loops

    def get_computed_buffer_name(self) -> Optional[str]:
        """
        Returns self.name if it exists, otherwise returns the name of the data node if that exists.
        If neither exist, returns None.
        """
        if self.name is not None:
            return self.name
        if hasattr(self.data, "name"):
            return self.data.name
        return None

    def num_reads(self) -> int:
        return self.data.num_reads()

    def get_reads(self) -> OrderedSet[Dep]:
        return self.data.get_reads()

    def get_read_names(self) -> OrderedSet[str]:
        return self.data.get_read_names()

    def get_read_writes(self) -> dependencies.ReadWrites:
        with patch.object(FlexibleLayout, "allow_indexing", True):
            if self.data.get_reduction_type():
                return extract_read_writes(
                    self.get_store_function(),
                    self.data.get_pointwise_size(),
                    self.data.get_reduction_size(),
                )
            else:
                return extract_read_writes(
                    self.get_store_function(),
                    self.data.get_size(),
                )

    def get_free_symbol_uses(
        self, unbacked_only: bool = False
    ) -> OrderedSet[sympy.Symbol]:
        # Ordinarily, we'd like to just peek at the arguments list,
        # but ComputedBuffers have no argument list.
        #
        # Morally, this logic needs to be synchronized with the
        # KernelArgs.size calls, which are responsible for making symbols make
        # there way as kernel arguments (and it is precisely passing in one of
        # those symbols that establishes a dependency).  However, we haven't
        # started codegen yet so we can't directly reuse that logic.
        #
        # For now, I'm just yoloing with the size of the buffer.  Not sure if
        # it is enough.
        #
        # One thing you might wonder is if this is enough for a ComputedBuffer
        # denoting a reduction over i0.  Empirically, it is enough, but for an
        # unusual reason: we only need accurate dependencies for item() call,
        # but it's impossible to end up with a reduction over i0 from an
        # item() call without a regular non-reduction buffer first.
        return (
            get_free_symbols(self.get_size(), unbacked_only)
            | get_free_symbols(self.get_stride(), unbacked_only)
            | get_free_symbols(self.get_offset(), unbacked_only)
            | self.data.get_free_symbol_uses(unbacked_only)
        )

    def make_loader(self) -> Callable[[Sequence[Expr]], OpsValue]:
        if (
            not self.get_reduction_type()
            and self.name not in V.graph.mutated_buffers
            and self.num_reads() == 0
        ):
            # inline this op rather than generating ops.load()
            return self.data.make_loader()
        return super().make_loader()

    def get_store_function(self) -> Callable[..., None]:
        indexer = self.get_layout().as_fixed().make_indexer()
        if isinstance(self.data, (Reduction, Scan, Sort)):
            return partial(self.data.store_reduction, self.name, indexer)
        else:
            assert isinstance(self.data, Pointwise), type(self.data)
            return partial(self.data.store_output, self.name, indexer)

    def get_fill_order(self) -> Optional[list[int]]:
        """
        If our layout is still flexible, try to determine the stride order based on stride orders of reads.

        TODO(jansel): A better algorithm here would look at downstream consumers of this
                      value and try to do global graph-level layout optimization.
                      This is also something just begging to be autotuned.
        """
        if isinstance(self.layout, FlexibleLayout):
            (index_vars, reduction_vars), _ = dependencies.index_vars_squeeze(
                self.data.get_pointwise_size(), self.data.get_reduction_size()
            )
            reads = self.get_read_writes().reads
            # only consider reads to buffer of same size
            # ignore StarDeps because they don't contribute stride information
            assert all(
                isinstance(r, (dependencies.StarDep, dependencies.MemoryDep))
                for r in reads
            )
            reads = [
                sympy_subs(r.index, {v: sympy.S.Zero for v in reduction_vars if v != 0})
                for r in reads
                if isinstance(r, dependencies.MemoryDep)
            ]

            if reads:
                if isinstance(self.data, (Scan, Sort)):
                    indices = self.data.reindex(index_vars, reduction_vars)
                else:
                    indices = index_vars
                stride_lengths = [
                    V.graph.sizevars.stride_hints(expr, indices) for expr in reads
                ]
                from .scheduler import pick_loop_order

                return pick_loop_order(stride_lengths, self.get_size())

        return None

    def decide_layout(self) -> None:
        if isinstance(self.layout, FlexibleLayout):
            order = self.get_fill_order()
            if order:
                self.freeze_layout_with_fill_order(order)
            else:
                self.freeze_layout()

    @cache_on_self
    def get_default_sizes_body(
        self,
    ) -> tuple[
        tuple[list[Expr], list[Expr]],
        LoopBody,
        tuple[list[Expr], list[Expr]],
    ]:
        args, var_ranges = dependencies.index_vars_squeeze(
            self.data.get_pointwise_size(), self.data.get_reduction_size(), prefix="q"
        )
        with patch.object(ConstantBuffer, "override_device", self.get_device()):
            body = LoopBody(
                self.get_store_function(),
                (args if self.get_reduction_type() else args[:1]),
                var_ranges,
                *args,
            )
        index_vars = []
        reduce_vars: list[Any] = []
        index_size = []
        reduce_size = []
        for v, s in var_ranges.items():
            if v in args[0]:
                assert not reduce_vars
                index_vars.append(v)
                index_size.append(s)
            else:
                assert v in args[1]
                reduce_vars.append(v)
                reduce_size.append(s)
        return (index_size, reduce_size), body, (index_vars, reduce_vars)

    def simplify_and_reorder(
        self,
        extra_indexing_constraints: Optional[tuple[dict[Any, Any], list[Any]]] = None,
        recompute_sizes_body_func: Optional[Callable[..., Any]] = None,
    ) -> tuple[tuple[list[Expr], list[Expr]], Optional[LoopBody]]:
        """
        This is a main place where we do loop transformations in a
        backend-agnostic way.

        Here we:
            1) Remove any 1 dimensions
            2) Fuse contiguous dimensions together
            3) Reorder dimensions based on stride orders

        Optional argument extra_indexing_constraints can be used to append additional
        indexing expressions to existing ones derived from buffer's body. This can be useful
        to fuse scheduler nodes with compatible ranges, e.g. (s0*s1*...,) and (s0, s1, s2, ...)
        on CPU by preventing indexing simplifications and obtaining index/reduce ranges for
        the scheduler node compatible with other nodes.
        Optional argument recompute_sizes_body_func can be used to recompute sizes and body
        on the default body. This can be useful to append additional loop transformations.
        """
        (
            (index_size, reduce_size),
            body,
            (index_vars, reduce_vars),
        ) = self.get_default_sizes_body()

        if recompute_sizes_body_func:
            (
                (index_size, reduce_size),
                body,
                (index_vars, reduce_vars),
            ) = recompute_sizes_body_func(
                (index_size, reduce_size), body, (index_vars, reduce_vars)
            )

        index_formulas = [*body.indexing_exprs.values()]
        if extra_indexing_constraints is not None:
            assert (
                isinstance(extra_indexing_constraints, tuple)
                and len(extra_indexing_constraints) == 2
            )
            extra_indexing_ranges, extra_indexing_expr = extra_indexing_constraints
            assert isinstance(extra_indexing_ranges, dict), type(extra_indexing_ranges)
            assert isinstance(extra_indexing_expr, list), type(extra_indexing_expr)
            assert all(isinstance(f, Expr) for f in extra_indexing_expr)

            expected_var_ranges = body.var_ranges
            assert expected_var_ranges == extra_indexing_ranges, (
                expected_var_ranges,
                extra_indexing_ranges,
            )
            # remove already existing expressions
            extra_indexing_expr = [
                e for e in extra_indexing_expr if e not in index_formulas
            ]
            index_formulas += extra_indexing_expr

        memory_addrs = [*body.get_write_exprs()]
        if not V.graph.has_feature(self, BackendFeature.PREFER_STORE_LOOP_ORDER):
            memory_addrs.extend(body.get_read_exprs())

        def simplify_and_reorder(
            x_vars: Sequence[sympy.Symbol],
            support_vars: Sequence[sympy.Symbol],
            sizes: Sequence[int],
            simplify_loops: bool,
        ) -> tuple[
            list[int],
            Callable[[Sequence[int]], Sequence[int]],
            Callable[[Sequence[int]], Sequence[int]],
        ]:
            sizes, reindex0, reindex1 = self._apply_loop_reordering(
                x_vars, support_vars, sizes, memory_addrs
            )
            # for NHWC: reindex0([0,1,2,3]) = [0,2,3,1], reindex1([0,1,2,3]) = [0,3,2,1]
            x_vars = reindex0(x_vars)

            if simplify_loops:
                sizes, reindex2, _prune = V.graph.sizevars._simplify_loops(
                    x_vars,
                    sizes,
                    index_prevent_reordering(index_formulas, x_vars, sizes),
                )
                reindex = fuse_reindexing(reindex1, reindex2)
            else:
                reindex = reindex1
            return sizes, reindex, reindex1

        support_vars = index_vars + reduce_vars
        should_merge_loops = (
            not is_gpu(get_device_type(self)) or not config.loop_ordering_after_fusion
        )
        iter_ranges, iter_reindex, _ = simplify_and_reorder(
            index_vars,
            support_vars,
            index_size,
            should_merge_loops,
        )

        # Like iteration dimensions, we may also want to delay merging reduction dimensions.
        # E.g., if we reduce a tensor [M, N, K] for its M and N dimensions followed by a pointwise
        # kernel, merging M and N dimension too early makes it hard to decide what loop order
        # we should pick for the piontwise kernel so that it is fusible with the reduction.
        reduce_ranges, reduce_reindex, _ = simplify_and_reorder(
            reduce_vars, support_vars, reduce_size, should_merge_loops
        )

        # retrace the loop body with simplification and reordering applied
        (iter_vars, reduce_vars), var_ranges = dependencies.index_vars_no_squeeze(
            iter_ranges,
            reduce_ranges,
            prefix="p",
        )
        body = LoopBody(
            body,
            [iter_reindex(iter_vars), reduce_reindex(reduce_vars)],
            var_ranges,
            iter_vars,
            reduce_vars,
        )
        return (iter_ranges, reduce_ranges), body

    @staticmethod
    def _apply_loop_reordering(
        index_vars: Sequence[sympy.Symbol],
        support_vars: Sequence[sympy.Symbol],
        sizes: Sequence[int],
        memory_addrs: list[sympy.Expr],
        priority_idx: Optional[list[int]] = None,
    ) -> tuple[
        list[int],
        Callable[[Sequence[int]], Sequence[int]],
        Callable[[Sequence[int]], Sequence[int]],
    ]:
        """
        Shuffle the order of loops around to hopefully improve performance.
        """
        from .scheduler import pick_loop_order

        if priority_idx is None:
            priority_idx = []

        try:
            strides = [
                V.graph.sizevars.stride_hints(expr, index_vars, support_vars)
                for expr in memory_addrs
            ]
            assert len(strides) == len(memory_addrs) and len(strides[0]) == len(
                index_vars
            )
            order = list(reversed(pick_loop_order(strides, sizes, priority_idx)))
        except Exception:
            if config.debug:
                log.warning(
                    "Did not simplify complex index:\n%s\n%s",
                    dict(zip(index_vars, sizes)),
                    memory_addrs,
                )
            order = list(range(len(sizes)))
        sizes = [sizes[i] for i in order]
        return sizes, same_reorder(order), inverse_reorder(order)

    def get_reduction_size(self) -> Sequence[Expr]:
        return self.data.get_reduction_size()

    def get_reduction_type(self) -> Optional[str]:
        return self.data.get_reduction_type()

    def is_no_op(self) -> bool:
        return self.data.is_zero_elements()

    def should_allocate(self) -> bool:
        return True

    def constant_to_device(self, device: torch.device) -> IRNode:
        """Move this to a given device. Requires that all reads are to constants."""
        return self.data.constant_to_device(device)


class TemplateBuffer(OperationBuffer):
    """
    Represents a Triton (in the future other type) of template operator
    that we can fuse an epilogue onto.
    """

    def __init__(
        self,
        layout: OutputSpec,
        inputs: Sequence[IRNode],
        make_kernel_render: Optional[Callable[..., Any]],
    ) -> None:
        super().__init__(name=None, layout=layout)
        self.inputs = InputsKernel.unwrap_storage(inputs)
        self.make_kernel_render = make_kernel_render
        self.name = V.graph.register_buffer(self)
        V.graph.register_operation(self)

    def get_read_writes(self) -> dependencies.ReadWrites:
        return self.extract_read_writes(normalize=True)

    def extract_read_writes(self, normalize: bool = False) -> dependencies.ReadWrites:
        name = self.get_name()
        indexer = self.get_layout().make_indexer()

        def dummy(index: Sequence[Any], rindex: Sequence[Any]) -> Any:
            assert len(rindex) == 0
            return ops.store(name, indexer(index), "fake")

        deps = dependencies.extract_read_writes(
            dummy, self.get_size(), (), normalize=normalize
        )

        for inp in self.inputs:
            assert isinstance(inp, (ReinterpretView, Buffer)), type(inp)
            assert isinstance(inp.layout, Layout), type(inp.layout)

            indexer = inp.layout.make_indexer()

            def dummy(index: Sequence[Any], rindex: Sequence[Any]) -> Any:
                assert len(rindex) == 0
                return ops.load(inp.get_name(), indexer(index))

            deps.reads |= dependencies.extract_read_writes(
                dummy, inp.get_size(), (), normalize=True
            ).reads

        return deps

    def get_reduction_size(self) -> Sequence[Expr]:
        return sympy.S.One

    def get_reduction_type(self) -> Optional[str]:
        return None

    def should_allocate(self) -> bool:
        return True

    def simplify_and_reorder(
        self,
        extra_indexing_constraints: Optional[tuple[dict[Any, Any], list[Any]]] = None,
        recompute_sizes_body_func: Optional[Callable[..., Any]] = None,
    ) -> tuple[tuple[Sequence[Expr], list[Expr]], Optional[LoopBody]]:
        return (
            (
                self.get_size(),
                [],
            ),
            None,
        )


class TritonTemplateBuffer(TemplateBuffer):
    def __init__(
        self,
        layout: Layout,
        inputs: Sequence[IRNode],
        make_kernel_render: Optional[Callable[_P, _T]],
        mutated_inputs: Optional[Iterable[IRNode]] = None,
        allowed_prologue_inps: Optional[OrderedSet[str]] = None,
    ) -> None:
        """
        NOTE:[TritonTemplates with multiple outputs]
        We want the ability for TritonTemplates to output multiple tensors. Triton
        kernels have no notion of outputs and this is done by creating tensors that
        are then mutated by the kernel. Currenlty our STORE_OUTPUT codegen doesn't
        support creating multinode outputs for triton templates.
        We work around this by creating an extra input buffer during the lowering
        and we mark them as mutated inputs.
        """
        super().__init__(layout, inputs, make_kernel_render)
        self.mutated_inputs = mutated_inputs
        self.outputs: list[Buffer] = [self]
        if mutated_inputs is not None:
            # Ensure that the mutated inputs are only allowed for certain nodes
            allowed_set = (
                torch.ops.higher_order.flex_attention,
                torch.ops.higher_order.flex_attention_backward,
            )
            current_node = V.graph.current_node.target
            assert current_node in allowed_set, (
                f"Mutated inputs are only allowed for {allowed_set} but got {current_node}"
            )
            assert isinstance(self.inputs[0], IRNode), type(self.inputs[0])
            device = self.inputs[0].get_device()
            self.outputs += [
                MutationOutput(NoneLayout(device=device), buf, self)
                for buf in mutated_inputs
            ]

        self.allowed_prologue_inps = (
            allowed_prologue_inps if allowed_prologue_inps else OrderedSet()
        )

        self.subgraph_inps: Optional[list[Optional[Union[IRNode, sympy.Expr]]]] = None
        self.subgraph_outs: Optional[list[Optional[IRNode]]] = None

    def get_free_symbol_uses(
        self, unbacked_only: bool = False
    ) -> OrderedSet[sympy.Symbol]:
        res = super().get_free_symbol_uses(unbacked_only)
        subgraph_outs = self.subgraph_outs if self.subgraph_outs else []
        subgraph_inps = self.subgraph_inps if self.subgraph_inps else []

        for inp in subgraph_inps:
            if isinstance(inp, sympy.Expr):
                res.update(get_free_symbols(inp, unbacked_only))
            elif isinstance(inp, IRNode):
                res.update(inp.get_free_symbol_uses(unbacked_only))
            else:
                assert inp is None

        for out in subgraph_outs:
            if isinstance(out, IRNode):
                res.update(out.get_free_symbol_uses(unbacked_only))
            else:
                assert out is None

        return res

    def get_outputs(self) -> list[Buffer]:
        return self.outputs

    def get_allowed_prologue_inps(self) -> OrderedSet[str]:
        return self.allowed_prologue_inps

    def __str__(self) -> str:
        out = f"TritonTemplateBuffer(layout={self.layout})"
        return out


PrimitiveInfoType = Union[int, float, bool, str, list[Union[int, str, float, bool]]]


class ChoiceCaller:
    """
    Represents a possible choice used in autotune_process.py.
    During autotuning, self.benchmark() is first called to get benchmark result,
    and if this choice is selected, self.output_node() is called to get the output_node.

    Children classes: TritonTemplateCaller, CUDATemplateCaller.
    """

    def __init__(
        self,
        name: str,
        input_nodes: list[Buffer],
        layout: Layout,
        description: str,
    ) -> None:
        super().__init__()
        self.name = name
        self.layout = layout
        self.input_nodes = input_nodes
        # An additional description used to describe the choice (useful for
        # knowing what autotuning is choosing)
        self.description = description

    def benchmark(self, *args: Any, out: torch.Tensor) -> float:
        algo = self.to_callable()
        if config.profile_bandwidth_with_do_bench_using_profiling:
            return do_bench_using_profiling(lambda: algo(*args))
        return benchmarker.benchmark(algo, args, {"out": out})

    def call_name(self) -> str:
        raise NotImplementedError

    def to_callable(self) -> Callable[..., Any]:
        raise NotImplementedError

    def kernel_hash_key(self) -> str:
        """
        Hash key for the underlying kernel. By default, we assume there are no
        runtime params, so kernel hash key defaults to choice caller's hash key.
        """
        return self.hash_key()

    def hash_key(self) -> str:
        raise NotImplementedError

    def output_node(self) -> Union[TensorBox, ShapeAsConstantBuffer]:
        raise NotImplementedError

    def info_dict(self) -> dict[str, Union[PrimitiveInfoType, list[PrimitiveInfoType]]]:
        """Information returned here is logged to the autotune log file when that is enabled."""
        return {}

    def autoheuristic_id(self) -> str:
        return "unsupported_choice"


class TritonTemplateCallerBase(ChoiceCaller):
    def get_make_kernel_render(self) -> Any:
        raise NotImplementedError


class MultiTemplateBuffer(TritonTemplateBuffer):
    """
    Represents a Buffer with multiple backing implementation choices.

    Choices can be TritonTemplates or ExternKernels. During scheduling if there is a potential
    epilogue we will benchmark each of the choices with the epilogue to determine an implementation.
    Otherwise, the fastest base choice will be chosen.
    """

    def __init__(
        self,
        layout: Layout,
        inputs: Sequence[IRNode],
        choice_timings: Callable[[], dict[ChoiceCaller, float]],
        unfiltered_choices: list[ChoiceCaller],
        allowed_prologue_inps: OrderedSet[str],
    ) -> None:
        super().__init__(
            layout=layout,
            inputs=inputs,
            make_kernel_render=None,
            allowed_prologue_inps=allowed_prologue_inps,
        )
        self._choice_timings_fn = choice_timings
        self._choice_timings: Optional[dict[ChoiceCaller, float]] = None
        self.original_inputs = inputs
        self._output_plannable = all(
            isinstance(choice, TritonTemplateCallerBase)
            or (
                isinstance(choice, torch._inductor.select_algorithm.ExternKernelCaller)
                and choice.has_out_variant
            )
            for choice in unfiltered_choices
        )

    @property
    def output_plannable(self) -> bool:
        """
        Are all possible choices TritonTemplates or Extern Kernels with out variants
        """
        return self._output_plannable

    @property
    def choice_timings(self) -> dict[ChoiceCaller, float]:
        if self._choice_timings is None:
            self._choice_timings = self._choice_timings_fn()
        return self._choice_timings

    @contextlib.contextmanager
    def swap_as_triton_caller(self, caller: TritonTemplateCallerBase) -> Iterator[None]:
        assert isinstance(
            caller, torch._inductor.select_algorithm.TritonTemplateCaller
        ), type(caller)
        assert self.layout == caller.layout

        render = self.make_kernel_render
        self.make_kernel_render = caller.get_make_kernel_render()
        try:
            yield
        finally:
            self.make_kernel_render = render

    def finalize_as_triton_caller(self, caller: TritonTemplateCallerBase) -> None:
        assert isinstance(
            caller, torch._inductor.select_algorithm.TritonTemplateCaller
        ), type(caller)
        assert self.get_size() == caller.layout.size
        assert self.get_stride() == caller.layout.stride
        self.make_kernel_render = caller.get_make_kernel_render()

    def get_min_choice(self) -> tuple[ChoiceCaller, float]:
        return min(self.choice_timings.items(), key=lambda x: x[1])


class CUDATemplateBuffer(TemplateBuffer):
    def __init__(
        self,
        layout: Layout,
        inputs: Sequence[IRNode],
        make_kernel_render: Callable[_P, _T],
        workspace_size: int,
        template: CUDATemplate,
        supports_epilogue_fusion: bool,
    ) -> None:
        super().__init__(layout, inputs, make_kernel_render)
        # Global memory (in bytes) needed for this template.
        self.workspace_size = workspace_size
        self.template = template
        self.supports_epilogue_fusion = supports_epilogue_fusion

    def get_workspace_size(self) -> int:
        return self.workspace_size if self.workspace_size is not None else 0

    def emulate_store_fn(self) -> None:
        for output in self.get_outputs():
            ops.store(output.get_name(), None, None)


class CppTemplateBuffer(TemplateBuffer):
    def __init__(
        self,
        layout: Layout,
        inputs: Sequence[IRNode],
        make_kernel_render: Callable[_P, _T],
        template: CUDATemplate,
        choice: Any,
    ) -> None:
        super().__init__(layout, inputs, make_kernel_render)
        self.template = template
        self.choice = choice
        self.outputs: Optional[list[Buffer]] = None

    def get_layout(self) -> Layout:
        if isinstance(self.layout, MultiOutputLayout):
            assert isinstance(self.outputs, Iterable), type(self.outputs)
            first_output = self.outputs[0]
            assert isinstance(first_output, Buffer), type(first_output)
            layout = first_output.layout
            assert isinstance(layout, Layout), type(layout)
            return layout
        else:
            return super().get_layout()


def is_node_sequence(
    nodes: Sequence[Union[IRNode, Sequence[IRNode]]],
) -> TypeGuard[Sequence[IRNode]]:
    return all(isinstance(n, IRNode) for n in nodes)


@ir_dataclass(frozen=False)
class InputsKernel(OperationBuffer):
    inputs: Sequence[Union[IRNode, Sequence[IRNode]]]

    def input_name(self, i: int) -> str:
        input = self.inputs[i]
        assert isinstance(input, IRNode)
        return input.get_name()

    def get_read_writes(self) -> dependencies.ReadWrites:
        reads = OrderedSet[dependencies.Dep]()
        StarDep = dependencies.StarDep
        for input in self.inputs:
            if isinstance(input, Sequence):
                reads.update(StarDep(x.get_name()) for x in input)
            elif isinstance(input, ShapeAsConstantBuffer):
                # Skip creating dependncy for symbolics as they're visible globally
                continue
            else:
                reads.add(StarDep(input.get_name()))

        writes = OrderedSet[dependencies.Dep](
            StarDep(buf.get_name()) for buf in self.get_outputs()
        )

        return dependencies.ReadWrites(
            reads=reads,
            writes=writes,
            index_exprs=OrderedSet(),
        )

    def get_reads(self) -> OrderedSet[Dep]:
        return self.get_read_writes().reads

    @classmethod
    def unwrap_storage_for_input(cls, x: IRNode) -> IRNode:
        if isinstance(x, TensorBox):
            x = x.data
        if isinstance(x, StorageBox):
            x = x.data
        if isinstance(x, BaseView) and not isinstance(x, ReinterpretView):
            x = ExternKernel.realize_input(x)
        if isinstance(x, TensorBox):
            # when converting to ReinterpretView fails in the
            # realize_input call above, the result will be wrapped
            # into TensorBox / StorageBox pair as a result of the
            # cls.copy_input call; so we should unwrap recursively
            return cls.unwrap_storage_for_input(x)
        if isinstance(x, TorchBindObject):
            return x
        assert isinstance(x, (Buffer, ReinterpretView)), type(x)
        return x

    @staticmethod
    def unwrap_storage(
        inputs: Sequence[Union[IRNode, Sequence[IRNode]]],
    ) -> list[Union[IRNode, Sequence[IRNode]]]:
        inputs_new: list[Union[IRNode, Sequence[IRNode]]] = []
        for x in inputs:
            if isinstance(x, Sequence):
                x = [InputsKernel.unwrap_storage_for_input(i) for i in x]
            else:
                x = InputsKernel.unwrap_storage_for_input(x)
            inputs_new.append(x)
        return inputs_new

    def is_extern(self) -> bool:
        return True

    def num_reads(self) -> int:
        return 1


class NopKernel(InputsKernel):
    def is_no_op(self) -> bool:
        return True

    def get_reads(self) -> OrderedSet[Dep]:
        return OrderedSet()


class ConcatKernel(NopKernel):
    """
    There isn't actually a real kernel for concat, we just change the
    storage for the upstream data.
    """

    @classmethod
    def create(cls, inputs: Sequence[IRNode], dim: int) -> StorageBox:
        device = inputs[0].get_device()
        dtype = inputs[0].get_dtype()
        new_size = list(inputs[0].get_size())
        offsets_start = [0]
        offsets_end = [new_size[dim]]
        assert 0 <= dim < len(new_size)
        for i in range(1, len(inputs)):
            input_size = inputs[i].get_size()
            offsets_start.append(new_size[dim])
            assert len(input_size) == len(new_size)
            assert inputs[i].get_dtype() == dtype
            assert inputs[i].get_device() == device
            for j in range(len(new_size)):
                if j == dim:
                    new_size[j] = new_size[j] + input_size[j]
                else:
                    new_size[j] = V.graph.sizevars.guard_equals(
                        new_size[j], input_size[j]
                    )
            offsets_end.append(new_size[dim])

        output_stride: Sequence[int] = FlexibleLayout.contiguous_strides(new_size)
        if config.comprehensive_padding:
            # Ensure the output stride matches the alignment requirements
            output_stride = Layout._pad_strides(
                output_stride, new_size, inputs[0].dtype
            )

        # If any of the inputs is in CL format, use CL format for the output
        for i in range(len(inputs)):
            x = inputs[i]
            if is_storage_and_layout(x):
                layout = x.get_layout()
                if isinstance(
                    layout, FixedLayout
                ) and Layout.is_channels_last_contiguous(layout.size, layout.stride):
                    # use CL stride for the output
                    output_stride = make_channels_last_strides_for(new_size)
                    break
        any_input_is_storage_and_layout = any(is_storage_and_layout(x) for x in inputs)
        fx_node_args = V.graph.current_node.args[0]
        assert isinstance(fx_node_args, list), type(fx_node_args)
        # If any of the inputs has meta tensor and the meta tensor is in CL format, use CL format for the output
        if any_input_is_storage_and_layout is False and any(
            "val" in arg.meta
            and (
                arg.meta["val"].is_contiguous(memory_format=torch.channels_last)
                or arg.meta["val"].is_contiguous(memory_format=torch.channels_last_3d)
            )
            for arg in fx_node_args
        ):
            output_stride = make_channels_last_strides_for(new_size)

        assert device is not None
        concat_kernel = ConcatKernel(
            name=None,
            layout=FixedLayout(
                device=device,
                dtype=dtype,
                size=new_size,
                stride=output_stride,
            ),
            inputs=[],
        )
        kernel = StorageBox(concat_kernel)
        op_names = []
        for i, inp in enumerate(inputs):
            assert isinstance(inp, (BaseView, MutableBox)), type(inp)
            input_buffer = cls.realize_into(
                inp,
                SliceView.create(
                    kernel, dim, offsets_start[i], offsets_end[i], clamp=False
                ),
            )
            assert isinstance(input_buffer, Buffer), type(input_buffer)
            assert isinstance(concat_kernel.inputs, list), type(concat_kernel.inputs)
            concat_kernel.inputs.append(input_buffer)

            if isinstance(inp.data, BaseView):
                input_unwrapped = inp.data.unwrap_view()
            else:
                input_unwrapped = inp.data

            if (
                isinstance(input_unwrapped, StorageBox)
                and input_unwrapped.is_input_buffer()
                and (dev := inp.get_device()) is not None
                and is_gpu(dev.type)
                and not is_dynamic(input_buffer)
            ):
                op_names.append(input_buffer.get_operation_name())

        if len(op_names) > 1 and V.graph.has_feature(device, BackendFeature.FOREACH):
            V.graph.register_operation_list(op_names)

        concat_kernel.name = V.graph.register_buffer(concat_kernel)
        concat_kernel.inputs = cls.unwrap_storage(concat_kernel.inputs)
        V.graph.register_operation(concat_kernel)

        return kernel

    @classmethod
    def can_realize_into_without_copy(
        cls, src: IRNode, dst: Optional[IRNode] = None
    ) -> bool:
        if isinstance(src, TensorBox):
            # unwrap a TensorBox
            return cls.can_realize_into_without_copy(src.data, dst)

        assert isinstance(src, (BaseView, StorageBox)), type(src)
        if isinstance(src.data, MultiTemplateBuffer):
            if (
                not isinstance(src.data.layout, FixedLayout)
                or not src.data.output_plannable
            ):
                return False

            # we call can_realize_into_without_copy in cat lowering before we've decided
            # on output format, optimistically assume layout matches
            if dst is None:
                return True

            # otherwise, check equality of layouts
            if not len(src.get_stride()) == len(dst.get_stride()):
                return False

            return all(
                V.graph.sizevars.statically_known_equals(s1, s2)
                for s1, s2 in zip(src.get_stride(), dst.get_stride())
            )

        return (
            hasattr(src.data, "layout")
            and isinstance(src.data.layout, FlexibleLayout)
            and not isinstance(src.data, ExternKernelAlloc)
        )

    @classmethod
    def realize_into(cls, src: IRNode, dst: IRNode) -> IRNode:
        # Attempt to turn this into a ReinterpretView rather than assert.
        # This has concessions around layout, as as_storage_and_layout
        # can cause us to go from flexible to fixed layout.
        if not isinstance(dst, ReinterpretView):
            if is_storage_and_layout(dst):
                storage, layout = as_storage_and_layout(dst)
                dst = ReinterpretView(data=storage, layout=layout)
        assert isinstance(dst, ReinterpretView), type(dst)
        if isinstance(src, TensorBox):
            # unwrap a TensorBox
            return cls.realize_into(src.data, dst)

        if isinstance(src, StorageBox):
            src.realize()
            # ExternKernelAlloc has specific requirements for output layout, should create a copy
            assert hasattr(src.data, "layout")
            if cls.can_realize_into_without_copy(src, dst):
                src.data.layout = NonOwningLayout(dst)
                return src.data
        # introduce a copy
        pw = Pointwise.create(
            device=src.get_device(),
            dtype=src.get_dtype(),
            inner_fn=src.make_loader(),
            ranges=[
                V.graph.sizevars.guard_equals(a, b)
                for a, b in zip(src.get_size(), dst.get_size())
            ],
        )
        return cls.realize_into(pw, dst)

    def should_allocate(self) -> bool:
        return True


@ir_dataclass(frozen=False)
class ExternKernel(InputsKernel):
    constant_args: Sequence[Any] = ()
    kwargs: dict[str, Any] = dataclasses.field(default_factory=dict)
    output_view: Optional[ReinterpretView] = None
    python_kernel_name: Optional[str] = None
    cpp_kernel_name: Optional[str] = None
    # FIXME: in some cases we sill need to explicitly pass in ordered_kwargs_for_cpp_kernel
    # We shouldn't need to do this since the information can be retrieved from op_overload._schema.
    ordered_kwargs_for_cpp_kernel: Iterable[str] = dataclasses.field(
        default_factory=list
    )
    op_overload: Optional[_OpOverloads] = None
    arg_properties: Optional[list[dict[str, Any]]] = None
    allarg_properties: dict[str, dict[str, Any]] = dataclasses.field(
        default_factory=dict
    )
    kwarg_properties: Optional[dict[str, dict[str, Any]]] = None
    unbacked_bindings: dict[sympy.Symbol, pytree.KeyPath] = dataclasses.field(
        default_factory=dict
    )
    mutation_outputs: list[MutationOutput] = dataclasses.field(default_factory=list)

    def __init__(
        self,
        name: Optional[str],
        layout: OutputSpec,
        inputs: Sequence[Union[IRNode, Sequence[IRNode]]],
        constant_args: Sequence[Any] = (),
        kwargs: Optional[dict[str, Any]] = None,
        output_view: Optional[ReinterpretView] = None,
        python_kernel_name: Optional[str] = None,
        cpp_kernel_name: Optional[str] = None,
        ordered_kwargs_for_cpp_kernel: Iterable[str] = (),
        op_overload: Optional[_OpOverloads] = None,
    ) -> None:
        super().__init__(
            name=name,
            layout=layout,
            inputs=inputs,
        )
        self.constant_args = constant_args
        self.kwargs = kwargs if kwargs else {}
        self.output_view = output_view
        self.op_overload = op_overload
        self.set_cpp_kernel_name(cpp_kernel_name)
        self.set_python_kernel_name(python_kernel_name)
        self.ordered_kwargs_for_cpp_kernel = ordered_kwargs_for_cpp_kernel
        self.collect_arg_kwarg_properties()
        self.unbacked_bindings = {}
        self.mutation_outputs = []
        self.fx_node = V.graph.current_node

    def get_outputs(self) -> list[Buffer]:
        return [self, *self.mutation_outputs]

    def get_unbacked_symbol_defs(self) -> OrderedSet[sympy.Symbol]:
        return OrderedSet()

    def collect_arg_kwarg_properties(self) -> None:
        # if self.op_overload is torch._ops.OpOverload, we can use its schema to collect additional
        # information for args and kwargs, e.g. type and default value, to help with the cpp wrapper codegen
        self.arg_properties = (
            [
                {
                    "name": x.name,
                    "type": x.real_type,
                    "default_value": x.default_value,
                }
                for x in self.op_overload._schema.arguments
                if not x.kwarg_only
            ]
            if isinstance(self.op_overload, torch._ops.OpOverload)
            else [{} for i in range(len(self.inputs))]
        )
        self.allarg_properties = (
            {
                x.name: {"type": x.real_type, "default_value": x.default_value}
                for x in self.op_overload._schema.arguments
            }
            if isinstance(self.op_overload, torch._ops.OpOverload)
            else {}
        )
        # FIXME: self.kwargs does not always match kwargs defined in schema, so sometimes
        # ordered_kwargs_for_cpp_kernel is explicilty passed in.
        if isinstance(self.op_overload, torch._ops.OpOverload):
            if not self.ordered_kwargs_for_cpp_kernel:
                self.ordered_kwargs_for_cpp_kernel = [
                    x.name for x in self.op_overload._schema.arguments if x.kwarg_only
                ]
            self.schema_kwargs = [
                x for x in self.op_overload._schema.arguments if x.kwarg_only
            ]

    def decide_layout(self) -> None:
        if isinstance(self.layout, FlexibleLayout):
            self.apply_constraint()
            self.freeze_layout()

    def codegen_comment(self, wrapper: PythonWrapperCodegen) -> None:
        origin_str, _detailed_origin_str = get_kernel_metadata(self, wrapper)
        if origin_str:
            wrapper.make_comment(origin_str)

    def codegen(self, wrapper: PythonWrapperCodegen) -> None:
        raise NotImplementedError

    def set_cpp_kernel_name(self, cpp_kernel_name: Optional[str] = None) -> None:
        self.cpp_kernel_name = cpp_kernel_name
        if not V.graph.cpp_wrapper or not isinstance(
            self.op_overload, torch._ops.OpOverload
        ):
            return

        kernel = self.op_overload
        if self.cpp_kernel_name is None:
            # Try to construct cpp_kernel_name from op_overload
            if kernel.namespace == "aten":
                # Calling with the default kernel name can lead to ambiguous behavior like the following example.
                # repeat_interleave(const at::Tensor & repeats, std::optional<int64_t> output_size=std::nullopt)
                # repeat_interleave(const at::Tensor & self, int64_t repeats,
                #       std::optional<int64_t> dim=std::nullopt, std::optional<int64_t> output_size=std::nullopt)
                opname = (
                    kernel.__name__.split(".")[0]
                    if kernel._overloadname == "default"
                    else kernel.__name__.replace(".", "_")
                )
                self.cpp_kernel_name = f"at::_ops::{opname}::call"
            else:
                self.cpp_kernel_name = kernel._schema.name

    def set_python_kernel_name(self, python_kernel_name: Optional[str]) -> None:
        self.python_kernel_name = python_kernel_name
        if python_kernel_name is not None:
            return

        kernel = self.op_overload
        if kernel is None:
            pass
        elif isinstance(kernel, torch._ops.HigherOrderOperator):
            self.python_kernel_name = f"torch.ops.higher_order.{kernel.__name__}"
        else:
            self.python_kernel_name = (
                f"{kernel.__module__.replace('._ops.', '.ops.')}.{kernel.__name__}"
            )

    def get_kernel_name(self) -> str:
        from .codegen.cpp_wrapper_cpu import CppWrapperCpu

        device = d.type if (d := self.get_device()) else V.graph.device_type
        if V.graph.cpp_wrapper:
            assert isinstance(V.graph.wrapper_code, CppWrapperCpu), type(
                V.graph.wrapper_code
            )
            assert self.cpp_kernel_name is not None
            return V.graph.wrapper_code.get_c_shim_func_name(
                self.cpp_kernel_name, device
            )
        else:
            assert self.python_kernel_name is not None
            return self.python_kernel_name

    @staticmethod
    def copy_input(x: IRNode) -> Union[TensorBox, ShapeAsConstantBuffer]:
        pw = Pointwise.create(
            device=x.get_device(),
            dtype=x.get_dtype(),
            inner_fn=x.make_loader(),
            ranges=x.get_size(),
            origin_node=x.get_origin_node(),
            traceback=x.get_traceback(),
        )
        pw.realize()
        return pw

    @classmethod
    def process_kernel(
        cls, kernel: _OpOverloads, *args: Any, **kwargs: Any
    ) -> tuple[
        Any,
        list[Any],
        list[Any],
        Callable[[Any, Any], Any],
        Optional[dict[sympy.Symbol, pytree.KeyPath]],
    ]:
        binded_args = {"args": args, "kwargs": kwargs}

        args_flat, args_spec = pytree.tree_flatten(binded_args)

        is_arg_tensor = []
        # tensor_args can be either tensor or torchbind objects
        tensor_args = []
        non_tensor_args: list[Any] = []
        for arg in args_flat:
            is_arg_tensor.append(
                isinstance(arg, IRNode) and not isinstance(arg, GeneratorState)
            )
            if is_arg_tensor[-1]:
                tensor_args.append(arg)
            else:
                if isinstance(arg, Expr):
                    arg = V.graph.sizevars.shape_env.create_symintnode(arg, hint=None)
                non_tensor_args.append(arg)

        def unflatten_args(
            new_tensor_args: Sequence[_T], new_non_tensor_args: Sequence[_T]
        ) -> tuple[list[_T], dict[str, _T]]:
            result = []
            it_tensors = iter(new_tensor_args)
            it_non_tensors = iter(new_non_tensor_args)
            for is_tensor in is_arg_tensor:
                if is_tensor:
                    result.append(next(it_tensors))
                else:
                    result.append(next(it_non_tensors))
            r = pytree.tree_unflatten(result, args_spec)
            return r.get("args", []), r.get("kwargs", {})

        tensor_args = [cls.realize_input(x) for x in tensor_args]

        # freeze layout otherwise our output stride calculation might
        # become incorrect
        for x in tensor_args:
            if is_storage_and_layout(x):
                as_storage_and_layout(x, freeze=True)

        # Rerun fake tensor propagation, because Inductor may have changed the
        # strides of inputs and we need to determine accurately what the
        # output stride will be.
        example_args: list[
            Union[
                torch.Tensor, torch._C.ScriptObject, FakeScriptObject, torch.Generator
            ]
        ] = []

        # We need to retain the constant values of fake tensors that we originally
        # propagated the graph with, because for some operators running without a
        # constant would trigger an error / DataDependentException
        for x in tensor_args:
            # if x is a view of a constant, we need to realize the view
            # (we can't pass the constant into the kernel directly)
            if not isinstance(x, BaseView) and x.get_name() in V.graph.constants:
                example_args.append(V.graph.constants[x.get_name()])
            elif (
                not isinstance(x, BaseView)
                and x.get_name() in V.graph.torchbind_constants
            ):
                example_args.append(V.graph.torchbind_constants[x.get_name()])
            elif isinstance(x, TorchBindObject):
                example_args.append(x.get_value())
            elif isinstance(x, torch._inductor.ir.GeneratorState):
                device_index = x.device.index
                assert x.device.type == "cuda" and device_index is not None
                example_args.append(
                    torch.cuda.default_generators[device_index].clone_state()
                )
            else:
                example_args.append(ir_node_to_tensor(x, guard_shape=True))

        new_args, new_kwargs = unflatten_args(example_args, non_tensor_args)
        example_output = kernel(*new_args, **new_kwargs)

        unbacked_bindings: Optional[dict[sympy.Symbol, pytree.KeyPath]] = None
        if shape_env := V.fake_mode.shape_env:
            node_meta_val = V.current_node.meta.get("val")
            ctx: AbstractContextManager[None] = nullcontext()
            if V.current_node.target == torch._higher_order_ops.effects.with_effects:
                # remove the first effect token in meta["val"] and meta["unbacked_bindings"]
                node_meta_val = node_meta_val[1]
                ctx = _remove_effect_token_unbacked_bindings(V.current_node)

            with ctx:
                rebind_unbacked(shape_env, V.current_node, example_output)
            unbacked_bindings = compute_unbacked_bindings(
                shape_env, example_output, node_meta_val
            )

        example_out_li = (
            [example_output]
            if not isinstance(example_output, (list, tuple))
            else example_output
        )
        for t in example_out_li:
            if isinstance(t, torch.Tensor) and t.is_sparse:
                msg = "sparsity not handled. Please file issue for sparse inference weights."
                if stack_trace := V.graph.current_node.meta.get("stack_trace", None):
                    msg = f"{msg} Found from : \n {stack_trace}"
                V.graph.disable_cudagraphs_reason = msg

        return (
            example_output,
            tensor_args,
            non_tensor_args,
            unflatten_args,
            unbacked_bindings,
        )

    @classmethod
    def convert_to_reinterpret_view(cls, x: IRNode) -> ReinterpretView:
        """
        In order to pass this to an extern kernel we need a
        ReinterpretView not a View.  This allows us to avoid some
        unneeded copies.
        """
        assert isinstance(x, BaseView), type(x)
        if isinstance(x, ReinterpretView):
            return x

        # NOTE: Don't use extract_read_writes here as it fails when
        # make_loader() inlines the computation
        x_unwrap_view = x.unwrap_view()
        buf = V.graph.get_buffer(x_unwrap_view.get_name())
        assert buf is not None
        x_unwrap_view_fx_node = buf.get_origin_node()
        # Prefer channels last format according to how the format is set from eager.
        if (
            x_unwrap_view_fx_node is not None
            and "val" in x_unwrap_view_fx_node.meta
            and isinstance(x_unwrap_view, (ReinterpretView, Buffer))
            # and hasattr(x_unwrap_view, "layout")
            and isinstance(x_unwrap_view.layout, FlexibleLayout)
            and (
                x_unwrap_view_fx_node.meta["val"].is_contiguous(
                    memory_format=torch.channels_last
                )
                or x_unwrap_view_fx_node.meta["val"].is_contiguous(
                    memory_format=torch.channels_last_3d
                )
            )
        ):
            x_unwrap_view.freeze_layout_with_same_order(
                make_channels_last_strides_for(x_unwrap_view.get_size())
            )
        else:
            x_unwrap_view.freeze_layout()

        index_args, var_ranges = dependencies.index_vars_squeeze(
            x.get_size(), prefix="r"
        )
        range_vars = index_args[0]
        index = x.make_indexer()(range_vars)

        index = V.graph.sizevars.simplify_with_ranges(index, var_ranges)
        strides = V.graph.sizevars.stride_vars(index, range_vars)
        offset = V.graph.sizevars.offset_var(index, range_vars)
        expected = sympy_dot(range_vars, strides) + offset

        if index != expected:
            log.debug(
                "convert_to_reinterpret_view failed: stride=%s offset=%s index=%s",
                strides,
                offset,
                index,
            )
            raise NotImplementedError

        return ReinterpretView(
            data=x.data,
            layout=FixedLayout(
                device=x.get_device_or_error(),
                dtype=x.get_dtype(),
                size=x.get_size(),
                stride=strides,
                offset=offset,
            ),
        )

    @classmethod
    def realize_input(cls, x: IRNode) -> IRNode:
        if x is None:
            return NoneAsConstantBuffer()
        if isinstance(x, (Expr, sympy.logic.boolalg.Boolean, int)):
            return ShapeAsConstantBuffer(expr=x)
        if isinstance(x, Constant):
            return V.graph.add_tensor_constant(
                torch.tensor(x.value, dtype=x.get_dtype(), device=x.get_device())
            )
        if isinstance(x, ConstantBuffer):
            return x
        if isinstance(x, TensorBox):
            return cls.realize_input(x.data)
        if isinstance(x, ReinterpretView):
            return ReinterpretView(
                data=cls.realize_input(x.data), layout=x.get_layout()
            )
        if isinstance(x, BaseView):
            x.realize()
            if is_storage_and_layout(x.unwrap_view()):
                try:
                    return cls.convert_to_reinterpret_view(x)
                except NotImplementedError:
                    pass
        if isinstance(x, StorageBox):
            # TODO(jansel): impose layout preference on realized buffer
            x.realize()
            return x
        if isinstance(x, (NonTensorObj, ShapeAsConstantBuffer)):
            return x
        return cls.copy_input(x)

    @classmethod
    def require_stride1(cls, x: IRNode) -> IRNode:
        if is_storage_and_layout(x):
            if len(x.get_stride()) == 0:
                return x
            for stride in x.get_stride():
                if stride == 1:
                    return x
        return cls.copy_input(x)

    @classmethod
    def require_strides(
        cls,
        x: IRNode,
        order: Optional[Sequence[int]] = None,
        exact_strides: Optional[Sequence[_IntLike]] = None,
        allow_padding: bool = False,
    ) -> IRNode:
        assert order is not None or exact_strides is not None
        # Layout generally doesn't matter, but some consuming external ops might have requirements
        if x.get_numel() in (0, 1) and not exact_strides:
            return x

        # require x to have the layout
        if is_storage_and_layout(x):
            if isinstance(x.get_layout(), FlexibleLayout):
                if order:
                    # If the the FlexibleLayout already has the size and stride in the required order,
                    # freeze it to a FixedLayout by using its current size and stride.
                    # The behavior of using its current size and stride or the given order can be different
                    # if the size and stride has ambiguilty, for example for a 4D input where the iC = 1:
                    # size=[s0, 1, 28, 28], stride=[784, 784, 28, 1]. If the required order is [3, 0, 2, 1] (channels last),
                    # the current size and stride already satisfies this order.
                    # However by freezing it to the required order, the layout will be changed to:
                    # size=[s0, 1, 28, 28], stride=[784, 1, 28, 1]), which is not actually necessary.

                    # fix flexiblelayout to be FixedLayout with stride_order
                    as_storage_and_layout(
                        x,
                        freeze=True,
                        want_contiguous=False,
                        stride_order=(
                            get_stride_order(
                                V.graph.sizevars.size_hints(x.get_layout().stride)
                            )
                            if is_stride_order_storage_and_layout(x, order)
                            else order
                        ),
                        allow_padding=allow_padding,
                    )
                    return x
                else:
                    # If the exact_strides is given, freeze the FlexibleLayout to a FixedLayout with the exact_strides.
                    as_storage_and_layout(
                        x,
                        freeze=True,
                        want_contiguous=False,
                        stride_order=None,
                        allow_padding=allow_padding,
                        exact_strides=exact_strides,
                    )
                    return x
            elif isinstance(x.get_layout(), (FixedLayout, NonOwningLayout)) and (
                (order and x.get_layout().is_stride_ordered(order))
                or (
                    exact_strides
                    and significant_strides_equal(
                        exact_strides, x.get_layout().stride, x.get_size()
                    )
                )
            ):
                return (
                    try_match_insignificant_strides(x, exact_strides)
                    if exact_strides is not None
                    else x
                )
            elif isinstance(
                (mutation_layout := x.get_layout()), MutationLayoutSHOULDREMOVE
            ):
                if isinstance(
                    (real_layout := mutation_layout.real_layout()), FlexibleLayout
                ):
                    raise AssertionError(
                        "the MutationLayoutSHOULDREMOVE's real layout shouldn't be FlexibleLayout"
                    )
                elif isinstance(real_layout, FixedLayout) and (
                    (order and real_layout.is_stride_ordered(order))
                    or (
                        exact_strides
                        and significant_strides_equal(
                            exact_strides, real_layout.stride, x.get_size()
                        )
                    )
                ):
                    return x

        # TODO - Storage to InputBuffer
        if isinstance(x, InputBuffer) and (
            (order and x.get_layout().is_stride_ordered(order))
            or (
                exact_strides
                and significant_strides_equal(
                    exact_strides, x.get_layout().stride, x.get_size()
                )
            )
        ):
            return x
        if (
            isinstance(x, TensorBox)
            and isinstance(x.data, BaseView)
            and not isinstance(x.data, ReinterpretView)
            and is_storage_and_layout(unwrap_view := x.unwrap_view())
            and hasattr(unwrap_view, "data")
            and not isinstance(unwrap_view.data, ExternKernelAlloc)
        ):
            try:
                x.data = cls.convert_to_reinterpret_view(x.data)
                if order:
                    return cls.require_stride_order(
                        x, order, allow_padding=allow_padding
                    )
                elif exact_strides:
                    return cls.require_exact_strides(
                        x, exact_strides, allow_padding=allow_padding
                    )
            except NotImplementedError:
                pass

        # Preserve ExpandView representation that would be lost during copy_input
        # Without representation of the expand in inductor IR, in codegen we end up
        # launching a grid for the full size tensor and doing redundant computation
        # across expanded dims.
        # TODO: could also be good to have a codegen fix to recognize overlapping elements

        expanded_dims: Optional[list[int]] = None
        orig_size = x.get_size()
        if exact_strides is not None:
            sizevars = V.graph.sizevars
            expanded_dims = [
                i
                for i in range(len(x.get_size()))
                if sizevars.statically_known_equals(exact_strides[i], 0)
                and sizevars.statically_known_geq(x.get_size()[i], 2)
            ]

            for dim in expanded_dims:
                x = torch._inductor.lowering.slice_(x, dim, 0, 1)

        # Although this is a clone, inductor is good about fusing clones into previous
        # operations if they weren't realized and their layouts were flexible.
        x = cls.copy_input(x)

        as_storage_and_layout(
            x,
            freeze=True,
            want_contiguous=False,
            stride_order=order,
            allow_padding=allow_padding,
            exact_strides=exact_strides,
        )
        if order:
            assert is_stride_order_storage_and_layout(x, order)
        elif expanded_dims:
            assert orig_size is not None and exact_strides is not None
            x = torch._inductor.lowering.expand(x, orig_size)
            # the expand will sometimes may change insignificant strides, so match them back
            return try_match_insignificant_strides(x, exact_strides)

        return x

    @classmethod
    def require_exact_strides(
        cls, x: IRNode, exact_strides: Sequence[_IntLike], allow_padding: bool = False
    ) -> IRNode:
        return cls.require_strides(
            x, exact_strides=exact_strides, allow_padding=allow_padding
        )

    @classmethod
    def require_stride_order(
        cls, x: IRNode, order: Sequence[int], allow_padding: bool = False
    ) -> IRNode:
        return cls.require_strides(x, order=order, allow_padding=allow_padding)

    @classmethod
    def require_channels_last(cls, x: IRNode) -> IRNode:
        return cls.require_stride_order(x, NHWC_STRIDE_ORDER)

    @classmethod
    def require_channels_last_3d(cls, x: IRNode) -> IRNode:
        return cls.require_stride_order(x, NHWDC_STRIDE_ORDER)

    @classmethod
<<<<<<< HEAD
    def require_contiguous(cls, x: IRNode) -> IRNode:
        return cls.require_stride_order(x, list(reversed(range(len(x.get_size())))))
=======
    def require_contiguous(cls, x):  # type: ignore[no-untyped-def]
        def is_mkldnn_tensor(x):  # type: ignore[no-untyped-def]
            def safe_get_name(x):  # type: ignore[no-untyped-def]
                try:
                    return x.get_name()
                except (AttributeError, NotImplementedError):
                    return None

            return (
                safe_get_name(x) in V.graph.constants
                and V.graph.constants[safe_get_name(x)].is_mkldnn
            )

        # TODO move this to the more proper places
        if is_mkldnn_tensor(x):
            return x
        else:
            return cls.require_exact_strides(
                x, FlexibleLayout.contiguous_strides(x.get_size())
            )
>>>>>>> f716b97e

    @classmethod
    def require_contiguous_strides(cls, x):  # type: ignore[no-untyped-def]
        # TODO: combine this with require_contiguous after
        # https://github.com/pytorch/pytorch/pull/148235 lands.
        return cls.require_exact_strides(
            x, FlexibleLayout.contiguous_strides(x.get_size())
        )

    def apply_constraint(self) -> None:
        pass

    def fill_non_provided_args(
        self, args: Sequence[Any], kwargs: dict[str, Any]
    ) -> Sequence[Any]:
        # Previously, we want to maintain forward-compatibility by skipping
        # default args in the serialized artifacts in fbcode. However,
        # some of our shim interfaces require default values being OrderedSet.
        # Discussed with Sherlock offline and we decided to allow serializing
        # default args into the C++ wrapper code for now. We will refine this
        # part if we see real FC requirement. More details related to FC
        # can be found at:
        # https://docs.google.com/document/d/1FzWm-sHYwmRi3x_g036kOxd99KaYquUsA-L5JwOn8ys/edit?usp=sharing
        assert isinstance(args, Sequence), type(args)
        if not isinstance(args, list):
            args = list(args)
        assert self.arg_properties, "ExternKernel.arg_properties should not be empty"

        n_args = len(args)
        n_pos_args = len(self.arg_properties)
        # For cpp wrapper, if some positional args are not provided, we need to check
        # if they're in the kwargs or use their default value
        if n_args < n_pos_args:
            log.debug(
                "%s has %d unprovided positional arguments. "
                "Will check if they are in the keyword arguments or will use default values.",
                self.op_overload,
                n_pos_args - n_args,
            )
            for i in range(n_args, n_pos_args):
                arg_name = self.arg_properties[i]["name"]
                args.append(
                    kwargs[arg_name]
                    if arg_name in kwargs
                    else self.arg_properties[i]["default_value"]
                )
        return args

    def codegen_const_args(self, names: Optional[list[str]] = None) -> list[str]:
        if V.graph.cpp_wrapper:
            result = []
            # Aten ops follow the convention that tensor args are before non-tensor args,
            # in which case the following 'len(self.inputs) + i' logic works. But this
            # may not be true for other ops, and if that is the case, caller needs to
            # pass in a list of const arg names for arg_properties lookup.
            name_to_arg_properties = None
            if names and self.arg_properties:
                assert len(self.constant_args) == len(names), (
                    "names passed to codegen_const_args does not match self.constant_args"
                )
                name_to_arg_properties = {
                    arg.get("name"): arg for arg in self.arg_properties
                }

            for i, x in enumerate(self.constant_args):
                if name_to_arg_properties is not None:
                    assert names is not None
                    prop = name_to_arg_properties.get(names[i])
                    type_ = prop.get("type") if prop else None
                else:
                    idx = len(self.inputs) + i
                    type_ = (
                        self.arg_properties[idx].get("type")
                        if self.arg_properties and idx < len(self.arg_properties)
                        else None
                    )
                result.append(V.graph.wrapper_code.val_to_arg_str(x, type_))
            return result
        else:
            return [V.graph.wrapper_code.val_to_arg_str(a) for a in self.constant_args]

    def codegen_args(self) -> list[str]:
        if V.graph.cpp_wrapper and self.op_overload is not None:
            # cpp wrapper needs special logic to fill in missing args with default values
            inputs = self.fill_non_provided_args(
                [*self.inputs, *self.constant_args], self.kwargs
            )
            # fill_non_provided_args has handled constant args, so no need to codegen for that later
            need_codegen_constant_args = False
        else:
            inputs = self.inputs
            need_codegen_constant_args = True

        args = []
        for i, x in enumerate(inputs):
            if V.graph.cpp_wrapper:
                assert self.arg_properties and i < len(self.arg_properties), (
                    "Invalid access to ExternKernel.arg_properties"
                )
                type_ = self.arg_properties[i].get("type")
                args.append(V.graph.wrapper_code.val_to_arg_str(x, type_))
            else:
                args.append(V.graph.wrapper_code.val_to_arg_str(x))
        if need_codegen_constant_args:
            args.extend(self.codegen_const_args())
        return args

    def get_kwargs_value(self, arg_name: str, **kwargs: Any) -> Any:
        """Given an argument name, queries for values in (in order):
        1. any provided kwargs for this function.
        2. the class self.kwargs member.
        3. any available default arguments in self.allarg_properties."""
        if arg_name in kwargs:
            return kwargs.get(arg_name)
        if arg_name in self.kwargs:
            return self.kwargs.get(arg_name)
        if (arg := self.allarg_properties.get(arg_name)) is not None:
            return arg.get("default_value")
        raise AssertionError(f"{arg_name} not in self.allarg_properties")

    def codegen_kwargs(self, skip_out: bool = False) -> list[str]:
        if V.graph.cpp_wrapper:
            if self.op_overload is not None and len(self.schema_kwargs) == 0:
                # All the args should have been generated by fill_non_provided_args in codegen_args
                return []

            kwargs = []
            for arg_name in self.ordered_kwargs_for_cpp_kernel:
                if skip_out and arg_name == "out":
                    # ExternKernelOut has its own logic for inserting the out parameter
                    continue

                v = self.get_kwargs_value(arg_name)
                if isinstance(v, Expr):
                    kwargs.append(v)
                else:
                    assert self.allarg_properties is not None
                    type_ = self.allarg_properties.get(arg_name, {}).get("type")
                    kwargs.append(V.graph.wrapper_code.val_to_arg_str(v, type_))
        else:
            kwargs = [
                f"{k}={V.graph.wrapper_code.val_to_arg_str(v)}"
                for k, v in self.kwargs.items()
            ]
        return kwargs

    def get_op_name(self) -> str:
        if self.fx_node is not None:
            target = self.fx_node.target
            op_namespace = getattr(target, "__module__", "unknown_namespace")
            op_namespace = op_namespace.replace("._ops.", ".ops.")
            op_namespace = op_namespace.rsplit(".", 1)[0]
            op_name = f"{op_namespace}.{target}"
        else:
            op_name = "unknown_op"
        return op_name

    def codegen_size_asserts(self, wrapper: PythonWrapperCodegen) -> None:
        if config.size_asserts and not V.graph.cpp_wrapper:
            # comparing strides for 0 size tensor is tricky. Ignore them for now.
            if sympy_product(self.get_size()) == 0:
                return
            size = V.graph.wrapper_code.codegen_shape_tuple(self.get_size())
            stride = V.graph.wrapper_code.codegen_shape_tuple(self.get_stride())
            op_name = self.get_op_name()
            wrapper.writeline(
                f"assert_size_stride({self.get_name()}, {size}, {stride}, {op_name!r})"
            )

    def codegen_alignment_asserts(self, wrapper) -> None:  # type: ignore[no-untyped-def]
        if config.alignment_asserts and not V.graph.cpp_wrapper:
            name = self.get_name()
            aligned = name not in V.graph.unaligned_buffers
            op_name = self.get_op_name()
            if aligned:
                wrapper.writeline(
                    f"assert_alignment({name}, {GPU_ALIGN_BYTES}, {op_name!r})"
                )
            else:
                wrapper.writeline(
                    f"# buffer {name} (op: {op_name}) is assumed to be not aligned"
                )

    def get_group_stride(self) -> tuple[list[Sequence[Expr]], list[Expr]]:
        """
        get output sizes and strides, for template_codegen
        """
        _size = self.get_size()
        _stride = self.get_stride()
        # iter_ranges = _size of output tensor, reduce_range = [] because no reduction
        return [_size, []], _stride

    def canonicalize(self) -> tuple[Expr, Sequence[Expr]]:
        """
        Manually get canonicalization of the output index
        """
        # manually generate index formula for conv
        sizevars = V.graph.sizevars
        sizes = self.get_size()
        strides = self.get_stride()
        strides = [sizevars.size_hint(x) for x in strides]
        # TODO: I can't tell if the symbols here are temporary
        index_vars = [sympy_index_symbol(f"d{i}") for i in range(len(sizes))]
        # reorder index vars according to stride
        index_order = sorted(range(len(strides)), key=strides.__getitem__, reverse=True)
        lookup = {pos: idx for idx, pos in enumerate(index_order)}
        order = [lookup[i] for i in range(len(lookup))]
        index_vars = [index_vars[i] for i in order]
        indexer = self.make_indexer()
        index = indexer(index_vars)

        new_sizes, reindex, _prune = V.graph.sizevars._simplify_loops(
            index_vars, sizes, [index]
        )

        # assign new variables each dimension to deal with numbering mismatches
        # d0, d1, d2 could become d0, d2 -- which won't match d0, d1
        _, add_var = var_builder("c")
        replacement = dict(zip(index_vars, reindex([add_var(x) for x in new_sizes])))

        index = sympy_subs(sympy.expand(index), replacement)
        return index, tuple(new_sizes)

    def get_free_symbol_uses(
        self, unbacked_only: bool = False
    ) -> OrderedSet[sympy.Symbol]:
        # NB: It's not necessary to check regular inputs as we automatically
        # have dependencies on them
        maybe_get_symbols = (
            maybe_free_unbacked_symbols if unbacked_only else maybe_free_symbols
        )
        r = OrderedSet[sympy.Symbol]()
        for arg in self.constant_args:
            r |= maybe_get_symbols(arg)
        for arg in self.kwargs.values():
            r |= maybe_get_symbols(arg)
        return r

    def __str__(self) -> str:
        kernel_name = getattr(self, "python_kernel_name", None)
        lines = [
            f"python_kernel_name={kernel_name!r}",
        ]
        lines += [
            f"{field.name}={getattr(self, field.name)}"
            for field in dataclasses.fields(self)
        ]
        lines.append(f"origin_node={self.origin_node!r}")
        return self.str_helper(lines)

    __repr__ = __str__


@ir_dataclass(frozen=False)
class ExternKernelOut(ExternKernel):
    def codegen(self, wrapper: PythonWrapperCodegen) -> None:
        wrapper.generate_extern_kernel_out(self)

    def __init__(
        self,
        layout: Layout,
        inputs: Sequence[IRNode],
        constant_args: Sequence[Any] = (),
        kwargs: Optional[dict[str, Any]] = None,
        output_view: Optional[ReinterpretView] = None,
        python_kernel_name: Optional[str] = None,
        cpp_kernel_name: Optional[str] = None,
        ordered_kwargs_for_cpp_kernel: Sequence[Any] = (),
        op_overload: Optional[_OpOverloads] = None,
    ) -> None:
        unwrapped_inputs = self.unwrap_storage(inputs)
        assert isinstance(unwrapped_inputs, Sequence), type(unwrapped_inputs)
        super().__init__(
            None,
            layout,
            unwrapped_inputs,
            constant_args,
            kwargs or {},
            None,
            python_kernel_name,
            cpp_kernel_name,
            ordered_kwargs_for_cpp_kernel,
            op_overload,
        )
        self.name = V.graph.register_buffer(self)
        V.graph.register_operation(self)

    def should_allocate(self) -> bool:
        return True


class RandomSeeds(ExternKernelOut):
    def __init__(self, count: int, device: torch.device) -> None:
        limits = torch.iinfo(torch.int64)
        super().__init__(
            layout=FixedLayout(
                device=device,
                dtype=torch.int64,
                size=[count],
            ),
            inputs=[],
            constant_args=[limits.min, limits.max, [count]],
            python_kernel_name="aten.randint.low_out",
            # FIXME: Ideally we should only use at::_ops::randint_low_out::call here,
            # but the signature is different from is at::randint_out. Again,
            # we can simplify the code when only keeping an ABI-compatible version.
            cpp_kernel_name="at::_ops::randint_low_out::call",
            op_overload=aten.randint.low_out,
        )


class ExternKernelAlloc(ExternKernel):
    def codegen(self, wrapper: PythonWrapperCodegen) -> None:
        wrapper.generate_extern_kernel_alloc(self)

    def __init__(
        self,
        layout: OutputSpec,
        inputs: Sequence[IRNode],
        constant_args: Sequence[Any] = (),
        kwargs: Optional[dict[str, Any]] = None,
        python_kernel_name: Optional[str] = None,
        cpp_kernel_name: Optional[str] = None,
        ordered_kwargs_for_cpp_kernel: Sequence[Any] = (),
        op_overload: Optional[_OpOverloads] = None,
    ) -> None:
        unwrapped_inputs = self.unwrap_storage(inputs)
        assert all(isinstance(i, IRNode) for i in unwrapped_inputs)
        super().__init__(
            None,
            layout,
            cast(Sequence[IRNode], unwrapped_inputs),
            constant_args,
            kwargs or {},
            None,
            python_kernel_name,
            cpp_kernel_name,
            ordered_kwargs_for_cpp_kernel,
            op_overload,
        )
        # We need output buffers for generating kernel arguments in the
        # abi-compatible mode, where we retrieve outputs by pass each individual
        # output through the abi-compatible interface.
        self.outputs: Sequence[Any] = []
        self.name = V.graph.register_buffer(self)
        V.graph.register_operation(self)

    def should_allocate(self) -> bool:
        return False

    def apply_constraint(self) -> None:
        raise NotImplementedError


class MutationOutput(Buffer):
    """
    An output buffer that represents the mutation of a pre-existing buffer
    """

    def __init__(
        self, layout: OutputSpec, mutated_node: IRNode, mutating_node: Operation
    ) -> None:
        super().__init__(name=None, layout=layout)
        mutated_node_name = mutated_node.get_name()
        V.graph.mark_buffer_mutated(mutated_node_name)
        self.mutation_names = [mutated_node_name]
        self.mutating_node: Operation = mutating_node
        self.name = V.graph.register_buffer(self)

    def get_defining_op(self) -> Operation:
        return self.mutating_node

    def get_mutation_names(self):  # type: ignore[no-untyped-def]
        return self.mutation_names

    def should_allocate(self) -> bool:
        return False


class TMADescriptor(ExternKernel):
    """
    An IR node representing a host-side TMA descriptor in the Triton API
    (the ones obtained via create_{1d,2d}_tma_descriptor calls). Mostly
    useful for user-defined Triton kernels relying on host-side TMA; but
    can, in principle, be used for Inductor's Triton templates, too.
    """

    # as TMA descriptors are immutable,
    # we can dedup them by the input args
    _CACHE: dict[Any, TMADescriptor] = {}

    @classmethod
    def create(
        cls,
        tensor: IRNode,
        dims: list[Union[int, torch.SymInt]],
        block_dims: list[Union[int, torch.SymInt]],
        element_size: Optional[int] = None,
    ) -> TMADescriptor:
        key = (id(tensor), dims, block_dims, element_size)
        if key not in cls._CACHE:
            cls._CACHE[key] = TMADescriptor(tensor, dims, block_dims, element_size)
        return cls._CACHE[key]

    def __init__(
        self,
        tensor: IRNode,
        dims: list[Union[int, torch.SymInt]],
        block_dims: list[Union[int, torch.SymInt]],
        element_size: Optional[int] = None,
    ) -> None:
        assert len(dims) in (1, 2)
        assert len(dims) == len(block_dims)

        if element_size is None:
            element_size = tensor.get_dtype().itemsize

        self.tensor = tensor
        self.dims = dims
        self.block_dims = block_dims
        self.element_size = element_size
        self.rank = len(self.dims)

        inputs = [tensor]
        constant_args = [
            *self.dims,
            *self.block_dims,
            self.element_size,
        ]

        assert all(isinstance(i, Buffer) for i in inputs)
        super().__init__(
            None,
            # link back to the underlying tensor in terms of ownership
            # to avoid getting the underlying tensor deleted *before*
            # the TMADescriptor node can be deleted.
            NonOwningLayout(
                ReinterpretView(
                    data=tensor,
                    layout=tensor.get_layout(),
                )
            ),
            cast(Sequence[Buffer], inputs),
            tuple(constant_args),
            None,
        )

        self.name = V.graph.register_buffer(self)
        V.graph.register_operation(self)

    def codegen(self, wrapper: PythonWrapperCodegen) -> None:
        wrapper.generate_tma_descriptor(self)


class SubgraphBuffer(ExternKernel):
    def __init__(
        self,
        layout: Layout,
        input_nodes: list[Buffer],
        gm: torch.fx.GraphModule,
        example_inputs: list[Any],
        subgraph_name: str,
    ):
        super().__init__(None, layout, input_nodes)
        self.gm = gm
        self.example_inputs = example_inputs
        self.name = V.graph.register_buffer(self)
        V.graph.register_operation(self)

        gm_original_output_strides(self.gm)
        self.subgraph = V.graph.make_subgraph(self.gm, example_inputs, subgraph_name)

        assert is_node_sequence(self.inputs)
        sym_inputs = add_symbolic_shapes_for_inputs_to_subgraph(
            self.inputs, self.subgraph
        )
        self.sym_inputs = [sym_var.name for sym_var in sym_inputs]

        import torch._inductor.config as inductor_config

        with V.set_graph_handler(self.subgraph):
            # Don't bother autotuning on Triton here
            with inductor_config.patch(  # type: ignore[no-untyped-def]
                max_autotune=False,
                max_autotune_gemm=False,
                max_autotune_gemm_backends="ATEN",
            ):
                self.subgraph.run(*self.example_inputs)

    def codegen(self, wrapper) -> None:  # type: ignore[no-untyped-def]
        class CodegenGraph:
            def __init__(self, graph: GraphLowering):
                self.graph = graph
                self.name = graph.name

        assert is_node_sequence(self.inputs)
        outer_inputs = [t.codegen_reference() for t in self.inputs]
        wrapper.codegen_subgraph_with_flattened_outputs(
            CodegenGraph(self.subgraph),
            [*self.sym_inputs, *outer_inputs],
            [self.name],
        )


class UserDefinedTritonKernel(ExternKernel):
    def get_kernel_and_metadata(self) -> tuple[Kernel, Any, list[str], list[str]]:
        from triton.runtime.autotuner import Autotuner

        from torch._higher_order_ops.triton_kernel_wrap import kernel_side_table

        kernel = kernel_side_table.get_kernel(self.kernel_idx)
        configs = []
        restore_value_args: list[str] = []
        reset_to_zero_args: list[str] = []
        if isinstance(kernel, Autotuner):
            # https://github.com/triton-lang/triton/pull/5083
            # changes kernel.restore_idx to kernel.restore_value
            if hasattr(kernel, "restore_idx"):
                restore_value_args.extend(
                    kernel.fn.arg_names[i] for i in kernel.restore_idx
                )
            else:
                assert hasattr(kernel, "restore_value")
                restore_value_args.extend(kernel.restore_value)

            if hasattr(kernel, "reset_idx"):
                for i in kernel.reset_idx:
                    reset_to_zero_args.append(kernel.fn.arg_names[i])
            else:
                assert hasattr(kernel, "reset_to_zero")
                reset_to_zero_args.extend(kernel.reset_to_zero)

            configs = kernel.configs
            kernel = kernel.fn
        return kernel, configs, restore_value_args, reset_to_zero_args

    @override
    def codegen(self, wrapper: PythonWrapperCodegen) -> None:
        """Overrides the parent member.
        See https://github.com/pytorch/pytorch/issues/151692"""

        from torch._inductor.utils import triton_version_uses_attrs_dict

        (
            kernel,
            configs,
            restore_value_args,
            reset_to_zero_args,
        ) = self.get_kernel_and_metadata()

        # Definition of kernel
        (
            new_name,
            triton_meta,
            extra_launch_args,
        ) = wrapper.define_user_defined_triton_kernel(
            kernel,
            configs,
            self.kwargs,
            restore_value_args,
            reset_to_zero_args,
            self.grid,
        )
        named_args = {
            k: self.get_kwargs_value(k) for k in self.ordered_kwargs_for_cpp_kernel
        }
        assert hasattr(kernel, "arg_names") and hasattr(kernel, "constexprs"), type(
            kernel
        )
        constexpr_names = OrderedSet(kernel.arg_names[i] for i in kernel.constexprs)

        args: list[Any] = []
        arg_types: list[Any] = []
        raw_keys_filtered: list[Any] = []
        raw_args_filtered: list[Any] = []
        for name, arg in itertools.chain(
            named_args.items(), zip(itertools.repeat(""), extra_launch_args)
        ):
            raw_keys_filtered.append(name)
            raw_args_filtered.append(arg)
            if isinstance(arg, IRNode):
                args.append(arg.codegen_reference())
                arg_types.append(arg.get_dtype())
            elif isinstance(arg, (int, float, bool, sympy.Expr)):
                args.append(arg)
                arg_types.append(type(arg))
            elif name in constexpr_names:
                # insert a dummy value for constexpr args of unsupported type
                # constexprs will end up getting baked into the kernel at compile time
                args.append(-1)
                arg_types.append(int)
            elif arg is None:
                """
                Filter out None args.

                see https://github.com/pytorch/pytorch/issues/115344

                Two cases for a None arg:
                1. The arg is already tl.constexpr, so leave it in
                2. The arg is not tl.constexpr so we have to remove it
                """
                if triton_version_uses_attrs_dict():
                    args.append(-1)
                    arg_types.append(int)
                else:
                    raw_keys_filtered.pop()
                    raw_args_filtered.pop()
            else:
                raise NotImplementedError(f"Unsupported arg type: {type(arg)}: {arg}")

        self.codegen_comment(wrapper)
        wrapper.generate_kernel_call(
            new_name,
            args,
            arg_types=arg_types,
            raw_args=raw_args_filtered,
            raw_keys=raw_keys_filtered,
            triton_meta=triton_meta,
            triton=True,
            device=self.get_device(),
            original_fxnode_name=self.fx_node.name,
        )

    def get_free_symbol_uses(
        self, unbacked_only: bool = False
    ) -> OrderedSet[sympy.Symbol]:
        # add unbacked symbols used in the grid to the ones used
        # in the kwargs (the latter is generated by ExternKernel)
        return super().get_free_symbol_uses(unbacked_only) | get_free_symbols(
            self.grid, unbacked_only
        )

    def get_unbacked_symbol_defs(self) -> OrderedSet[sympy.Symbol]:
        return OrderedSet()

    def __init__(
        self,
        *,
        kernel_idx: int,
        grid: Any,
        tma_descriptor_metadata: dict[str, Any],
        kernel_args: dict[str, Any],
    ) -> None:
        inputs: list[IRNode] = []
        kwargs: dict[str, IRNode] = {}
        constant_args: list[IRNode] = []

        for k, v in kernel_args.items():
            if isinstance(v, TensorBox):
                t = InputsKernel.unwrap_storage_for_input(self.realize_input(v))
                if k in tma_descriptor_metadata:
                    t = TMADescriptor.create(t, *tma_descriptor_metadata[k])
                inputs.append(t)
                kwargs[k] = t
            else:
                constant_args.append(v)
                kwargs[k] = v

        assert len(inputs) != 0
        self.device = inputs[0].get_device()

        assert isinstance(inputs, Sequence), type(inputs)
        super().__init__(
            None,
            NoneLayout(device=self.device),
            inputs,
            tuple(constant_args),
            kwargs,
        )
        self.kernel_idx = kernel_idx
        self.grid = grid

        kernel, configs, _, _ = self.get_kernel_and_metadata()

        # If we are autotuning, not all arguments will be passed
        assert hasattr(kernel, "arg_names")
        self.ordered_kwargs_for_cpp_kernel = [
            arg for arg in kernel.arg_names if arg in kernel_args
        ]

        from torch._higher_order_ops.triton_kernel_wrap import identify_mutated_tensors

        autotuned_kwargs = configs[0].kwargs if len(configs) > 0 else {}
        self.mutable_args = [
            kernel_args[key]
            for key in identify_mutated_tensors(
                kernel, {**kernel_args, **autotuned_kwargs}
            )
        ]

        self.mutation_outputs = [
            MutationOutput(NoneLayout(device=self.device), buf, self)
            for buf in self.mutable_args
        ]
        V.graph.register_operation(self)

    def get_outputs(self) -> list[Buffer]:
        return list(self.mutation_outputs)

    def get_device(self) -> Optional[torch.device]:
        return self.device


class InplaceBernoulliFallback(ExternKernel):
    """
    This needs to be a custom class to handle mutation properly
    """

    def codegen(self, wrapper: PythonWrapperCodegen) -> None:
        assert all(isinstance(t, IRNode) for t in self.inputs)
        (x,) = (cast(IRNode, t).codegen_reference() for t in self.inputs)

        if V.graph.cpp_wrapper:
            # Inductor doesn't really support aten Generator, so the Generator kwarg is always NULL here,
            # which needs to be explicitly generated for cpp wrapper
            wrapper.writeline(
                f"{self.get_kernel_name()}({x}, {', '.join(map(repr, self.constant_args))}, NULL){wrapper.ending}"
            )
        else:
            wrapper.writeline(
                f"{self.get_kernel_name()}({x}, {', '.join(map(repr, self.constant_args))}){wrapper.ending}"
            )

    def should_allocate(self) -> bool:
        return False

<<<<<<< HEAD
    def get_mutation_names(self) -> Sequence[str]:
        return [self.input_name(0)]
=======
    def get_mutation_names(self):  # type: ignore[no-untyped-def]
        return [self.inputs[0].get_name()]
>>>>>>> f716b97e

    def get_unbacked_symbol_defs(self) -> OrderedSet[sympy.Symbol]:
        return OrderedSet()

    def __init__(
        self, op_overload: _OpOverloads, x: IRNode, *constant_args: Any
    ) -> None:
        super().__init__(
            None,
            NoneLayout(device=x.get_device()),
            self.unwrap_storage([x]),
            constant_args,
            op_overload=op_overload,
        )
        V.graph.mark_buffer_mutated(x.get_name())
        self.name = V.graph.register_buffer(self)
        V.graph.register_operation(self)


# Used to deal with torch.complex types
class InplaceCopyFallback(ExternKernel):
    """
    This needs to be a custom class to handle mutation properly
    """

    def codegen(self, wrapper: PythonWrapperCodegen) -> None:
        (dst, src, non_blocking) = self.codegen_args()
        wrapper.codegen_device_copy(src, dst, non_blocking)

    def should_allocate(self) -> bool:
        return False

<<<<<<< HEAD
    def get_mutation_names(self) -> Sequence[str]:
        return [self.input_name(0)]
=======
    def get_mutation_names(self):  # type: ignore[no-untyped-def]
        return [self.inputs[0].get_name()]
>>>>>>> f716b97e

    def get_unbacked_symbol_defs(self) -> OrderedSet[sympy.Symbol]:
        return OrderedSet()

    def __init__(
        self,
        layout: OutputSpec,
        inputs: Sequence[IRNode],
        constant_args: Sequence[Any],
    ) -> None:
        super().__init__(
            None,
            layout,
            inputs,
            constant_args,
            python_kernel_name="aten.copy_",
            cpp_kernel_name="aoti_torch_copy_",
        )
        V.graph.mark_buffer_mutated(inputs[0].get_name())
        self.name = V.graph.register_buffer(self)
        V.graph.register_operation(self)

    @classmethod
    def create(
        cls, dst: IRNode, src: IRNode, non_blocking: bool = False
    ) -> InplaceCopyFallback:
        inputs = [cls.realize_input(t) for t in [dst, src]]
        constant_args = (non_blocking,)
        result = InplaceCopyFallback(
            NoneLayout(device=dst.get_device()),
            inputs,
            constant_args,
        )
        return result


class MutatingFirstArgExternKernel(ExternKernel):
    """
    This needs to be a custom class to handle mutation properly
    """

    def codegen(self, wrapper: PythonWrapperCodegen) -> None:
        assert is_node_sequence(self.inputs)
        argrefs = [
            *(t.codegen_reference() for t in self.inputs),
            *map(repr, self.constant_args),
        ]
        wrapper.writeline(
            f"{self.get_kernel_name()}({', '.join(argrefs)}){wrapper.ending}"
        )

    def should_allocate(self) -> bool:
        return False

<<<<<<< HEAD
    def get_mutation_names(self) -> Sequence[str]:
        return [self.input_name(0)]
=======
    def get_mutation_names(self):  # type: ignore[no-untyped-def]
        return [self.inputs[0].get_name()]
>>>>>>> f716b97e

    def get_unbacked_symbol_defs(self) -> OrderedSet[sympy.Symbol]:
        return OrderedSet()

    def has_side_effects(self) -> bool:
        return True


class ResizeStorageBytes(MutatingFirstArgExternKernel):
    def __init__(self, variable: IRNode, new_size: int) -> None:
        assert isinstance(new_size, int), "TODO: dynamic shapes"
        super().__init__(
            None,
            NoneLayout(device=variable.get_device()),
            self.unwrap_storage([variable]),
            constant_args=(new_size,),
        )
        V.graph.mark_buffer_mutated(variable.get_name())
        self.name = V.graph.register_buffer(self)
        V.graph.register_operation(self)
        self.python_kernel_name = "inductor_ops.resize_storage_bytes_"
        self.cpp_kernel_name = "torch::inductor::resize_storage_bytes_"
        assert isinstance(variable, (BaseView, StorageBox, TensorBox)), type(variable)
        V.graph.never_reuse_buffers.add(variable.data.get_name())


class SetSourceTensorKernel(ExternKernelAlloc):
    def __init__(self, self_tensor: IRNode, storage_tensor: IRNode) -> None:
        storage_tensor.freeze_layout()
        super().__init__(
            storage_tensor.get_layout(),
            [self_tensor, storage_tensor],
            python_kernel_name="torch.ops.aten.set_.source_Tensor",
            op_overload=torch.ops.aten.set_.source_Tensor,
        )
        assert isinstance(self_tensor, (BaseView, StorageBox, TensorBox)), type(
            self_tensor
        )
        V.graph.never_reuse_buffers.add(self_tensor.data.get_name())
        V.graph.never_reuse_buffers.add(storage_tensor.get_name())
        V.graph.never_reuse_buffers.add(self.get_name())
        device = storage_tensor.get_device()
        self.mutation_outputs = [
            MutationOutput(NoneLayout(device=device), self_tensor, self),
            MutationOutput(NoneLayout(device=device), storage_tensor, self),
        ]

    def get_inputs_that_alias_output(self) -> Sequence[str]:
        return [self.input_name(0), self.input_name(1)]


class ScatterFallback(ExternKernel):
    """
    This needs to be a custom class to handle mutation properly.
    This class handles both aten.scatter_ and aten.scatter_reduce_.
    It also handle the case `src` being a scalar properly.
    """

    def codegen(self, wrapper: PythonWrapperCodegen) -> None:
        reduce = self.kwargs["reduce"]
        if V.graph.cpp_wrapper:
            # Follow aten/src/ATen/native/ReductionType.h:get_operator_enum
            get_operator_enum = {"add": "sum", "multiply": "prod"}
            if reduce in get_operator_enum:
                reduce = get_operator_enum[reduce]

        assert is_node_sequence(self.inputs)
        if self.src_is_tensor:
            (x, index, src) = (t.codegen_reference() for t in self.inputs)
        else:
            (x, index) = (t.codegen_reference() for t in self.inputs)
            src = self.constant_args[1]
        wrapper.generate_scatter_fallback(
            x,
            [x, self.constant_args[0], index, src],
            self.cpp_kernel_name,
            self.python_kernel_name,
            self.src_is_tensor,
            reduce,
            self.codegen_kwargs(),
        )

    def should_allocate(self) -> bool:
        return False

<<<<<<< HEAD
    def get_mutation_names(self) -> Sequence[str]:
        return [self.input_name(0)]
=======
    def get_mutation_names(self):  # type: ignore[no-untyped-def]
        return [self.inputs[0].get_name()]
>>>>>>> f716b97e

    def get_unbacked_symbol_defs(self) -> OrderedSet[sympy.Symbol]:
        return OrderedSet()

    def __init__(
        self,
        op_overload: _OpOverloads,
        x: IRNode,
        dim: int,
        index: IRNode,
        src: IRNode,
        *,
        reduce: Optional[str] = None,
        include_self: bool = True,
    ) -> None:
        self.src_is_tensor = isinstance(src, TensorBox)

        constant_args: tuple[Any, ...]
        if self.src_is_tensor:
            tensors = [self.realize_input(t) for t in [x, index, src]]
            constant_args = (dim,)
        else:
            tensors = [self.realize_input(t) for t in [x, index]]
            constant_args = (dim, src)

        super().__init__(
            None,
            NoneLayout(device=x.get_device()),
            self.unwrap_storage(tensors),
            constant_args,
            {"reduce": reduce, "include_self": include_self},
            python_kernel_name=str(op_overload),
            ordered_kwargs_for_cpp_kernel=["reduce", "include_self"],
            op_overload=op_overload,
        )
        V.graph.mark_buffer_mutated(x.get_name())
        self.name = V.graph.register_buffer(self)
        V.graph.register_operation(self)


class IndexPutFallback(ExternKernel):
    """
    This needs to be a custom class to handle mutation and indices properly
    """

    def codegen(self, wrapper: PythonWrapperCodegen) -> None:
        assert is_node_sequence(self.inputs)
        (x, values, *valid_indices) = (t.codegen_reference() for t in self.inputs)
        indices = []
        iter_valid_indices = iter(valid_indices)
        for i, _ in enumerate(self.indices):
            if self.indices[i] is not None:
                indices.append(next(iter_valid_indices))
            else:
                indices.append(V.graph.wrapper_code.none_str)

        wrapper.generate_index_put_fallback(
            self.get_kernel_name(), x, indices, values, *self.codegen_const_args()
        )

    def should_allocate(self) -> bool:
        return False

<<<<<<< HEAD
    def get_mutation_names(self) -> Sequence[str]:
        return [self.input_name(0)]
=======
    def get_mutation_names(self):  # type: ignore[no-untyped-def]
        return [self.inputs[0].get_name()]
>>>>>>> f716b97e

    def get_unbacked_symbol_defs(self) -> OrderedSet[sympy.Symbol]:
        return OrderedSet()

    def __init__(
        self,
        op_overload: torch._ops.OpOverload,
        x: IRNode,
        indices: list[Any],
        values: Sequence[Any],
        accumulate: Any,
    ) -> None:
        self.indices = indices
        valid_indices = [i for i in indices if i is not None]
        tensors = [self.realize_input(x) for x in [x, values, *valid_indices]]
        cpp_kernel_name = "aoti_torch_index_put_out"
        super().__init__(
            None,
            NoneLayout(device=x.get_device()),
            self.unwrap_storage(tensors),
            (accumulate,),
            python_kernel_name="aten.index_put_",
            cpp_kernel_name=cpp_kernel_name,
            op_overload=op_overload,
        )
        V.graph.mark_buffer_mutated(self.input_name(0))
        self.name = V.graph.register_buffer(self)
        V.graph.register_operation(self)


class DeviceCopy(ExternKernelOut):
    @classmethod
    def create(cls, x: IRNode, device: torch.device, non_blocking: bool) -> IRNode:
        if (
            not x.is_extern()
            and all(r in V.graph.constants for r in x.get_read_names())
            and not config.aot_inductor.use_runtime_constant_folding
        ):
            return x.constant_to_device(device)

        V.graph.add_device_info(device)
        x_device = x.get_device()
        assert x_device is not None
        V.graph.add_device_info(x_device)

        developer_warning("DeviceCopy in input program")
        constant_args = (non_blocking,)
        return DeviceCopy(
            FlexibleLayout(
                device=device,
                dtype=x.get_dtype(),
                size=x.get_size(),
            ),
            [cls.realize_input(x)],
            constant_args,
        )

    def codegen(self, wrapper: PythonWrapperCodegen) -> None:
        args = self.codegen_args()
        assert len(args) == 2
        if self.output_view:
            wrapper.codegen_device_copy(
                args[0], self.output_view.codegen_reference(), args[1]
            )
        else:
            wrapper.codegen_device_copy(args[0], self.codegen_reference(), args[1])


class DynamicScalar(ExternKernel):
    """
    The result of a call to aten._local_scalar_dense.
    """

    def get_reads(self) -> OrderedSet[Dep]:
        return OrderedSet()

    def should_allocate(self) -> bool:
        return False

    def __init__(
        self, sym: sympy.Symbol, keypath: pytree.KeyPath, data: IRNode
    ) -> None:
        data.realize()
        super().__init__(
            None, NoneLayout(device=torch.device("cpu")), self.unwrap_storage([data])
        )
        self.sym = sym
        self.keypath = keypath

    def get_unbacked_symbol_defs(self) -> OrderedSet[sympy.Symbol]:
        return OrderedSet([self.sym])

    def codegen(self, wrapper: PythonWrapperCodegen) -> None:
        wrapper.codegen_dynamic_scalar(self)


class AssertScalar(ExternKernel):
    """
    The result of a call to aten._assert_scalar
    """

    def get_reads(self) -> OrderedSet[Dep]:
        return OrderedSet()

    def should_allocate(self) -> bool:
        return False

    def __init__(self, scalar: SympyBoolean, msg: str) -> None:
        super().__init__(
            # Buffer(name, layotu)
            None,
            NoneLayout(device=torch.device("cpu")),
            # InputsKernel(inputs)
            [],
        )
        self.scalar = scalar
        self.msg = msg

    def has_side_effects(self) -> bool:
        return True

    def get_free_symbol_uses(
        self, unbacked_only: bool = False
    ) -> OrderedSet[sympy.Symbol]:
        return get_free_symbols(self.scalar, unbacked_only)

    def codegen(self, wrapper: PythonWrapperCodegen) -> None:
        if not config.scalar_asserts:
            return
        # NB: It is EXTREMELY important not to simplify the scalar under assertion here,
        # because simplify is done with respect to runtime asserts.  So if you have
        # "u0 == 0" in the runtime asserts, if you subsequently try to
        # simplify(u0 == 0), you will get True (because we've already runtime assert'ed
        # that it's true).  But we're code generating the actual runtime assert here!!
        symbol = next(iter(self.get_free_symbol_uses(unbacked_only=False)))
        if V.graph.cpp_wrapper:
            symbol_str = f"std::to_string({symbol})"
            sizevar = V.graph.wrapper_code.codegen_cpp_sizevar(
                self.scalar, simplify=False
            )
            # TODO: when we start compiling in C++20, annotate with [[unlikely]].
            wrapper.writeline(
                f'if (!({sizevar})) {{ throw std::runtime_error("Expected {self.msg} but received " + {symbol_str}); }}'
            )
        else:
            sizevar = V.graph.wrapper_code.codegen_python_sizevar(
                self.scalar, simplify=False
            )
            wrapper.writeline(f"if not ({sizevar}):")
            wrapper.writeline(f"    raise RuntimeError({repr(self.msg)})")
            # No one should ever use this buffer, but for uniformity
            # define the variable and assign it None
            wrapper.writeline(f"{self.get_name()} = None")


@ir_dataclass(frozen=False)
class ExternKernelNode:
    name: str
    node: export_schema.Node


class FallbackKernel(ExternKernelAlloc):
<<<<<<< HEAD
    """The external kernel we create when we can't find any others?
    Help me reviewers. :-)"""

    def __init__(
=======
    """
    A class that represents a fallback kernel for handling operators that are not
    directly support by inductor. It currently supports functional ops, view ops,
    implace aten ops, and mutating ops that are auto-functionalizable.
    """

    def __init__(  # type: ignore[no-untyped-def]
>>>>>>> f716b97e
        self,
        layout: OutputSpec,
        kernel: _OpOverloads,
        tensor_args: Sequence[IRNode],
        nontensor_args: Sequence[Any],
        unflatten_args: Callable[..., Any],
        kwargs: Optional[dict[str, Any]] = None,
        *,
        unbacked_bindings: Optional[dict[sympy.Symbol, pytree.KeyPath]] = None,
    ) -> None:
        super().__init__(
            layout,
            tuple(tensor_args),
            tuple(nontensor_args),
            op_overload=kernel,
        )

        self.use_runtime_dispatch = False
        self.unbacked_bindings = unbacked_bindings or {}

        assert isinstance(
            kernel, (torch._ops.OpOverload, torch._ops.HigherOrderOperator)
        ), f"Fails to create FallbackKernel for {kernel}: {type(kernel)} not supported"
        self.op_overload = kernel
        self.unflatten_args = unflatten_args
        self.kwargs = {} if kwargs is None else kwargs
        assert self.python_kernel_name is not None
        V.graph.warn_fallback(self.python_kernel_name)

        # args that are aliased
        self.alias_names: list[str] = []
        # args that are mutated AND returned from the op
        self.mutation_names: list[str] = []

        if isinstance(self.op_overload, torch._ops.HigherOrderOperator):
            # We assume here that HOPs with FallbackKernel are functional.
            # This may not always be true! HOPs must individually opt-in to
            # FallbackKernel, so please check this if you opt-in.
            return

        if "_c10d_functional" in self.op_overload.name():
            # _c10d_functional kernels are lowered into _CollectiveKernel which
            # derives from FallbackKernel for the cpp codegen. The kernels
            # don't pass the can_auto_functionalize check, but their mutation
            # is handled properly by _CollectiveKernel.
            return

        schema = self.op_overload._schema

        # NOTE: [FallbackKernel supported operators]
        # We only support three types of operators:
        # - functional ops
        # - view ops
        # - inplace aten ops
        # - mutating ops that are auto-functionalizable. That is,
        # the operator may mutate any number of inputs, but its outputs
        # may not alias any of the inputs.
        #
        # The unsupported cases usually do not show up here (because
        # AOTAutograd functionalized them away); the only way for an in-place
        # op to show up here is if a lowering or pass introduced it.
        if torch._library.utils.mutates_and_returns_first_arg(self.op_overload):
            self.mutation_names.append(tensor_args[0].get_name())
            return

        if schema.is_mutable and not can_auto_functionalize(kernel):
            raise NotImplementedError(
                f"NYI: Can't generate FallbackKernel for {kernel}"
            )

        args, kwargs = self.unflatten_args(self.inputs, self.constant_args)

        def handle_aliasing_and_mutation(info: torch._C.Argument, arg: Any) -> None:
            # Assertions to make sure we didn't mismatch args
            if isinstance(info.type, torch.ListType):
                assert isinstance(arg, (list, tuple)), type(arg)
            if library_utils.is_tensor_like_type(info.type):
                # PyTorch also accepts None and scalar types for args marked as "Tensor".
                # We're not going to check all of them here.
                assert not isinstance(arg, (tuple, list))

            if arg is None:
                return
            if info.alias_info is None:
                return

            def add_alias(t: IRNode) -> None:
                self.alias_names.append(t.get_name())
                assert info.alias_info is not None
                if info.alias_info.is_write:
                    self.mutation_outputs.append(
                        MutationOutput(NoneLayout(device=t.get_device()), t, self)
                    )

            if library_utils.is_tensorlist_like_type(info.type):
                if arg is not None:
                    for optional_tensor_arg in arg:
                        add_alias(optional_tensor_arg)
            else:
                assert library_utils.is_tensor_like_type(info.type)
                add_alias(arg)

        for info, arg in torch._library.utils.zip_schema(schema, args, kwargs):
            handle_aliasing_and_mutation(info, arg)

    def get_read_writes(self) -> dependencies.ReadWrites:
        read_writes = super().get_read_writes()

        if self.op_overload is torch._prims.rng_prims.graphsafe_run_with_rng_state:
            for arg in self.constant_args:
                if isinstance(arg, GeneratorState):
                    read_writes = read_writes.with_read(
                        dependencies.StarDep(arg.get_name())
                    )

        return read_writes

    def codegen_unbacked_symbol_defs(self, wrapper: PythonWrapperCodegen) -> None:
        return wrapper.codegen_unbacked_symbol_defs_for_outputs(
            self.get_name(), self.outputs, getattr(self, "unbacked_bindings", None)
        )

    def get_unbacked_symbol_defs(self) -> Container[sympy.Symbol]:  # type: ignore[override]
        if unbacked_bindings := getattr(self, "unbacked_bindings", None):
            resolved = resolve_unbacked_bindings(
                V.graph.sizevars.shape_env, unbacked_bindings
            )
            assert resolved is not None
            return resolved.keys()
        else:
            return OrderedSet()

    def codegen_args(self) -> list[str]:
        @dataclasses.dataclass
        class Shim:
            ref: Any

            def __repr__(self) -> str:
                return self.ref

        assert is_node_sequence(self.inputs)
        tensor_args = [Shim(x.codegen_reference()) for x in self.inputs]
        args, kwargs = self.unflatten_args(tensor_args, self.constant_args)
        if V.graph.cpp_wrapper and isinstance(self.op_overload, torch._ops.OpOverload):
            args = self.fill_non_provided_args(args, kwargs)
            args = [
                V.graph.wrapper_code.val_to_arg_str(x, param.real_type)
                for param, x in zip(self.op_overload._schema.arguments, args)
            ]
        else:
            args = [V.graph.wrapper_code.val_to_arg_str(x) for x in args]

        # let self.codegen_kwargs handle kwargs
        self.kwargs.update(kwargs)
        return args

    @staticmethod
    def find_device(
        tensor_args: Optional[Sequence[torch.Tensor]], example_output: Sequence[Any]
    ) -> Any:
        non_torch_bind_tensor_args = (
            [t for t in tensor_args if not isinstance(t, TorchBindObject)]
            if tensor_args
            else None
        )
        if non_torch_bind_tensor_args:
            assert tensor_args
            devices = [arg.get_device() for arg in tensor_args if arg.get_device()]
            return devices[0]
        if isinstance(example_output, torch.Tensor):
            return example_output.device
        if isinstance(example_output, (list, tuple)):
            device_set = OrderedSet(
                FallbackKernel.find_device(None, x) for x in example_output
            )
            # Remove None
            devices = [device for device in device_set if device]
            if len(devices) == 1:
                return devices[0]
            for device in devices:
                assert isinstance(device, torch.device)
                if is_gpu(device.type):
                    return device
            return devices[0]
        return None

    def has_side_effects(self) -> bool:
        if isinstance(self.op_overload, torch._ops.HigherOrderOperator):
            return False
        return get_schema_info(self.op_overload).is_mutable()

    def get_inputs_that_alias_output(self) -> Sequence[str]:
        return self.alias_names

    def get_mutation_names(self):  # type: ignore[no-untyped-def]
        assert len(self.mutation_names) <= 1
        return self.mutation_names

    def export_extern_kernel_node(self):  # type: ignore[no-untyped-def]
        """
        ProxyExecutor Design Note
        We export the ExternFallbackNodes (for custom ops) into a serialized file
        and run it with a host side proxy executor to address the ABI problem
        This is currently only implemented for fbcode. Eventually, we will also make this work for OSS.
        Detailed design doc can be found at
        https://docs.google.com/document/d/1wC4DOZFaYym2t1Esz0X5yxlLI3RDnSiyRbUus3bkJ64/edit?usp=sharing
        """
        log.debug(
            "Extern kernel node added for node %s with target %s.",
            self.get_name(),
            self.op_overload,
        )

        assert isinstance(self, FallbackKernel), type(self)
        args, kwargs = self.unflatten_args(self.inputs, self.constant_args)
        args = self.fill_non_provided_args(args, kwargs)
        ordered_kwargs = [
            self.get_kwargs_value(key, **kwargs)
            for key in self.ordered_kwargs_for_cpp_kernel
        ]
        target = self.op_overload

        if not V.graph.aot_mode:
            # No need to serialize in the cpp wrapper JIT mode
            return [*args, *ordered_kwargs]

        serializer = GraphModuleSerializer(None, [])  # type: ignore[arg-type]
        named_arguments = serializer.serialize_inputs(target, args, kwargs)

        # serialize_outputs
        def handle_single_output(
            return_type: Union[torch.TensorType, torch.ListType, torch.JitType],
            output: Union[IRNode, Sequence[IRNode]],
        ) -> export_schema.Argument:
            if isinstance(return_type, torch.TensorType):
                # For single Tensor
                out = output
                if isinstance(output, (list, tuple)):
                    assert len(output) == 1
                    out = output[0]
                if isinstance(return_type, torch.TensorType):
                    assert isinstance(out, IRNode)
                    return export_schema.Argument.create(
                        as_tensor=export_schema.TensorArgument(name=out.get_name())
                    )
                else:  # NoneType
                    assert out is None
                    return export_schema.Argument.create(as_none=True)
            elif isinstance(return_type, torch.ListType) and isinstance(
                return_type.getElementType(), torch.TensorType
            ):
                assert isinstance(output, Sequence), type(output)
                # For single TensorList
                return export_schema.Argument.create(
                    as_tensors=[
                        export_schema.TensorArgument(name=out.get_name())
                        for out in output
                    ]
                )
            elif isinstance(return_type, torch.OptionalType) and isinstance(
                return_type.getElementType(), torch.TensorType
            ):
                # For OptionalTensor
                if output is None:
                    return export_schema.Argument.create(
                        as_optional_tensor=export_schema.OptionalTensorArgument.create(
                            as_none=True
                        )
                    )
                else:
                    assert isinstance(output, IRNode)
                    return export_schema.Argument.create(
                        as_optional_tensor=export_schema.OptionalTensorArgument.create(
                            as_tensor=export_schema.TensorArgument(
                                name=output.get_name()
                            )
                        )
                    )
            elif isinstance(return_type, torch.IntType):
                return export_schema.Argument.create(as_int=output)
            else:
                raise RuntimeError(f"Unsupported return type {type(return_type)}")

        if isinstance(target, torch._higher_order_ops.torchbind.CallTorchBind):
            returns = target.schema(args[0], args[1]).returns
        else:
            assert isinstance(target, torch._ops.OpOverload)
            returns = target._schema.returns
        if len(returns) == 1:
            # NOTE: [special handling of all_reduce_coalesced_'s return value]
            # all_reduce_coalesced_ return a list of tensors via self.mutation_outputs
            outputs = self.outputs if self.outputs else self.mutation_outputs
            return_type = returns[0].real_type
            output_arguments = [handle_single_output(return_type, outputs)]
        else:
            # For tuple returns, e.g "-> (Tensor, Tensor)" or "-> (Tesnor, Tensor[])"
            # Not generating output args for self.mutation_outputs
            output_arguments = [
                handle_single_output(
                    return_schema.real_type,  # type: ignore[attr-defined]
                    output,
                )
                for return_schema, output in zip(returns, self.outputs)
            ]

        assert self.op_overload is not None
        node = ExternKernelNode(
            name=self.get_name(),
            node=export_schema.Node(
                target=self.op_overload.name(),
                inputs=named_arguments,
                outputs=output_arguments,
                metadata={},
            ),
        )

        V.graph.extern_kernel_nodes.append(node)

        return [*args, *ordered_kwargs]

    def codegen(self, wrapper: PythonWrapperCodegen) -> None:
        kernel = self.op_overload
        assert kernel is not None
        if kernel.namespace == "aten":
            # Aten Fallback Ops
            assert isinstance(kernel, torch._ops.OpOverload), type(kernel)
            if V.graph.cpp_wrapper:
                from torchgen.aoti.fallback_ops import inductor_fallback_ops

                if str(kernel) not in inductor_fallback_ops:
                    # C shim v2 is torchgen-ed, which should cover all aten ops.
                    # If you do hit a missed op, please update fallback_ops.py.
                    log.warning(
                        "%s is missing a c-shim implementation, using proxy executor as fallback",
                        kernel,
                    )
                    self.use_runtime_dispatch = True
        elif kernel.namespace == "_quantized":
            # Internal Quantized Fallback Ops
            assert isinstance(kernel, torch._ops.OpOverload), type(kernel)
        elif V.graph.cpp_wrapper:
            # For non-aten OpOverload, i.e. custom ops
            # If the op is in custom_ops_to_c_shims, generate direct function call
            self.use_runtime_dispatch = (
                kernel not in config.aot_inductor.custom_ops_to_c_shims
            )

        def do_runtime_dispatch() -> None:
            args = None
            exported_args = self.export_extern_kernel_node()
<<<<<<< HEAD
            assert self.python_kernel_name is not None
            assert self.op_overload is not None
=======

>>>>>>> f716b97e
            wrapper.generate_fallback_kernel_with_runtime_lookup(
                self.get_name(),
                self.python_kernel_name,
                self.cpp_kernel_name,
                args,
                self.op_overload,
                exported_args,
                # NOTE: [special handling of all_reduce_coalesced_'s return value]
                self.outputs if self.outputs else self.mutation_outputs,
            )

        def is_number(t: torch.JitType) -> bool:
            return isinstance(t, torch.NumberType) or (
                isinstance(t, torch.OptionalType)
                and isinstance(t.getElementType(), torch.NumberType)
            )

        self.codegen_comment(wrapper)
        if self.use_runtime_dispatch:
            do_runtime_dispatch()
        else:
            args = [*self.codegen_args(), *self.codegen_kwargs()]
            if (
                V.graph.cpp_wrapper
                and isinstance(kernel, torch._ops.OpOverload)
                and any(
                    "c10::complex" in arg_str and is_number(op_arg.real_type)
                    for arg_str, op_arg in zip(args, kernel._schema.arguments)
                )
            ):
                # Handle the special case where a complex number is input to a
                # cpp_wrapper C-shim kernel.  If the corresponding argument is a number,
                # the torchgen-created shim API will use type "double", which cannot be
                # converted to from a c10::complex.  In these cases, fallback to runtime
                # dispatch.
                do_runtime_dispatch()
            else:
                wrapper.generate_fallback_kernel(self, args)
                if isinstance(self.layout, Layout):
                    self.codegen_size_asserts(wrapper)
                    self.codegen_alignment_asserts(wrapper)

        self.codegen_unbacked_symbol_defs(wrapper)

    @staticmethod
    def tensor_to_layout(output: torch.Tensor) -> FixedLayout:
        return FixedLayout(
            output.device,
            output.dtype,
            convert_shape_to_inductor(output.size()),
            convert_shape_to_inductor(output.stride()),
        )

    @classmethod
    def create(cls, kernel: _OpOverloads, *args: Any, **kwargs: Any) -> FallbackKernel:
        """Create an instance of FallbackKernel from an _OpOverloads"""
        fake_incorrect_kernels = (aten._fused_moving_avg_obs_fq_helper_functional,)
        if kernel not in fake_incorrect_kernels:
            context = cast(AbstractContextManager[None], V.graph.fake_mode)
        else:
            context = nullcontext()

        with context:
            (
                example_output,
                tensor_args,
                non_tensor_args,
                unflatten_args,
                unbacked_bindings,
            ) = cls.process_kernel(kernel, *args, **kwargs)

        # We need this extra check for input alignment since the example
        # inputs we created are always aligned.
        has_unaligned_input = any(is_unaligned(arg) for arg in tensor_args)

        device = cls.find_device(tensor_args, example_output)

        if not device and isinstance(
            kernel, torch._higher_order_ops.torchbind.CallTorchBind
        ):
            # use CPU device for torchbind methods that don't take in or output any tensor, e.g. size()
            device = torch.device("cpu")

        if example_output is None:
            packed = cls(
                NoneLayout(device=device),
                kernel,
                tensor_args,
                non_tensor_args,
                unflatten_args,
                unbacked_bindings=unbacked_bindings,
            )

        else:
            assert device, "Not sure where to find device info"
            packed = cls(
                MultiOutputLayout(device=device),
                kernel,
                tensor_args,
                non_tensor_args,
                unflatten_args,
                unbacked_bindings=unbacked_bindings,
            )

        def generate_output(output: Any, indices: list[tuple[Any, int]]) -> Any:
            if isinstance(output, (list, tuple)):
                return type(output)(
                    generate_output(output[i], indices + [(type(output), i)])
                    for i in range(len(output))
                )
            elif isinstance(output, dict):
                return {
                    key: generate_output(val, indices + [(type(output), key)])
                    for key, val in output.items()
                }
            elif isinstance(output, torch.Tensor):
                buf = MultiOutput(
                    cls.tensor_to_layout(output),
                    packed,
                    indices,
                )
                if (
                    config.assume_unaligned_fallback_output
                    or has_unaligned_input
                    or not tensor_is_aligned(output)
                ):
                    V.graph.unaligned_buffers.add(buf.name)  # type: ignore[arg-type]
                return buf
            elif isinstance(output, int):
                return output
            elif isinstance(output, torch.SymInt):
                return output.node.expr
            else:
                assert output is None, (
                    f"FallbackKernel output type {type(output)} is not supported"
                )
                return None

        outputs = generate_output(example_output, [])
        if isinstance(outputs, (list, tuple)):
            packed.outputs = outputs
        elif isinstance(outputs, dict):
            packed.outputs = tuple(outputs)
        else:
            packed.outputs = [outputs]
        return outputs

    def apply_constraint(self) -> None:
        return super().apply_constraint()


@ir_dataclass(frozen=False)
class ComplexView(FallbackKernel):
    """View a complex number as two dtyped numbers or vice versa"""

    def should_allocate(self) -> bool:
        return False

    def get_inputs_that_alias_output(self) -> Sequence[str]:
        # Signal to codegen that our output buffer isn't safe to reuse
        return [self.input_name(0)]

    def __init__(
        self,
        layout: OutputSpec,
        kernel: _OpOverloads,
        tensor_args: Sequence[IRNode],
        nontensor_args: Sequence[Any],
        unflatten_args: Callable[..., Any],
        *,
        unbacked_bindings: Optional[dict[sympy.Symbol, pytree.KeyPath]] = None,
    ) -> None:
        super().__init__(
            layout,
            kernel,
            tensor_args,
            nontensor_args,
            unflatten_args,
            unbacked_bindings=unbacked_bindings,
        )


@ir_dataclass
class MultiOutputLayout(OutputSpec):
    device: torch.device

    def get_device(self) -> Optional[torch.device]:
        return self.device


class MultiOutput(ExternKernel):
    def codegen(self, wrapper) -> None:  # type: ignore[no-untyped-def]
        wrapper.codegen_multi_output(self)
        if not self.skip_size_stride_alignment_checks:
            self.codegen_size_asserts(wrapper)
            self.codegen_alignment_asserts(wrapper)

    def __init__(
        self,
        layout: OutputSpec,
        input: IRNode,
        indices: list[tuple[Any, ...]],
        skip_size_stride_alignment_checks: bool = False,
    ) -> None:
        super().__init__(None, layout, [input], ())
        self.name = V.graph.register_buffer(self)
        V.graph.register_operation(self)
        self.indices = indices
        self.skip_size_stride_alignment_checks = skip_size_stride_alignment_checks

    def get_free_symbol_uses(
        self, unbacked_only: bool = False
    ) -> OrderedSet[sympy.Symbol]:
        input_node = self.inputs[0]
        assert isinstance(input_node, IRNode), input_node
        return input_node.get_free_symbol_uses(unbacked_only)

    def should_allocate(self) -> bool:
        return len(self.inputs) == 1 and (
            isinstance(self.inputs[0], CppTemplateBuffer)  # Grouped GEMM
        )

    def get_inputs_that_alias_output(self) -> Sequence[str]:
        return [
            inp.get_name()
            for inp in self.inputs
            if isinstance(inp, FallbackKernel)
            and len(inp.get_inputs_that_alias_output()) > 0
        ]


# We just use a normal dataclass for MutableBox/TensorBox/StorageBox since
# they're mainly lowering-time constructs that we expect to mutate and such.
@dataclasses.dataclass
class MutableBox(IRNode):
    """
    TensorBox / StorageBox allow in-place mutation of Tensors
    """

    data: IRNode

    def has_exceeded_max_reads(self) -> bool:
        return self.data.has_exceeded_max_reads()

    def get_device(self) -> Optional[torch.device]:
        return self.data.get_device()

    def make_loader(self) -> Callable[[Sequence[Expr]], OpsValue]:
        return self.data.make_loader()

    def make_indexer(self) -> Callable[[Sequence[Expr]], Expr]:
        return self.data.make_indexer()

    def get_stride(self) -> Sequence[_IntLike]:
        return self.data.get_stride()

    def get_name(self) -> str:
        return self.data.get_name()

    def has_large_inner_fn(self, threshold: Optional[int] = None) -> bool:
        return self.data.has_large_inner_fn(threshold)

    def mark_reuse(self, users: int) -> None:
        return self.data.mark_reuse(users)

    def realize_hint(self) -> None:
        return self.data.realize_hint()

    def unwrap_view(self) -> IRNode:
        return self.data.unwrap_view()

    def is_input_buffer(self) -> bool:
        return self.data.is_input_buffer()

    def freeze_layout(self) -> None:
        return self.data.freeze_layout()

    def freeze_layout_with_stride_order(
        self, order: Sequence[int], allow_padding: bool = False
    ) -> None:
        return self.data.freeze_layout_with_stride_order(order, allow_padding)

    def freeze_layout_with_fill_order(self, order: Sequence[int]) -> None:
        return self.data.freeze_layout_with_fill_order(order)

    def freeze_layout_with_same_order(self, stride: Sequence[_IntLike]) -> None:
        return self.data.freeze_layout_with_same_order(stride)

    def freeze_layout_with_exact_strides(
        self, exact_strides: Sequence[_IntLike], allow_padding: bool = False
    ) -> None:
        return self.data.freeze_layout_with_exact_strides(exact_strides, allow_padding)

    def get_read_writes(self) -> dependencies.ReadWrites:
        return self.data.get_read_writes()

    def get_reads(self) -> OrderedSet[Dep]:
        return self.data.get_reads()

    def num_reads(self) -> int:
        return self.data.num_reads()

    def get_storage_numel(self) -> _IntLike:
        return self.data.get_storage_numel()

    def get_reduction_type(self) -> Optional[str]:
        return self.data.get_reduction_type()

    def get_reduction_size(self) -> Sequence[Expr]:
        return self.data.get_reduction_size()

    def is_extern(self) -> bool:
        return self.data.is_extern()

    def is_no_op(self) -> bool:
        return self.data.is_no_op()

    def constant_to_device(self, device: torch.device) -> IRNode:
        return self.data.constant_to_device(device)

    def get_mutation_names(self) -> Sequence[str]:
        return self.data.get_mutation_names()

    def get_operation_name(self) -> str:
        return self.data.get_operation_name()

    def get_inputs_that_alias_output(self) -> Sequence[str]:
        return self.data.get_inputs_that_alias_output()

    def realize(self) -> Optional[str]:
        return self.data.realize()

    def get_free_symbol_uses(
        self, unbacked_only: bool = False
    ) -> OrderedSet[sympy.Symbol]:
        return self.data.get_free_symbol_uses(unbacked_only)

    def get_read_names(self) -> OrderedSet[str]:
        return self.data.get_read_names()

    def get_defining_op(self) -> Optional[Operation]:
        return self.data.get_defining_op()

    def codegen_reference(self, writer: Optional[IndentedBuffer] = None) -> str:
        return self.data.codegen_reference(writer)

    @property
    def layout(self) -> OutputSpec:
        # we intentionally call get_output_spec (rather than get_layout) since Buffer.layout is an OutputSpec
        return self.data.get_output_spec()

    def get_layout(self) -> Layout:
        return self.data.get_layout()

    def get_output_spec(self) -> OutputSpec:
        return self.data.get_output_spec()

    def get_size(self) -> Sequence[Expr]:
        return self.data.get_size()

    @property
    def dtype(self) -> torch.dtype:
        return self.data.dtype

    def __str__(self) -> str:
        if isinstance(self.data, MutableBox):
            line0 = f"{type(self).__name__}({type(self.data).__name__}("
            endl = "))"
            inner = self.data.data
        else:
            line0 = f"{type(self).__name__}("
            inner = self.data
            endl = ")"

        lines = [
            line0,
            indent(str(inner)),
            endl,
        ]
        return "\n".join(lines)

    __repr__ = __str__


class TensorBox(MutableBox):
    @staticmethod
    def create(data: IRNode) -> Union[TensorBox, ShapeAsConstantBuffer]:
        if isinstance(data, ShapeAsConstantBuffer):
            return data
        return TensorBox(StorageBox(data))


class StorageBox(MutableBox):
    def is_input_buffer(self) -> bool:
        if isinstance(self.data, (InputBuffer, ReinterpretView)):
            return self.data.get_name() in V.graph.graph_inputs
        return False

    def is_module_buffer(self) -> bool:
        return (
            isinstance(self.data, (ConstantBuffer))
            and self.data.get_name() in V.graph.constants
        )

    def realize(self) -> Optional[str]:
        if isinstance(
            self.data,
            (
                ComputedBuffer,
                InputsKernel,
                InputBuffer,
                ReinterpretView,
                TemplateBuffer,
            ),
        ):
            return self.data.get_name()
        assert isinstance(self.data, (Pointwise, Reduction, Scan, Sort)), type(
            self.data
        )
        origin_node = self.data.get_origin_node()
        traceback = self.data.get_traceback()
        device = self.data.get_device()
        assert device is not None

        self.data = ComputedBuffer(
            name=None,
            layout=FlexibleLayout(
                device=device,
                dtype=self.data.get_dtype(),
                size=self.data.get_size(),
            ),
            data=self.data,
        )
        self.data.name = V.graph.register_buffer(self.data)
        V.graph.register_operation(self.data)
        self.data.origins = self.origins
        self.data.origin_node = origin_node
        self.data.traceback = traceback
        return self.data.name

    def realize_hint(self) -> None:
        """
        Called on buffers we expect to be forced to realize later.
        """
        if (
            isinstance(self.data, (Pointwise, Reduction))
            and self.data.inner_fn_opcount().nontrivial_read_count > 1
        ):
            self.realize()

    def has_exceeded_max_reads(self) -> bool:
        return isinstance(self.data, Pointwise) and (
            self.num_reads() > config.realize_acc_reads_threshold
            or self.has_large_inner_fn()
        )

    def should_realize_on_reuse(self, users: int) -> bool:
        """
        A heuristic to decide if we should realize a tensor
        that is used multiple times.
        """
        if users > 1 and isinstance(self.data, (Pointwise, Reduction)):
            if is_cpu(self.data):
                # Heuristic for realizing reused result of heavy ops on cpu
                opcount = self.data.inner_fn_opcount()
                heavy_ops = ["exp", "sigmoid"]  # a list of heavy ops
                if any(x in opcount.used_ops for x in heavy_ops):
                    return True
            return (
                self.num_reads() > config.realize_reads_threshold
                or self.has_large_inner_fn()
            )
        return False

    def mark_reuse(self, users: int) -> None:
        if self.should_realize_on_reuse(users):
            self.realize()

    def num_reads(self) -> int:
        return self.data.num_reads()


@ir_dataclass(frozen=False)
class Subgraph(IRNode):
    name: str
    graph_module: torch.fx.GraphModule
    graph: Optional[GraphLowering] = None


def _has_aliased_buffers(buffers: Sequence[IRNode]) -> bool:
    buffers = [
        buffer.unwrap_view() if isinstance(buffer, ReinterpretView) else buffer
        for buffer in buffers
    ]
    # assuming the same buffer is represented by the same IRNode object
    return len(OrderedSet(id(buffer) for buffer in buffers)) < len(buffers)


@ir_dataclass(frozen=False)
class InvokeSubgraph(ExternKernel):
    """
    Ir node for the invoke_subgraph HOP.
    """

    subgraph: Optional[Subgraph] = None
    operands: Optional[Sequence[IRNode]] = None
    outputs: Optional[Sequence[IRNode]] = None

    def __init__(
        self, subgraph: Subgraph, operands: Sequence[IRNode], layout: MultiOutputLayout
    ) -> None:
        super().__init__(
            name=None,
            layout=layout,
            inputs=operands,
        )
        self.subgraph = subgraph
        self.name = V.graph.register_buffer(self)
        V.graph.register_operation(self)

    @classmethod
<<<<<<< HEAD
    def create(cls, subgraph: Subgraph, *operands: IRNode) -> IRNode:
        # TODO(anijain2305) - Support sym expr as operands in future.
        fx_operands = V.graph.current_node.args[2:]
        assert isinstance(fx_operands, Sequence), type(fx_operands)
        assert all(isinstance(n, Node) for n in fx_operands)
        fake_operands = [cast(Node, x).meta["val"] for x in fx_operands]
=======
    def create(cls, subgraph: Subgraph, *operands):  # type: ignore[no-untyped-def]
        from .lowering import constrain_to_fake_tensor

        # TODO(anijain2305) - Support sym expr as operands in future.
        current_node = V.graph.current_node

        fake_operands = None
        if eager_input_vals := current_node.meta.get("eager_input_vals"):
            # eager_input_vals is (args_values, kwargs_values). We need args for invoke_subgraph
            fake_operands = eager_input_vals[0][2:]
        else:
            # For the partitioned backward graph, we do not have
            # eager_input_vals. Here, we rely on the recorded example values.
            fx_operands = current_node.args[2:]
            fake_operands = [x.meta["val"] for x in fx_operands]  # type: ignore[union-attr]
>>>>>>> f716b97e

        # Realize the inputs. Also intermediates can have different strides than
        # the inputs of the subgraph. So, force the intermediates to have same
        # strides as that of subgraph inputs.
        operands: list[IRNode] = [cls.realize_input(x) for x in operands]

<<<<<<< HEAD
        def handle_sym_expr(stride: Sequence[Expr]) -> list[Expr]:
            return [s.node.expr if isinstance(s, torch.SymInt) else s for s in stride]

        new_operands: list[IRNode] = []
=======
        new_operands = []
>>>>>>> f716b97e
        for idx, operand in enumerate(operands):
            if isinstance(operand, ShapeAsConstantBuffer):
                new_operands.append(operand)
            else:
                new_operands.append(
                    constrain_to_fake_tensor(operand, fake_operands[idx])
                )

        operands = new_operands

        if subgraph.graph is None:
            # create and lower subgraphs
            subgraph.graph = V.graph.make_subgraph(
                gm=subgraph.graph_module,
                example_inputs=fake_operands,
                subgraph_name=subgraph.name,
            )
            with V.set_graph_handler(subgraph.graph):
                subgraph.graph.run(*fake_operands)

        outputs = subgraph.graph.graph_outputs

        # Find the device - operands could be integers from shapes, so we can't
        # use operands[0]
        device = None
        for operand in operands:
            if not isinstance(operand, ShapeAsConstantBuffer):
                device = operand.get_device()
                break
        assert device is not None
        invoke_subgraph = InvokeSubgraph(
            subgraph=subgraph,
            operands=operands,
            layout=MultiOutputLayout(device=device),
        )

<<<<<<< HEAD
        def create_output(
            output: IRNode, ind: int
        ) -> Union[IRNode, Sequence[Union[IRNode, Sequence[IRNode]]]]:
=======
        def create_output(output: IRNode, ind: int):  # type: ignore[no-untyped-def]
>>>>>>> f716b97e
            if isinstance(output, (ShapeAsConstantBuffer, NoneAsConstantBuffer)):
                return output
            else:
                device = output.get_device()
                assert device is not None

                return MultiOutput(
                    FixedLayout(
<<<<<<< HEAD
                        device=device,
                        dtype=output.get_dtype(),
                        size=output.get_size(),
                        stride=output.get_stride(),
=======
                        device=output.get_device(),  # type: ignore[arg-type]
                        dtype=output.get_dtype(),
                        size=output.get_size(),  # type: ignore[arg-type]
                        stride=output.get_stride(),  # type: ignore[arg-type]
>>>>>>> f716b97e
                        offset=output.get_layout().offset,
                    ),
                    invoke_subgraph,  # type: ignore[has-type]
                    [(list, ind)],
                    skip_size_stride_alignment_checks=True,
                )

        outputs_ = [create_output(output, i) for i, output in enumerate(outputs)]
        invoke_subgraph.outputs = outputs_  # type: ignore[assignment]
        return outputs_  # type: ignore[return-value]

    def codegen(self, wrapper: PythonWrapperCodegen) -> None:
        wrapper.codegen_invoke_subgraph(self)


@ir_dataclass(frozen=False)
class Conditional(ExternKernel):
    predicate: Optional[IRNode] = None
    operands: Optional[Sequence[IRNode]] = None
    true_subgraph: Optional[Subgraph] = None
    false_subgraph: Optional[Subgraph] = None
    outputs: Optional[Sequence[MultiOutput]] = None

    def __init__(
        self,
        predicate: IRNode,
        operands: Sequence[IRNode],
        true_subgraph: Subgraph,
        false_subgraph: Subgraph,
        layout: MultiOutputLayout,
        unbacked_bindings: Optional[dict[sympy.Symbol, pytree.KeyPath]],
    ) -> None:
        self.predicate = predicate
        self.operands = operands
        self.true_subgraph = true_subgraph
        self.false_subgraph = false_subgraph

        sym_args, tensor_args = _split_by_sym_type([predicate, *operands])

        super().__init__(
            name=None,
            layout=layout,
            inputs=tensor_args,
            constant_args=sym_args,
        )
        if unbacked_bindings is not None:
            self.unbacked_bindings = unbacked_bindings

        self.name = V.graph.register_buffer(self)
        V.graph.register_operation(self)

    @classmethod
    def create(
        cls,
        predicate: TensorBox,
        true_fn: Subgraph,
        false_fn: Subgraph,
        operands: list[Union[TensorBox, ShapeAsConstantBuffer]],
    ) -> Sequence[IRNode]:
        """Create a Sequence of IRNodes from a conditional statement (see .lowering.cond)"""
        predicate = cls.realize_input(predicate)
        operands = [cls.realize_input(x) for x in operands]
        fx_operands: Argument = V.graph.current_node.args[-1]

        assert isinstance(fx_operands, Sequence), type(fx_operands)
        assert all(isinstance(n, Node) for n in fx_operands)
        fake_operands = [cast(Node, x).meta["val"] for x in fx_operands]

        for subgraph in (true_fn, false_fn):
            if subgraph.graph is None:
                # create and lower subgraphs
                subgraph.graph = V.graph.make_subgraph(
                    gm=subgraph.graph_module,
                    example_inputs=fake_operands,
                    subgraph_name=subgraph.name,
                )
                with V.set_graph_handler(subgraph.graph):
                    subgraph.graph.run(*fake_operands)

        assert true_fn.graph is not None
        assert false_fn.graph is not None
        true_outputs = true_fn.graph.graph_outputs
        false_outputs = false_fn.graph.graph_outputs

        for name, outputs in (("true_fn", true_outputs), ("false_fn", false_outputs)):
            if _has_aliased_buffers(true_outputs):
                raise AssertionError(
                    "Output aliasing is currently not supported in compiled torch.cond. "
                    f"The outputs of the {name} subgraph of torch.cond are aliased: {outputs}"
                )

        # make sure true and false outputs are structurally equivalent
        assert len(true_outputs) == len(false_outputs), (true_outputs, false_outputs)
        for i, (to, fo) in enumerate(zip(true_outputs, false_outputs)):
            assert to.get_device() == fo.get_device(), (i, to, fo)
            assert to.get_dtype() == fo.get_dtype(), (i, to, fo)
            assert to.get_layout().offset == fo.get_layout().offset, (i, to, fo)

        device = next(
            o.get_device()
            for o in [predicate] + operands
            if not isinstance(o, ShapeAsConstantBuffer)
        )
        unbacked_bindings = resolve_unbacked_bindings(
            V.graph.sizevars.shape_env,
            V.graph.current_node.meta.get("unbacked_bindings", None),
        )
        assert device is not None, "cannot determine device"
        conditional = Conditional(
            predicate=predicate,
            operands=operands,
            true_subgraph=true_fn,
            false_subgraph=false_fn,
            layout=MultiOutputLayout(device=device),
            unbacked_bindings=unbacked_bindings,
        )

        def _maybe_expr(s: Union[int, torch.SymInt]) -> Union[int, sympy.Expr]:
            if isinstance(s, int):
                return s
            return s.node.expr

        outputs = [
            MultiOutput(
                FixedLayout(
                    device=device,
                    dtype=output.get_dtype(),
                    size=[_maybe_expr(sz) for sz in merged_output.size()],
                    stride=[_maybe_expr(sz) for sz in merged_output.stride()],
                    offset=output.get_layout().offset,
                ),
                conditional,
                [(list, i)],
            )
            # as the true and false outputs are equivalent,
            # we can use either of them here as a "template"
            for i, (output, merged_output) in enumerate(
                zip(true_outputs, V.graph.current_node.meta["val"])
            )
        ]

        conditional.outputs = outputs  # type: ignore[assignment]
        return outputs

    def codegen(self, wrapper: PythonWrapperCodegen) -> None:
        wrapper.codegen_conditional(self)
        wrapper.codegen_unbacked_symbol_defs_for_outputs(
            self.get_name(), self.outputs, getattr(self, "unbacked_bindings", {})
        )

    def get_unbacked_symbol_defs(self) -> OrderedSet[sympy.Symbol]:
        if unbacked_bindings := getattr(self, "unbacked_bindings", None):
            resolved = resolve_unbacked_bindings(
                V.graph.sizevars.shape_env, unbacked_bindings
            )
            assert resolved is not None
            return OrderedSet(resolved.keys())
        else:
            return OrderedSet()


def _split_by_sym_type(
    args: list[Any],
) -> tuple[list[ShapeAsConstantBuffer], list[Any]]:
    non_sym_args = []
    sym_args = []
    for arg in args:
        if isinstance(arg, ShapeAsConstantBuffer):
            sym_args.append(arg.expr)
        else:
            non_sym_args.append(arg)

    return sym_args, non_sym_args


@ir_dataclass(frozen=False)
class WhileLoop(ExternKernel):
    carried_inputs: Optional[Sequence[IRNode]] = None
    additional_inputs: Optional[Sequence[IRNode]] = None
    cond_subgraph: Optional[Subgraph] = None
    body_subgraph: Optional[Subgraph] = None
    outputs: Optional[Sequence[MultiOutput]] = None

    def __init__(
        self,
        carried_inputs: Sequence[IRNode],
        additional_inputs: Sequence[IRNode],
        cond_subgraph: Subgraph,
        body_subgraph: Subgraph,
        layout: MultiOutputLayout,
    ) -> None:
        self.carried_inputs = carried_inputs
        self.additional_inputs = additional_inputs
        self.cond_subgraph = cond_subgraph
        self.body_subgraph = body_subgraph

        sym_args, tensor_args = _split_by_sym_type(
            [*carried_inputs, *additional_inputs]
        )
        super().__init__(
            name=None,
            layout=layout,
            inputs=tensor_args,
            constant_args=sym_args,
        )

        self.name = V.graph.register_buffer(self)
        V.graph.register_operation(self)

    @classmethod
    def create(
        cls,
        cond_fn: Subgraph,
        body_fn: Subgraph,
        carried_inputs: Sequence[IRNode],
        additional_inputs: Sequence[IRNode],
    ) -> Union[IRNode, Sequence[IRNode]]:
        from torch._higher_order_ops.utils import check_input_alias_and_mutation

        def _require_exact_strides(
            tensor_boxes: Sequence[IRNode],
            fake_tensors: list[Union[int, torch.SymInt, torch.Tensor]],
        ) -> list[IRNode]:
            assert len(tensor_boxes) == len(fake_tensors)
            ret = []
            for tb, fk in zip(tensor_boxes, fake_tensors):
                if isinstance(fk, torch.Tensor):
                    ret.append(
                        ExternKernel.require_exact_strides(
                            tb, fk.stride(), allow_padding=False
                        )
                    )
                else:
                    ret.append(tb)
            return ret

        fx_carried_inputs = V.graph.current_node.args[-2]
        fx_additional_inputs = V.graph.current_node.args[-1]
        fx_all_inputs = fx_carried_inputs + fx_additional_inputs  # type: ignore[operator]
        fake_all_inputs = [x.meta["val"] for x in fx_all_inputs]  # type: ignore[union-attr]
        fake_carried_inputs = [x.meta["val"] for x in fx_carried_inputs]  # type: ignore[union-attr]
        fake_additional_inputs = [x.meta["val"] for x in fx_additional_inputs]  # type: ignore[union-attr]

        carried_inputs_ = [cls.realize_input(x) for x in carried_inputs]
        carried_inputs_ = _require_exact_strides(carried_inputs_, fake_carried_inputs)
        additional_inputs_ = [cls.realize_input(x) for x in additional_inputs]
        additional_inputs_ = _require_exact_strides(
            additional_inputs_, fake_additional_inputs
        )
        all_inputs = carried_inputs_ + additional_inputs_

        for subgraph in (cond_fn, body_fn):
            if subgraph.graph is None:
                # create and lower subgraphs
                assert isinstance(fx_all_inputs, Sequence), type(fx_all_inputs)
                subgraph.graph = V.graph.make_subgraph(
                    gm=subgraph.graph_module,
                    example_inputs=fx_all_inputs,  # type: ignore[arg-type]
                    subgraph_name=subgraph.name,
                )
                with V.set_graph_handler(subgraph.graph):
                    subgraph.graph.run(*fake_all_inputs)
                    # For body_fn, we require its output to have the exact same stride
                    # as inputs because the previous output is the input of next iteration.
                    #
                    # This cannot be automatically done in graph lowering because body_fn's graph outputs
                    # are not user-facing so the special handling for strides of user-facing output in graph
                    # lowering is not applicable.
                    if subgraph is body_fn:
                        assert len(subgraph.graph.graph_outputs) == len(
                            fake_carried_inputs
                        )
                        subgraph.graph.graph_outputs = _require_exact_strides(  # type: ignore[assignment]
                            subgraph.graph.graph_outputs,
                            fake_carried_inputs,
                        )

        assert cond_fn.graph and body_fn.graph
        cond_outputs = cond_fn.graph.graph_outputs
        body_outputs = body_fn.graph.graph_outputs

        if _has_aliased_buffers(body_outputs):
            raise AssertionError(
                "Output aliasing is currently not supported in compiled torch.while_loop. "
                f"The outputs of the body_fn subgraph of torch.while_loop are aliased: {body_outputs}"
            )

        # make sure cond_fn returns a boolean scalar Tensor
        assert len(cond_outputs) == 1, cond_outputs
        p = cond_outputs[0]
        if not isinstance(p, ShapeAsConstantBuffer):
            assert p.get_dtype() == torch.bool, p
            assert len(p.get_size()) == 0, p

        assert len(all_inputs) > 0, (
            "torch.while_loop is assumed to have at least one operand."
        )

        device = all_inputs[0].get_device()

        assert device is not None  # to make linter happy
        # make sure carried_inputs_ and body outputs are structurally equivalent
        assert len(carried_inputs_) == len(body_outputs), (
            carried_inputs_,
            body_outputs,
        )
        for i, (op, bo) in enumerate(zip(carried_inputs_, body_outputs)):

            def _guard_list_equals(
                lhs_exprs: Sequence[Union[int, sympy.Expr]],
                rhs_exprs: Sequence[Union[int, sympy.Expr]],
            ) -> None:
                assert len(lhs_exprs) == len(rhs_exprs)
                for lhs, rhs in zip(lhs_exprs, rhs_exprs):
                    V.graph.sizevars.guard_equals(lhs, rhs)

            _guard_list_equals(op.get_size(), bo.get_size())
            _guard_list_equals(op.get_stride(), bo.get_stride())
            # assume all carried_inputs_ and outputs are on the same device
            # as the MultiOutputLayout below requires single device
            assert op.get_device() == bo.get_device(), (i, op, bo, device)
            assert op.get_dtype() == bo.get_dtype(), (i, op, bo)
            assert op.get_layout().offset == bo.get_layout().offset, (i, op, bo)

        assert device is not None
        while_loop = WhileLoop(
            carried_inputs=carried_inputs_,
            additional_inputs=additional_inputs_,
            cond_subgraph=cond_fn,
            body_subgraph=body_fn,
            # asserted above that there is at least one operand
            layout=MultiOutputLayout(device=device),
        )

        assert body_fn.graph is not None and isinstance(
            body_fn.graph.module, torch.fx.GraphModule
        )  # to make linter happy

        # Handling input mutations
        mutated_idxs = check_input_alias_and_mutation(
            body_fn.graph.module, fake_all_inputs
        )[3]
        mutated_idx_set = OrderedSet(mutated_idxs)
        mutated_inputs = [all_inputs[idx] for idx in mutated_idx_set]
        real_outputs = {
            idx: out
            for idx, out in enumerate(body_outputs)
            if idx not in mutated_idx_set
        }
        real_outputs = [
            MultiOutput(
                FixedLayout(
                    device=output.get_device(),  # type: ignore[arg-type]
                    dtype=output.get_dtype(),
                    size=output.get_size(),
                    stride=output.get_stride(),
                    offset=output.get_layout().offset,
                ),
                while_loop,
                [(list, idx)],
            )
            for idx, output in real_outputs.items()
        ]
        while_loop.outputs = real_outputs
        while_loop.mutation_outputs = [
            MutationOutput(inp.layout, inp, while_loop)  # type: ignore[attr-defined, union-attr]
            for inp in mutated_inputs
        ]

        outputs_iter = iter(real_outputs)
        mutated_inputs_iter = iter(mutated_inputs)
        all_outputs = [
            next(mutated_inputs_iter) if idx in mutated_idx_set else next(outputs_iter)
            for idx in range(len(body_outputs))
        ]
        for inp, out in zip(carried_inputs, all_outputs):
            if inp.get_name() in V.graph.graph_inputs:
                # if a carried input of the while_loop is a graph input,
                # it can be returned as is when the number of iterations
                # is zero. due to this, we can't (generally) reuse the
                # output buffers corresponding to the graph inputs, as
                # the inputs may end up being mutated.
                V.graph.never_reuse_buffers.add(out.get_name())
        return all_outputs

    def codegen(self, wrapper: PythonWrapperCodegen) -> None:
        wrapper.codegen_while_loop(self)


class EffectfulKernel(FallbackKernel):
    def __init__(
        self,
        layout: OutputSpec,
        kernel: _OpOverloads,
        tensor_args: Sequence[IRNode],
        nontensor_args: Sequence[Any],
        unflatten_args: Callable[..., Any],
        kwargs: Optional[dict[str, Any]] = None,
        *,
        unbacked_bindings: Optional[dict[sympy.Symbol, pytree.KeyPath]] = None,
    ) -> None:
        super().__init__(
            layout,
            kernel,
            tensor_args,
            nontensor_args,
            unflatten_args,
            kwargs=None,
            unbacked_bindings=unbacked_bindings,
        )

        from torch._higher_order_ops.effects import get_effect_key

        uncovered_args = [
            a.value if isinstance(a, TorchBindObject) else a for a in tensor_args
        ]
        effect_type = get_effect_key(kernel, (*nontensor_args, *uncovered_args), kwargs)
        assert effect_type is not None
        self.effect_type = effect_type
        self.prev_effect_buffer = V.graph.effectful_ops.get(effect_type, None)
        V.graph.effectful_ops[effect_type] = self

    def get_read_writes(self) -> dependencies.ReadWrites:
        read_writes = super().get_read_writes()

        if self.prev_effect_buffer is not None:
            read_writes.reads.add(
                dependencies.StarDep(self.prev_effect_buffer.get_name())
            )

        return read_writes

    def has_side_effects(self) -> bool:
        return True


class NonTensorObj(IRNode):
    pass


@ir_dataclass
class TorchBindObject(NonTensorObj):
    name: str
    value: Union[FakeScriptObject, torch.ScriptObject]

    def get_name(self):  # type: ignore[no-untyped-def]
        return self.name

    def codegen_reference(self, writer: Optional[IndentedBuffer] = None) -> str:
        return self.name

    def get_value(self) -> Union[FakeScriptObject, torch.ScriptObject]:
        return self.value

    def get_real_obj(self) -> torch.ScriptObject:
        if isinstance(self.value, torch.ScriptObject):
            return self.value
        else:
            return self.value.real_obj

    def get_buf_bytes(self) -> int:
        # Returns the sum of all tensors in the flattened object
        real_script_obj = self.get_real_obj()
        assert hasattr(real_script_obj, "__obj_flatten__")
        flat_dict = dict(real_script_obj.__obj_flatten__())
        flat_elems = pytree.tree_flatten(flat_dict)[0]
        flat_sizes = [
            x.element_size() * x.numel()
            for x in flat_elems
            if isinstance(x, torch.Tensor)
        ]
        return functools.reduce(operator.add, flat_sizes, 0)


@ir_dataclass
class GeneratorState(NonTensorObj):
    name: str
    device: torch.device

    def get_name(self):  # type: ignore[no-untyped-def]
        return self.name

    def codegen_reference(self, writer: Optional[IndentedBuffer] = None) -> str:
        return self.name


class _CollectiveKernel(FallbackKernel):
    def should_allocate(self) -> bool:
        return False

    def has_side_effects(self) -> bool:
        return True

    # This is identical to FallbackKernel.set_cpp_kernel(), minus the
    # part that checks against input aliasing and mutation.
    def set_cpp_kernel_name(self, cpp_kernel_name: Optional[str] = None) -> None:
        assert type(self.op_overload) is torch._ops.OpOverload, (
            "Setting cpp kernel needs a valid op_overload"
        )
        kernel = self.op_overload
        self.cpp_kernel_name = kernel._schema.name

        self.ordered_kwargs_for_cpp_kernel = [
            x.name for x in kernel._schema.arguments if x.kwarg_only
        ]

    # NOTE: [In-Place Collective Safety]
    # Between the initiation and completion of an in-place collective, the
    # input buffers are subject to both volatile reads and volatile writes.
    # They must not be read, written to or reused by another kernel. To ensure
    # the constraints, we model collective -> wait_tensor as as two-step
    # mutation of the input buffers.
    @classmethod
    def create_inplace(
        cls,
        kernel: _OpOverloads,
        inputs: Union[IRNode, list[IRNode]],
        *args: Any,
        **kwargs: Any,
    ) -> None:
        with V.graph.fake_mode:
            (
                _example_output,
                tensor_args,
                non_tensor_args,
                unflatten_args,
                unbacked_bindings,
            ) = cls.process_kernel(kernel, inputs, *args, **kwargs)
        assert not unbacked_bindings, f"{kernel} {unbacked_bindings}"
        for tensor_arg in tensor_args:
            tensor_arg.realize()

        device = tensor_args[0].get_device()
        packed = cls(
            NoneLayout(device=device),
            kernel,
            tensor_args,
            non_tensor_args,
            unflatten_args,
        )

        inps = pytree.tree_leaves(inputs)
        packed.mutation_outputs.extend(
            [MutationOutput(NoneLayout(device=device), buf, packed) for buf in inps]
        )

        # For inplace collective ops, the input is guaranteed to be alias of the returned value of op.
        packed.alias_names.extend([inp.get_name() for inp in inps])
        if "out" in kwargs:
            packed.mutation_outputs.append(
                MutationOutput(NoneLayout(device=device), kwargs["out"], packed)
            )
            # For out-variant collective ops, the `out=` arg is guaranteed to be alias of the returned value of op.
            packed.alias_names.append(kwargs["out"].get_name())

    # NOTE: [Out-of-Place Collective Safety]
    # Between the initiation and completion of an out-of-place collective:
    #
    # Input buffers:
    # - Are subject to volatile reads
    # - Can be read by another kernel
    # - Must not be written to or reused by another kernel
    #
    # Output buffers:
    # - Are subject to volatile writes
    # - Must not be read, written to or reused by another kernel
    #
    # To ensure the safety of input buffers without sacrificing read
    # availability, we add input buffers as read deps of wait_tensor kernels.
    #
    # To ensure the safety of output buffers, we model wait_tensor as a
    # mutation to the output buffer. Note we also assumes the user program being
    # correct and the output buffer is not consumed by kernels other than
    # wait_tensor.
    #
    # TODO(yifu): add a pre-grad pass to validate the correctness of collective
    # usage in the user program.
    @classmethod
    def create_out_of_place(
        cls,
        kernel: _OpOverloads,
        inputs: Union[TensorBox, list[TensorBox]],
        *args: Any,
        **kwargs: Any,
    ) -> Union[list[MultiOutput], _CollectiveKernel]:
        with V.graph.fake_mode:
            (
                example_output,
                tensor_args,
                non_tensor_args,
                unflatten_args,
                unbacked_bindings,
            ) = cls.process_kernel(kernel, inputs, *args, **kwargs)
        assert not unbacked_bindings, f"{kernel}, {unbacked_bindings}"
        for tensor_arg in tensor_args:
            tensor_arg.realize()

        if isinstance(example_output, list):
            device = cls.find_device(tensor_args, example_output)
            assert device is not None
            packed = cls(
                MultiOutputLayout(device=device),
                kernel,
                tensor_args,
                non_tensor_args,
                unflatten_args,
            )
            packed.outputs = [
                MultiOutput(
                    cls.tensor_to_layout(tensor),
                    packed,
                    [(list, i)],
                )
                for i, tensor in enumerate(example_output)
            ]
            for buf, tensor in zip(packed.outputs, example_output):
                if config.assume_unaligned_fallback_output or not tensor_is_aligned(
                    tensor
                ):
                    V.graph.unaligned_buffers.add(buf.name)  # type: ignore[arg-type]
            return packed.outputs
        else:
            packed = cls(
                cls.tensor_to_layout(example_output),
                kernel,
                tensor_args,
                non_tensor_args,
                unflatten_args,
            )
            if config.assume_unaligned_fallback_output or not tensor_is_aligned(
                example_output
            ):
                V.graph.unaligned_buffers.add(packed.name)  # type: ignore[arg-type]
            packed.outputs = [packed]
            return packed


class _WaitKernel(_CollectiveKernel):
    def get_volatile_reads(self) -> Sequence[IRNode]:
        inp = self.inputs[0]
        assert isinstance(inp, IRNode)
        if isinstance(inp, _CollectiveKernel):
            # Out-of-place single-output
            i = inp.inputs[0]
            assert isinstance(i, IRNode), type(i)
            return [i]
        elif isinstance(inp, MultiOutput):
            # This can be two things:
            # 1. Out-of-place multi-output coll
            # 2. In-place coll with inputs coming from another MultiOutput
            coll = inp.inputs[0]
            # Case 1
            if isinstance(coll, _CollectiveKernel):
                _, idx = inp.indices[0]
                return [coll.inputs[idx]]
            # Case 2
            return []
        else:
            # In-place requires no additional deps handling for volatile
            # reads since the inputs are mutated.
            return []

    @classmethod
    def create_wait(cls, kernel: _OpOverloads, inp: TensorBox) -> None:
        with V.graph.fake_mode:
            (
                _example_output,
                tensor_args,
                non_tensor_args,
                unflatten_args,
                unbacked_bindings,
            ) = cls.process_kernel(kernel, inp)
        assert not unbacked_bindings, f"{kernel} {unbacked_bindings}"
        packed = cls(
            NoneLayout(device=inp.get_device()),
            kernel,
            tensor_args,
            non_tensor_args,
            unflatten_args,
        )
        packed.mutation_outputs.append(
            MutationOutput(NoneLayout(device=inp.get_device()), inp, packed)
        )

    def get_read_writes(self) -> dependencies.ReadWrites:
        read_writes = super().get_read_writes()
        # See [Out-of-Place Collective Safety].
        volatile_reads = self.get_volatile_reads()
        for vr in volatile_reads:
            read_writes.reads.add(dependencies.StarDep(vr.get_name()))
        return read_writes


# NB: recursive structure here reflects val_to_arg_str, avoid
# calling free_unbacked_symbols on "exotic" types that don't get pexpr
# treatment
def maybe_free_unbacked_symbols(s: object) -> OrderedSet[Symbol]:
    if isinstance(s, (SymTypes, Expr)):
        # This branch should be impossible in return position
        return free_unbacked_symbols(s)
    elif isinstance(s, (tuple, list)):
        r = OrderedSet[sympy.Symbol]()
        for t in s:
            r |= maybe_free_unbacked_symbols(t)
        return r
    elif isinstance(s, torch.Tensor):
        # This branch is impossible in constant-args position
        return free_unbacked_symbols(s)
    else:
        return OrderedSet()


def maybe_free_symbols(s: object) -> OrderedSet[Symbol]:
    if isinstance(s, (SymTypes, Expr)):
        # This branch should be impossible in return position
        return free_symbols(s)
    elif isinstance(s, (tuple, list)):
        r = OrderedSet[sympy.Symbol]()
        for t in s:
            r |= maybe_free_symbols(t)
        return r
    elif isinstance(s, torch.Tensor):
        # This branch is impossible in constant-args position
        return free_symbols(s)
    else:
        return OrderedSet()<|MERGE_RESOLUTION|>--- conflicted
+++ resolved
@@ -4149,13 +4149,8 @@
             exact_strides, allow_padding=allow_padding
         )
 
-<<<<<<< HEAD
     def is_zero_elements(self) -> bool:
-        return V.graph.sizevars.is_expr_static_and_true(sympy.Eq(self.get_numel(), 0))
-=======
-    def is_zero_elements(self):  # type: ignore[no-untyped-def]
         return V.graph.sizevars.statically_known_true(sympy.Eq(self.get_numel(), 0))
->>>>>>> f716b97e
 
     def make_loader(self) -> Callable[[Sequence[Expr]], OpsValue]:
         # Loading from a zero-element buffer is a no-op
@@ -5836,22 +5831,14 @@
         return cls.require_stride_order(x, NHWDC_STRIDE_ORDER)
 
     @classmethod
-<<<<<<< HEAD
     def require_contiguous(cls, x: IRNode) -> IRNode:
-        return cls.require_stride_order(x, list(reversed(range(len(x.get_size())))))
-=======
-    def require_contiguous(cls, x):  # type: ignore[no-untyped-def]
-        def is_mkldnn_tensor(x):  # type: ignore[no-untyped-def]
-            def safe_get_name(x):  # type: ignore[no-untyped-def]
-                try:
-                    return x.get_name()
-                except (AttributeError, NotImplementedError):
-                    return None
-
-            return (
-                safe_get_name(x) in V.graph.constants
-                and V.graph.constants[safe_get_name(x)].is_mkldnn
-            )
+        def is_mkldnn_tensor(x: IRNode) -> bool:
+            try:
+                name = x.get_name()
+            except (AttributeError, NotImplementedError):
+                return False
+
+            return (i := V.graph_inputs.get(name)) is not None and i.is_mkldnn_tensor
 
         # TODO move this to the more proper places
         if is_mkldnn_tensor(x):
@@ -5860,10 +5847,9 @@
             return cls.require_exact_strides(
                 x, FlexibleLayout.contiguous_strides(x.get_size())
             )
->>>>>>> f716b97e
 
     @classmethod
-    def require_contiguous_strides(cls, x):  # type: ignore[no-untyped-def]
+    def require_contiguous_strides(cls, x: IRNode) -> IRNode:
         # TODO: combine this with require_contiguous after
         # https://github.com/pytorch/pytorch/pull/148235 lands.
         return cls.require_exact_strides(
@@ -6587,13 +6573,8 @@
     def should_allocate(self) -> bool:
         return False
 
-<<<<<<< HEAD
     def get_mutation_names(self) -> Sequence[str]:
         return [self.input_name(0)]
-=======
-    def get_mutation_names(self):  # type: ignore[no-untyped-def]
-        return [self.inputs[0].get_name()]
->>>>>>> f716b97e
 
     def get_unbacked_symbol_defs(self) -> OrderedSet[sympy.Symbol]:
         return OrderedSet()
@@ -6626,13 +6607,8 @@
     def should_allocate(self) -> bool:
         return False
 
-<<<<<<< HEAD
     def get_mutation_names(self) -> Sequence[str]:
         return [self.input_name(0)]
-=======
-    def get_mutation_names(self):  # type: ignore[no-untyped-def]
-        return [self.inputs[0].get_name()]
->>>>>>> f716b97e
 
     def get_unbacked_symbol_defs(self) -> OrderedSet[sympy.Symbol]:
         return OrderedSet()
@@ -6687,13 +6663,8 @@
     def should_allocate(self) -> bool:
         return False
 
-<<<<<<< HEAD
     def get_mutation_names(self) -> Sequence[str]:
         return [self.input_name(0)]
-=======
-    def get_mutation_names(self):  # type: ignore[no-untyped-def]
-        return [self.inputs[0].get_name()]
->>>>>>> f716b97e
 
     def get_unbacked_symbol_defs(self) -> OrderedSet[sympy.Symbol]:
         return OrderedSet()
@@ -6779,13 +6750,8 @@
     def should_allocate(self) -> bool:
         return False
 
-<<<<<<< HEAD
-    def get_mutation_names(self) -> Sequence[str]:
-        return [self.input_name(0)]
-=======
-    def get_mutation_names(self):  # type: ignore[no-untyped-def]
-        return [self.inputs[0].get_name()]
->>>>>>> f716b97e
+    def get_mutation_names(self) -> list[str]:
+        return [self.get_input_name(0)]
 
     def get_unbacked_symbol_defs(self) -> OrderedSet[sympy.Symbol]:
         return OrderedSet()
@@ -6849,13 +6815,8 @@
     def should_allocate(self) -> bool:
         return False
 
-<<<<<<< HEAD
     def get_mutation_names(self) -> Sequence[str]:
         return [self.input_name(0)]
-=======
-    def get_mutation_names(self):  # type: ignore[no-untyped-def]
-        return [self.inputs[0].get_name()]
->>>>>>> f716b97e
 
     def get_unbacked_symbol_defs(self) -> OrderedSet[sympy.Symbol]:
         return OrderedSet()
@@ -7018,12 +6979,6 @@
 
 
 class FallbackKernel(ExternKernelAlloc):
-<<<<<<< HEAD
-    """The external kernel we create when we can't find any others?
-    Help me reviewers. :-)"""
-
-    def __init__(
-=======
     """
     A class that represents a fallback kernel for handling operators that are not
     directly support by inductor. It currently supports functional ops, view ops,
@@ -7031,7 +6986,6 @@
     """
 
     def __init__(  # type: ignore[no-untyped-def]
->>>>>>> f716b97e
         self,
         layout: OutputSpec,
         kernel: _OpOverloads,
@@ -7318,8 +7272,7 @@
         if isinstance(target, torch._higher_order_ops.torchbind.CallTorchBind):
             returns = target.schema(args[0], args[1]).returns
         else:
-            assert isinstance(target, torch._ops.OpOverload)
-            returns = target._schema.returns
+            returns = target._schema.returns  # type: ignore[union-attr]
         if len(returns) == 1:
             # NOTE: [special handling of all_reduce_coalesced_'s return value]
             # all_reduce_coalesced_ return a list of tensors via self.mutation_outputs
@@ -7382,18 +7335,17 @@
         def do_runtime_dispatch() -> None:
             args = None
             exported_args = self.export_extern_kernel_node()
-<<<<<<< HEAD
+
             assert self.python_kernel_name is not None
-            assert self.op_overload is not None
-=======
-
->>>>>>> f716b97e
+            assert self.cpp_kernel_name is not None
+            assert args is not None
+
             wrapper.generate_fallback_kernel_with_runtime_lookup(
                 self.get_name(),
                 self.python_kernel_name,
                 self.cpp_kernel_name,
                 args,
-                self.op_overload,
+                self.op_overload,  # type: ignore[arg-type]
                 exported_args,
                 # NOTE: [special handling of all_reduce_coalesced_'s return value]
                 self.outputs if self.outputs else self.mutation_outputs,
@@ -7909,15 +7861,11 @@
         V.graph.register_operation(self)
 
     @classmethod
-<<<<<<< HEAD
-    def create(cls, subgraph: Subgraph, *operands: IRNode) -> IRNode:
-        # TODO(anijain2305) - Support sym expr as operands in future.
-        fx_operands = V.graph.current_node.args[2:]
-        assert isinstance(fx_operands, Sequence), type(fx_operands)
-        assert all(isinstance(n, Node) for n in fx_operands)
-        fake_operands = [cast(Node, x).meta["val"] for x in fx_operands]
-=======
-    def create(cls, subgraph: Subgraph, *operands):  # type: ignore[no-untyped-def]
+    def create(
+        cls, subgraph: Subgraph, *operands: IRNode
+    ) -> Union[IRNode, Sequence[Union[IRNode, Sequence[IRNode]]]]:
+        """For each operand, get a realized input, force it to have the same
+        strides as the subgraph inputs, then use an InvokeSubgraph"""
         from .lowering import constrain_to_fake_tensor
 
         # TODO(anijain2305) - Support sym expr as operands in future.
@@ -7932,21 +7880,13 @@
             # eager_input_vals. Here, we rely on the recorded example values.
             fx_operands = current_node.args[2:]
             fake_operands = [x.meta["val"] for x in fx_operands]  # type: ignore[union-attr]
->>>>>>> f716b97e
 
         # Realize the inputs. Also intermediates can have different strides than
         # the inputs of the subgraph. So, force the intermediates to have same
         # strides as that of subgraph inputs.
         operands: list[IRNode] = [cls.realize_input(x) for x in operands]
-
-<<<<<<< HEAD
-        def handle_sym_expr(stride: Sequence[Expr]) -> list[Expr]:
-            return [s.node.expr if isinstance(s, torch.SymInt) else s for s in stride]
-
         new_operands: list[IRNode] = []
-=======
-        new_operands = []
->>>>>>> f716b97e
+
         for idx, operand in enumerate(operands):
             if isinstance(operand, ShapeAsConstantBuffer):
                 new_operands.append(operand)
@@ -7983,13 +7923,9 @@
             layout=MultiOutputLayout(device=device),
         )
 
-<<<<<<< HEAD
         def create_output(
             output: IRNode, ind: int
         ) -> Union[IRNode, Sequence[Union[IRNode, Sequence[IRNode]]]]:
-=======
-        def create_output(output: IRNode, ind: int):  # type: ignore[no-untyped-def]
->>>>>>> f716b97e
             if isinstance(output, (ShapeAsConstantBuffer, NoneAsConstantBuffer)):
                 return output
             else:
@@ -7998,17 +7934,10 @@
 
                 return MultiOutput(
                     FixedLayout(
-<<<<<<< HEAD
                         device=device,
                         dtype=output.get_dtype(),
                         size=output.get_size(),
                         stride=output.get_stride(),
-=======
-                        device=output.get_device(),  # type: ignore[arg-type]
-                        dtype=output.get_dtype(),
-                        size=output.get_size(),  # type: ignore[arg-type]
-                        stride=output.get_stride(),  # type: ignore[arg-type]
->>>>>>> f716b97e
                         offset=output.get_layout().offset,
                     ),
                     invoke_subgraph,  # type: ignore[has-type]
@@ -8016,9 +7945,9 @@
                     skip_size_stride_alignment_checks=True,
                 )
 
-        outputs_ = [create_output(output, i) for i, output in enumerate(outputs)]
-        invoke_subgraph.outputs = outputs_  # type: ignore[assignment]
-        return outputs_  # type: ignore[return-value]
+        outs = [create_output(output, i) for i, output in enumerate(outputs)]
+        invoke_subgraph.outputs = outs  # type: ignore[assignment]
+        return outs
 
     def codegen(self, wrapper: PythonWrapperCodegen) -> None:
         wrapper.codegen_invoke_subgraph(self)
