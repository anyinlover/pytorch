--- conflicted
+++ resolved
@@ -257,12 +257,7 @@
                     fwd_only, run_functional_passes=run_functional_passes
                 )
             replacement = trace_fn(
-<<<<<<< HEAD
-                replacement_fn,
-                torch.fx.map_arg(args, lambda arg: arg.meta["val"]),  # type: ignore[arg-type]
-=======
                 replacement_fn, torch.fx.map_arg(args, lambda arg: arg.meta["val"])
->>>>>>> d48eb58d
             )
             if len(self.nodes) == 1:
                 for n in replacement.graph.nodes:
@@ -653,13 +648,7 @@
 
             assert callable(node.target)
             normalized_args_and_kwargs = normalize_function(
-<<<<<<< HEAD
-                node.target,  # type: ignore[arg-type]
-                node.args,  # type: ignore[arg-type]
-                node.kwargs,
-=======
                 node.target, node.args, node.kwargs
->>>>>>> d48eb58d
             )
 
             if normalized_args_and_kwargs is None:
@@ -1003,14 +992,9 @@
 
 
 class _PassDictsType(Protocol):
-<<<<<<< HEAD
     def __getitem__(
         self, k: tuple[str, torch.fx.node.Target]
-    ) -> List[PatternEntry]: ...
-=======
-    def __getitem__(self, k: tuple[str, torch.fx.node.Target]) -> list[PatternEntry]:
-        ...
->>>>>>> d48eb58d
+    ) -> list[PatternEntry]: ...
 
 
 @dataclasses.dataclass
@@ -1878,11 +1862,7 @@
                         and len(
                             OrderedSet(map(get_mutation_region_id_partial, m.nodes))
                         )
-<<<<<<< HEAD
-                        != 1  # type: ignore[possibly-undefined]
-=======
                         != 1
->>>>>>> d48eb58d
                     ):
                         continue
                     if os.environ.get("TORCHINDUCTOR_PATTERN_MATCH_DEBUG") == node.name:
