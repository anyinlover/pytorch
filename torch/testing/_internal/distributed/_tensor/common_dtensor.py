--- conflicted
+++ resolved
@@ -400,14 +400,11 @@
         def wrapper(
             self, *args: tuple[object], **kwargs: dict[str, Any]  # type: ignore[misc]
         ) -> None:
-<<<<<<< HEAD
             # if enough GPU we can use GPU, otherwise we fallback to CPU
             if not (TEST_CUDA or TEST_XPU or TEST_HPU) or DEVICE_COUNT < self.world_size:
                 self.device_type = "cpu"
             else:
                 self.device_type = DEVICE_TYPE
-=======
->>>>>>> 78bbb468
 
             self.init_pg(eager_init)
 
