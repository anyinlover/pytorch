# Copyright (c) Meta Platforms, Inc. and affiliates

import contextlib
import itertools
import logging
import types
import weakref
from abc import ABC, abstractmethod
from collections.abc import Generator
from dataclasses import dataclass
from enum import auto, Enum
from functools import lru_cache
from typing import Any, Callable, Optional, Protocol, Union

import torch
import torch.distributed as dist
import torch.distributed._functional_collectives as ft_c
import torch.nn.functional as F
from torch import nn
from torch._higher_order_ops.flex_attention import flex_attention as flex_attention_hop
from torch._ops import TorchDispatchMode
from torch._prims_common import DeviceLikeType
from torch.distributed.device_mesh import DeviceMesh
from torch.distributed.tensor import distribute_module, DTensor, Replicate, Shard
from torch.distributed.tensor.parallel.style import ParallelStyle
<<<<<<< HEAD
from torch.nn.attention.flex_attention import (
    _mask_mod_signature,
    BlockMask,
    create_block_mask,
)
=======
from torch.overrides import TorchFunctionMode
>>>>>>> 6972a25d


__all__ = ["context_parallel", "set_rotate_method"]


class _CausalBehavior(Enum):
    SKIP = None
    NOT_IS_CAUSAL = False
    IS_CAUSAL = True


class _RotateMethod(Enum):
    ALL_TO_ALL = auto()
    ALL_GATHER = auto()


aten = torch.ops.aten
logger = logging.getLogger(__name__)


class _DispatchMode(Enum):
    MONKEY_PATCH = auto()
    TORCH_FUNCTION = auto()
    TORCH_DISPATCH = auto()


_dispatch_mode: _DispatchMode = _DispatchMode.MONKEY_PATCH


@dataclass
class _ContextParallelOptions:
    # Whether to upcast parameters and gradients to float32 to avoid accumulation
    # errors. It is likely this is always True but we currently keep this variable
    # for the experimental purpose.
    convert_to_f32: bool = True
    enable_load_balance = True
    rotate_method: _RotateMethod = _RotateMethod.ALL_GATHER


_cp_options = _ContextParallelOptions()


def _is_causal_behavior(
    rank: int, world_size: int, i: int, is_causal: bool
) -> _CausalBehavior:
    """
    Calculate is_causal behavior for each KV block. The attention can either be
    calculated in full, not at all or with the causal mask applied.
    """
    if not is_causal:
        return _CausalBehavior.NOT_IS_CAUSAL

    if i == 0:
        return _CausalBehavior.IS_CAUSAL

    source_rank = (rank - i) % world_size
    if source_rank < rank or _cp_options.enable_load_balance:
        return _CausalBehavior.NOT_IS_CAUSAL
    else:
        return _CausalBehavior.SKIP


def _maybe_wait(tensor: torch.Tensor) -> torch.Tensor:
    """
    When tracing the code, the result tensor is not an AsyncCollectiveTensor,
    so we cannot call ``wait()``.
    """
    if isinstance(tensor, ft_c.AsyncCollectiveTensor):
        return tensor.wait()
    return tensor


def _partial_update(
    original: torch.Tensor,
    new: torch.Tensor,
    dim: int,
    n_chunks: int,
    idx: int,
    add: bool,
) -> torch.Tensor:
    """
    This API partially update a chunk of ``original`` tensor. The ``original``
    tensor will be first chunked along ``dim`` dimension then the ``idx`` chunk
    will be updated with ``new``. If ``add`` is True, the chunk will be added
    with ``new``, otherwise the chunk with be replaced by ``add``.

    The result is a tensor that is the same size as ``original``.
    """
    chunks = list(original.chunk(n_chunks, dim=dim))
    assert chunks[idx].shape == new.shape, (original.shape, new.shape, idx)
    if add:
        chunks[idx] += new
    else:
        chunks[idx] = new
    return torch.cat(chunks, dim=dim)


class _SDPAMerger:
    """A class to help to merge the local SDPA result."""

    def __init__(self, convert_to_f32: bool, seq_dim: int):
        self._seq_dim = seq_dim
        self._out: Optional[torch.Tensor] = None
        self._lse: Optional[torch.Tensor] = None
        self._convert_to_f32 = convert_to_f32
        self._out_dtype = torch.float32
        self._lse_dtype = torch.float32

    def _merge_one(
        self, block_out: torch.Tensor, block_lse: torch.Tensor, partial: bool
    ) -> None:
        block_lse = block_lse.unsqueeze(dim=-1)
        if self._lse is None:
            self._lse = block_lse
            self._out = block_out
        else:
            ROUND_ROBIN_CYCLE = 2
            assert self._lse is not None
            assert self._out is not None
            lse = (
                self._lse.chunk(ROUND_ROBIN_CYCLE, dim=self._seq_dim)[1]
                if partial
                else self._lse
            )
            out = (
                self._out.chunk(ROUND_ROBIN_CYCLE, dim=self._seq_dim)[1]
                if partial
                else self._out
            )

            # The algorithm from
            # github.com/zhuzilin/ring-flash-attention/pull/34#issuecomment-2076126795
            # gives a relatively stable result.
            out = out - F.sigmoid(block_lse - lse) * (out - block_out)
            lse = lse - F.logsigmoid(lse - block_lse)
            if partial:
                self._lse = _partial_update(
                    self._lse,
                    lse,
                    dim=self._seq_dim,
                    n_chunks=ROUND_ROBIN_CYCLE,
                    idx=1,
                    add=False,
                )
                self._out = _partial_update(
                    self._out,
                    out,
                    dim=self._seq_dim,
                    n_chunks=ROUND_ROBIN_CYCLE,
                    idx=1,
                    add=False,
                )
            else:
                self._lse = lse
                self._out = out

    def step(self, out: torch.Tensor, lse: torch.Tensor, partial: bool) -> None:
        self._out_dtype = out.dtype
        self._lse_dtype = lse.dtype

        if self._convert_to_f32:
            out = out.to(torch.float32)
            lse = lse.to(torch.float32)

        self._merge_one(out, lse, partial)

    def results(self) -> tuple[torch.Tensor, torch.Tensor]:
        assert self._out is not None
        assert self._lse is not None
        out, lse = self._out, self._lse.squeeze(-1)
        return out.to(self._out_dtype), lse.to(self._lse_dtype)


def _scaled_dot_product_ring_flash_attention(
    mesh: DeviceMesh,
    query: torch.Tensor,
    key: torch.Tensor,
    value: torch.Tensor,
    dropout_p: float = 0.0,
    is_causal: bool = False,
    return_debug_mask: bool = False,
    *,
    scale: Optional[float] = None,
) -> tuple[torch.Tensor, ...]:
    if return_debug_mask:
        raise NotImplementedError("return_debug_mask is not supported yet")

    seq_dim = 2
    return _templated_ring_attention(
        mesh,
        seq_dim,
        aten._scaled_dot_product_flash_attention,
        query=query,
        key=key,
        value=value,
        is_causal=is_causal,
        dropout_p=dropout_p,
        scale=scale,
    )


def _scaled_dot_product_ring_efficient_attention(
    mesh: DeviceMesh,
    query: torch.Tensor,
    key: torch.Tensor,
    value: torch.Tensor,
    attn_bias: Optional[torch.Tensor] = None,
    compute_log_sumexp: bool = True,
    dropout_p: float = 0.0,
    is_causal: bool = False,
    *,
    scale: Optional[float] = None,
) -> tuple[torch.Tensor, ...]:
    if attn_bias is not None:
        raise NotImplementedError("attn_bias is not supported yet")

    if not compute_log_sumexp:
        # CP requires compute_log_sumexp to be True because it always merges LSE
        compute_log_sumexp = True

    seq_dim = 2
    return _templated_ring_attention(
        mesh,
        seq_dim,
        aten._scaled_dot_product_efficient_attention,
        query=query,
        key=key,
        value=value,
        is_causal=is_causal,
        attn_bias=attn_bias,
        dropout_p=dropout_p,
        scale=scale,
        compute_log_sumexp=compute_log_sumexp,
    )


def _scaled_dot_product_ring_cudnn_attention(
    mesh: DeviceMesh,
    query: torch.Tensor,
    key: torch.Tensor,
    value: torch.Tensor,
    attn_bias: Optional[torch.Tensor] = None,
    compute_log_sumexp: bool = True,
    dropout_p: float = 0.0,
    is_causal: bool = False,
    return_debug_mask: bool = False,
    *,
    scale: Optional[float] = None,
) -> tuple[torch.Tensor, ...]:
    if attn_bias is not None:
        raise NotImplementedError("attn_bias is not supported yet")

    if not compute_log_sumexp:
        # CP requires compute_log_sumexp to be True because it always merges LSE
        compute_log_sumexp = True

    seq_dim = 2
    return _templated_ring_attention(
        mesh,
        seq_dim,
        aten._scaled_dot_product_cudnn_attention,
        query=query,
        key=key,
        value=value,
        attn_bias=attn_bias,
        compute_log_sumexp=compute_log_sumexp,
        dropout_p=dropout_p,
        is_causal=is_causal,
        return_debug_mask=return_debug_mask,
        scale=scale,
    )


class _AttentionOp(Protocol):
    def __call__(
        self,
        query: torch.Tensor,
        key: torch.Tensor,
        value: torch.Tensor,
        **kwargs: object,
    ) -> tuple[torch.Tensor, ...]: ...


class _RingRotater(ABC):
    @abstractmethod
    def __init__(self, pg: dist.ProcessGroup, seq_dim: int) -> None: ...

    @abstractmethod
    def exchange_buffers(self, curr_buffer: torch.Tensor) -> None: ...

    @abstractmethod
    def next_buffer(self) -> torch.Tensor: ...


class _AllToAllRotater(_RingRotater):
    """Use all_to_all to send the kv to the next rank"""

    def __init__(self, pg: dist.ProcessGroup, seq_dim: int) -> None:
        self._pg = pg
        self._seq_dim = seq_dim
        self._buffer: Optional[torch.Tensor] = None

    def exchange_buffers(self, curr_buffer: torch.Tensor) -> None:
        curr_buffer = curr_buffer.contiguous()
        size = dist.get_world_size(self._pg)
        dsts = list(range(1, size)) + [0]
        self._buffer = ft_c.permute_tensor(curr_buffer, dsts, self._pg)

    def next_buffer(self) -> torch.Tensor:
        assert self._buffer is not None
        return _maybe_wait(self._buffer)


class _AllGatherRotater(_RingRotater):
    """
    Allgather the kv and return the only the requried kv.
    Only one communication will be done.
    """

    def __init__(self, pg: dist.ProcessGroup, seq_dim: int) -> None:
        self._pg = pg
        self._seq_dim = seq_dim
        self._aggregated_buffer: Optional[torch.Tensor] = None
        self._idx = 0

    def exchange_buffers(self, curr_buffer: torch.Tensor) -> None:
        # We only need to perform the allgather once.
        self._idx += 1
        if self._aggregated_buffer is None:
            self._aggregated_buffer = ft_c.all_gather_tensor(
                curr_buffer.contiguous(), gather_dim=0, group=self._pg
            )

    def next_buffer(self) -> torch.Tensor:
        rank = dist.get_rank(self._pg)
        idx = rank - self._idx

        assert self._aggregated_buffer is not None
        self._aggregated_buffer = _maybe_wait(self._aggregated_buffer)
        return self._aggregated_buffer.chunk(dist.get_world_size(self._pg))[idx]


def _create_rotater(
    pg: dist.ProcessGroup, seq_dim: int, method: Optional[_RotateMethod] = None
) -> _RingRotater:
    if method is None:
        method = _cp_options.rotate_method

    if method == _RotateMethod.ALL_TO_ALL:
        return _AllToAllRotater(pg, seq_dim)
    elif method == _RotateMethod.ALL_GATHER:
        return _AllGatherRotater(pg, seq_dim)
    else:
        raise NotImplementedError(f"Unkonwn method {method}")


def _ring_rotate(
    block: torch.Tensor, pg: dist.ProcessGroup, send_to_next: bool
) -> torch.Tensor:
    block = block.contiguous()
    size = dist.get_world_size(pg)
    dsts = (
        list(range(1, size)) + [0]
        if send_to_next
        else [size - 1] + list(range(0, size - 1))
    )
    return ft_c.permute_tensor(block, dsts, pg)


def _templated_ring_attention(
    mesh: DeviceMesh,
    seq_dim: int,
    op: _AttentionOp,
    query: torch.Tensor,
    key: torch.Tensor,
    value: torch.Tensor,
    is_causal: bool = False,
    **kwargs: object,
) -> tuple[torch.Tensor, ...]:
    """
    This is a generalized ring attention implementation that can support multiple attention ops.

    Note [Context parallelism load balance algorithm for causal masking]
    =====================
    This explanation uses an example to illustrate the CP algorithm with causal
    masking.

    Consider a scenario where the sequence length of q, k, and v is 4 (e.g.,
    q = (q0, q1, q2, q3)), and there are two ranks. For simplicity, we will discuss
    only q and k, as v follows the same pattern as k.

    The diagram below represents a complete QK^T operation without parallelism.
    The `****` entries indicate that the result is not required due to causal
    masking (e.g., q0k1 is marked as `****`).

    +----+------------------------+
    |    |  k0    k1   k2     k3  |
    +----+------------------------+
    | q0 | q0k0, ****, ****, **** |
    | q1 | q1k0, q1k1, ****, **** |
    | q2 | q2k0, q2k1, q2k2, **** |
    | q3 | q3k0, q3k1, q3k2, q3k3 |
    +----+------------------------+

    ### No Load Balance:

    In this scenario, each rank owns a local chunk of q, k, and v, with each chunk
    containing two elements. Rank0 is responsible for managing (q0, q1) and (k0, k1),
    while rank1 manages (q2, q3) and (k2, k3).

    First Iteration: Both rank0 and rank1 perform SDPA with their local qkv pairs.
    Causal masking is enabled as some results are not required (e.g., q0k1).

    Second Iteration: Local queries remain the same, but local kv pairs are exchanged.
    Rank0 now has (q0, q1) and (k2, k3); rank1 has (q2, q3) and (k0, k1). Rank0 performs
    no computation, while rank1 computes locally without causal masking since all results
    (q2k0, q2k1, q3k0, q3k1) are needed.

    ### Round-robin Load Balance:

    In this setup, each rank owns two local chunks of q, k, and v, with each chunk
    containing one element. Rank0 manages (q0, q3) and (k0, k3); Rank1 manages (q1, q2)
    and (k1, k2). Although the local chunks are not consecutive, they are concatenated to
    enable SDPA to be performed in a single call for each step. Consequently, the chunk()
    function may be required to prepare the correct q, k, and v configurations.

    First Iteration: Both ranks perform SDPA with their local qkv pairs, similar to the
    no-load-balance case. This iteration corresponds to the `if` of the
    (`if, `elif`, `else`) in the implemementation.

    Second Iteration: Rank0 now has (q0, q3) and (k1, k2); rank1 has (q1, q2) and
    (k0, k3). For rank0, no computation is needed for q0. However, computations for
    q3k1 and q3k2 are required, so only q3 is used for SDPA. This corresponds to the
    `else` of the (`if`, `elif`, `else`) in the implemementation.
    For rank1, k0 is not needed for q1 and q2, so only k3 is used for SDPA. This
    corresponds to the `elif` of (`if`, `elif`, `else`) in the implementation.

    Parameters
    ----------
    op:
        The attention op to use
    *args:
        additional args are passed to the op
    **kwargs:
        additional kwargs are passed to the op

    Returns
    -------
    out:
        The merged attention output
    softmax_lse:
        The logsumexp of the merged attention output
    """
    if is_causal and (query.size(2) != key.size(2)):
        raise NotImplementedError(
            "is_causal requires the same query and context sequence lengths"
        )
    if not is_causal and _cp_options.enable_load_balance:
        raise RuntimeError("Load balancing requires `is_causal=True`.")

    if isinstance(mesh, dist.ProcessGroup):
        pg: Union[dist.ProcessGroup, list[dist.ProcessGroup]] = mesh
    else:
        pg = mesh.get_group()
    assert isinstance(pg, dist.ProcessGroup), "process group must be single dimension"
    rank = dist.get_rank(pg)
    size = dist.get_world_size(pg)

    next_kv = None

    # Without making key and value contiguous(), the lose curve is bad.
    # TODO(fegin): figure out why this is a requirement since SDPA does not have
    # this requirement.
    key = key.contiguous()
    value = value.contiguous()

    sdpa_merger = _SDPAMerger(_cp_options.convert_to_f32, seq_dim=seq_dim)

    rest: list[Any]
    out: torch.Tensor
    logsumexp: torch.Tensor

    rotater = _create_rotater(pg, 2)

    for i in range(size):
        if i > 0:
            # Wait for the kv from the (cp_rank - 1) rank.
            next_kv = rotater.next_buffer()
            key = next_kv[: key.numel()].reshape(key.shape)
            value = next_kv[key.numel() :].reshape(value.shape)

        if i < (size - 1):
            # Send the k, v to the next rank
            next_kv = torch.cat([key.flatten(), value.flatten()])
            next_kv = rotater.exchange_buffers(next_kv)

        is_causal_behavior = _is_causal_behavior(
            rank=rank, world_size=size, i=i, is_causal=is_causal
        )

        # For a detailed understanding of the load balancing algorithm, see
        # Note [Context parallelism load balance algorithm for causal masking]
        if is_causal_behavior == _CausalBehavior.SKIP:
            # If i > rank and load balancing is not turned on.
            continue

        if i == 0 or (not _cp_options.enable_load_balance or not is_causal):
            # When local balance is enabled, we still need to do SDPA with
            # the both local chunks of q, k, v for the first iteration.
            q, k, v, partial = (query, key, value, False)
        elif i <= rank:
            # Round-robin load balancing case, and i <= rank.
            # We need to do SPDA, with only the first local chunk of the k, v.
            # Note that q, k, v, each contains two local chunks.
            ROUND_ROBIN_CYCLE = 2
            q, k, v, partial = (
                query,
                key.chunk(ROUND_ROBIN_CYCLE, dim=2)[0],
                value.chunk(ROUND_ROBIN_CYCLE, dim=2)[0],
                False,
            )
        else:
            # Round-robin load balancing case, and i > rank.
            # We need to do SPDA with only the second half of the q, and update
            # only the the second part of  logsumexp. So partial is True.
            # Note that q, k, v, each contains two chunks.
            q, k, v, partial = query.chunk(2, dim=2)[1], key, value, True

        # See https://github.com/pytorch/pytorch/blob/release/2.4/aten/src/ATen/native/native_functions.yaml#L14695
        # for the SDPA kernel definitions.
        out, logsumexp, *rest = op(
            q,
            k,
            v,
            is_causal=is_causal_behavior.value,
            **kwargs,
        )
        sdpa_merger.step(out, logsumexp, partial)

    return *sdpa_merger.results(), *rest


def _sdpa_handler(
    op_call: torch._ops.OpOverload,
    args: tuple[object, ...],
    kwargs: dict[str, object],
) -> object:
    # extract local tensor and sharding infos to a OpInfo
    op_info = DTensor._op_dispatcher.unwrap_to_op_info(op_call, args, kwargs)
    logger.debug("Dispatching op_call: %s", op_info.schema)

    # sharding propagation
    # TODO: remove the context parallel strategy from the default propagation
    # rule. Either figure out how to dynamically enable it or just don't call
    # propagate.
    DTensor._op_dispatcher.sharding_propagator.propagate(op_info)
    output_sharding = op_info.output_sharding
    assert output_sharding is not None, "output sharding should not be None"
    assert not output_sharding.needs_redistribute, "inputs need to be redistributed"

    if op_call == aten._scaled_dot_product_flash_attention.default:
        local_results = _scaled_dot_product_ring_flash_attention(
            op_info.compute_mesh,
            *op_info.local_args,  # type: ignore[arg-type]
            **op_info.local_kwargs,  # type: ignore[arg-type]
        )
    elif op_call == aten._scaled_dot_product_efficient_attention.default:
        local_results = _scaled_dot_product_ring_efficient_attention(
            op_info.compute_mesh,
            *op_info.local_args,  # type: ignore[arg-type]
            **op_info.local_kwargs,  # type: ignore[arg-type]
        )
    elif op_call == aten._scaled_dot_product_cudnn_attention.default:
        local_results = _scaled_dot_product_ring_cudnn_attention(
            op_info.compute_mesh,
            *op_info.local_args,  # type: ignore[arg-type]
            **op_info.local_kwargs,  # type: ignore[arg-type]
        )
    else:
        raise NotImplementedError(
            "CP only supports flash attention and memory efficient attention now."
        )

    return DTensor._op_dispatcher.wrap(local_results, output_sharding.output_spec)


def _sdpa_backward_handler(
    op_call: torch._ops.OpOverload,
    args: tuple[object, ...],
    kwargs: dict[str, object],
) -> object:
    # Redistribute grad_output tensor to the same placement as output tensor
    args = list(args)
    args = tuple(args)

    # extract local tensor and sharding infos to a OpInfo
    op_info = DTensor._op_dispatcher.unwrap_to_op_info(op_call, args, kwargs)
    logger.debug("Dispatching op_call: %s", op_info.schema)

    # sharding propagation
    DTensor._op_dispatcher.sharding_propagator.propagate(op_info)
    output_sharding = op_info.output_sharding
    assert output_sharding is not None, "output sharding should not be None"
    assert not output_sharding.needs_redistribute, "inputs need to be redistributed"

    if op_call == aten._scaled_dot_product_flash_attention_backward.default:
        local_results = _scaled_dot_product_ring_flash_attention_backward(
            op_info.compute_mesh,
            *op_info.local_args,  # type: ignore[arg-type]
            **op_info.local_kwargs,  # type: ignore[arg-type]
        )
    elif op_call == aten._scaled_dot_product_efficient_attention_backward.default:
        local_results = _scaled_dot_product_ring_efficient_attention_backward(
            op_info.compute_mesh,
            *op_info.local_args,  # type: ignore[arg-type]
            **op_info.local_kwargs,  # type: ignore[arg-type]
        )
    elif op_call == aten._scaled_dot_product_cudnn_attention_backward.default:
        local_results = _scaled_dot_product_ring_cudnn_attention_backward(
            op_info.compute_mesh,
            *op_info.local_args,  # type: ignore[arg-type]
            **op_info.local_kwargs,  # type: ignore[arg-type]
        )
    else:
        raise NotImplementedError(f"{op_call=}")

    return DTensor._op_dispatcher.wrap(local_results, output_sharding.output_spec)


def _templated_ring_attention_backward(
    mesh: DeviceMesh,
    seq_dim: int,
    op: _AttentionOp,
    grad_out: torch.Tensor,
    grad_out_name: str,
    query: torch.Tensor,
    key: torch.Tensor,
    value: torch.Tensor,
    out: torch.Tensor,
    logsumexp: torch.Tensor,
    is_causal: bool,
    **kwargs: Any,
) -> tuple[torch.Tensor, ...]:
    """This API implements the backward of the ring attention."""
    if not is_causal and _cp_options.enable_load_balance:
        raise RuntimeError("Load balancing requires `is_causal=True`.")
    pg = mesh.get_group()
    assert isinstance(pg, dist.ProcessGroup), "must be single dimension"
    rank = dist.get_rank(pg)
    size = dist.get_world_size(pg)
    next_kv = None
    next_grad_kv = None
    rest: list[Any]
    grad_query_, grad_key_, grad_value_ = None, None, None

    accum_dtype = torch.float32 if _cp_options.convert_to_f32 else query.dtype
    grad_query = torch.zeros_like(query, dtype=accum_dtype)
    grad_key = torch.zeros_like(key, dtype=accum_dtype)
    grad_value = torch.zeros_like(value, dtype=accum_dtype)

    key = key.contiguous()
    value = value.contiguous()
    kv_rotater = _create_rotater(pg, 2)
    dkv_rotater = _create_rotater(pg, 2, method=_RotateMethod.ALL_TO_ALL)
    for i in range(size):
        if i > 0:
            # Wait for the kv from the (cp_rank - 1) rank.
            buffer = kv_rotater.next_buffer()
            pointer = 0
            key = buffer[pointer : pointer + key.numel()].reshape(key.shape)
            pointer += key.numel()
            value = buffer[pointer : pointer + value.numel()].reshape(value.shape)
            pointer += value.numel()

        if i != size - 1:
            # Send the kv to the next rank.
            next_kv = torch.cat([key.flatten(), value.flatten()])
            kv_rotater.exchange_buffers(next_kv)

        is_causal_behavior = _is_causal_behavior(
            rank=rank, world_size=size, i=i, is_causal=is_causal
        )

        if is_causal_behavior != _CausalBehavior.SKIP:
            if i == 0 or (not _cp_options.enable_load_balance or not is_causal):
                # We need to do SDPA with the full local q, k, v.
                q, k, v, out_, dout, lse = (query, key, value, out, grad_out, logsumexp)
            elif i <= rank:
                # Round-robin load balancing case, and i <= rank.
                # We need to do SPDA with only the first half of the k, v.
                # Note that q, k, v, each contains two chunks.
                q, k, v, out_, dout, lse = (
                    query,
                    key.chunk(2, dim=seq_dim)[0],
                    value.chunk(2, dim=seq_dim)[0],
                    out,
                    grad_out,
                    logsumexp,
                )
            else:
                # Round-robin load balancing case, and i > rank.
                # We need to do SPDA with only the second half of the q
                # Note that q, k, v, each contains two chunks.
                q, k, v, out_, dout, lse = (
                    query.chunk(2, dim=seq_dim)[1],
                    key,
                    value,
                    out.chunk(2, dim=seq_dim)[1],
                    grad_out.chunk(2, dim=seq_dim)[1],
                    # Need to make logsumexp contiguous, otherwise there will
                    # be numerical error.
                    logsumexp.chunk(2, dim=seq_dim)[1].contiguous(),
                )

            kwargs[grad_out_name] = dout
            # See https://github.com/pytorch/pytorch/blob/release/2.4/aten/src/ATen/native/native_functions.yaml#L14695
            # for the SDPA kernel definitions.
            grad_query_, grad_key_, grad_value_, *rest = op(
                query=q,
                key=k,
                value=v,
                out=out_,
                logsumexp=lse,
                is_causal=is_causal_behavior.value,
                **kwargs,
            )
        else:
            grad_query_ = torch.zeros_like(query, dtype=accum_dtype)
            grad_key_ = torch.zeros_like(key, dtype=accum_dtype)
            grad_value_ = torch.zeros_like(value, dtype=accum_dtype)

        ROUND_ROBIN_CYCLE = 2
        if i == 0:
            grad_key += grad_key_
            grad_value += grad_value_
        else:
            pointer = 0
            # Wait for the kv gradient from (cp_rank - 1) rank.
            next_grad_kv = dkv_rotater.next_buffer()
            grad_key = next_grad_kv[pointer : pointer + grad_key.numel()].reshape(
                grad_key.shape
            )
            pointer += grad_key.numel()
            grad_value = next_grad_kv[pointer : pointer + grad_value.numel()].reshape(
                grad_value.shape
            )

            if i <= rank and _cp_options.enable_load_balance:
                grad_key = _partial_update(
                    grad_key,
                    grad_key_,
                    dim=seq_dim,
                    n_chunks=ROUND_ROBIN_CYCLE,
                    idx=0,
                    add=True,
                )
                grad_value = _partial_update(
                    grad_value,
                    grad_value_,
                    dim=seq_dim,
                    n_chunks=ROUND_ROBIN_CYCLE,
                    idx=0,
                    add=True,
                )
            else:
                grad_key += grad_key_
                grad_value += grad_value_

        next_grad_kv = torch.cat([grad_key.flatten(), grad_value.flatten()])
        # Send the grad key, and grad value to the next rank.
        dkv_rotater.exchange_buffers(next_grad_kv)

        if i <= rank or not _cp_options.enable_load_balance:
            grad_query += grad_query_
        else:
            grad_query = _partial_update(
                grad_query,
                grad_query_,
                dim=seq_dim,
                n_chunks=ROUND_ROBIN_CYCLE,
                idx=1,
                add=True,
            )

    assert grad_key_ is not None
    assert grad_value_ is not None
    grad_query = grad_query.to(query.dtype)
    next_grad_kv = dkv_rotater.next_buffer().to(key.dtype)
    grad_key = next_grad_kv[: grad_key.numel()].reshape(grad_key.shape)
    grad_value = next_grad_kv[grad_value.numel() :].reshape(grad_value.shape)
    return (
        grad_query,
        grad_key,
        grad_value,
        *rest,
    )


def _scaled_dot_product_ring_flash_attention_backward(
    mesh: DeviceMesh,
    grad_out: torch.Tensor,
    query: torch.Tensor,
    key: torch.Tensor,
    value: torch.Tensor,
    out: torch.Tensor,
    logsumexp: torch.Tensor,
    cum_seq_q: torch.Tensor,
    cum_seq_k: torch.Tensor,
    max_q: int,
    max_k: int,
    dropout_p: float,
    is_causal: bool,
    philox_seed: torch.Tensor,
    philox_offset: torch.Tensor,
    *,
    scale: Optional[float] = None,
) -> tuple[torch.Tensor, ...]:
    seq_dim = 2
    return _templated_ring_attention_backward(
        mesh,
        seq_dim,
        aten._scaled_dot_product_flash_attention_backward.default,
        grad_out=grad_out,
        grad_out_name="grad_out",
        query=query,
        key=key,
        value=value,
        out=out,
        logsumexp=logsumexp,
        is_causal=is_causal,
        cum_seq_q=cum_seq_q,
        cum_seq_k=cum_seq_k,
        max_q=max_q,
        max_k=max_k,
        dropout_p=dropout_p,
        philox_seed=philox_seed,
        philox_offset=philox_offset,
        scale=scale,
    )


def _scaled_dot_product_ring_efficient_attention_backward(
    mesh: DeviceMesh,
    grad_out: torch.Tensor,
    query: torch.Tensor,
    key: torch.Tensor,
    value: torch.Tensor,
    bias: torch.Tensor,
    out: torch.Tensor,
    logsumexp: torch.Tensor,
    philox_seed: torch.Tensor,
    philox_offset: torch.Tensor,
    dropout_p: float,
    grad_input_mask: tuple[bool, ...],
    is_causal: bool = False,
    *,
    scale: Optional[float] = None,
) -> tuple[torch.Tensor, ...]:
    seq_dim = 2
    return _templated_ring_attention_backward(
        mesh,
        seq_dim,
        aten._scaled_dot_product_efficient_attention_backward.default,
        grad_out=grad_out,
        grad_out_name="grad_out_",
        query=query,
        key=key,
        value=value,
        attn_bias=bias,
        out=out,
        logsumexp=logsumexp,
        philox_seed=philox_seed,
        philox_offset=philox_offset,
        dropout_p=dropout_p,
        grad_input_mask=grad_input_mask,
        is_causal=is_causal,
        scale=scale,
    )


def _scaled_dot_product_ring_cudnn_attention_backward(
    mesh: DeviceMesh,
    grad_out: torch.Tensor,
    query: torch.Tensor,
    key: torch.Tensor,
    value: torch.Tensor,
    out: torch.Tensor,
    logsumexp: torch.Tensor,
    philox_seed: torch.Tensor,
    philox_offset: torch.Tensor,
    attn_bias: torch.Tensor,
    cum_seq_q: torch.Tensor,
    cum_seq_k: torch.Tensor,
    max_q: int,
    max_k: int,
    dropout_p: float,
    is_causal: bool,
    *,
    scale: Optional[float] = None,
) -> tuple[torch.Tensor, ...]:
    seq_dim = 2
    return _templated_ring_attention_backward(
        mesh,
        seq_dim,
        aten._scaled_dot_product_cudnn_attention_backward.default,
        grad_out=grad_out,
        grad_out_name="grad_out",
        query=query,
        key=key,
        value=value,
        out=out,
        logsumexp=logsumexp,
        philox_seed=philox_seed,
        philox_offset=philox_offset,
        attn_bias=attn_bias,
        cum_seq_q=cum_seq_q,
        cum_seq_k=cum_seq_k,
        max_q=max_q,
        max_k=max_k,
        dropout_p=dropout_p,
        is_causal=is_causal,
        scale=scale,
    )


customized_ops = {
    aten._scaled_dot_product_flash_attention.default: _sdpa_handler,
    aten._scaled_dot_product_flash_attention_backward.default: _sdpa_backward_handler,
    aten._scaled_dot_product_efficient_attention.default: _sdpa_handler,
    aten._scaled_dot_product_efficient_attention_backward.default: _sdpa_backward_handler,
    aten._scaled_dot_product_cudnn_attention.default: _sdpa_handler,
    aten._scaled_dot_product_cudnn_attention_backward.default: _sdpa_backward_handler,
}


_replaced_functions: dict[Callable, tuple[str, Callable]] = {}


def _distribute_function(
    fn: Callable,
    fn_module: types.ModuleType,
    device_mesh: DeviceMesh,
    input_fn: Optional[Callable] = None,
    output_fn: Optional[Callable] = None,
) -> None:
    """
    ``distribute_function`` is an experimental API that allows users to "distribute"
    the inputs and outputs of a function. Similar to ``distribute_module``, this API
    installs hooks to the ``fn`` to convert the inputs and outputs. There are two
    major differences between ``distribute_function`` and ``distribute_module``.
    First, a function does not have parammeters and buffers, as a result,
    ``distribute_function`` itself won't convert any parameters/buffers but simply
    install the input and output hooks.  The tensor conversion will happen in the hooks.
    Another difference is an nn.Module subclass can have several instances and each
    instance be fed into ``distribute_module`` independently with affecting other
    instance. On the other hand, function is a singleton object. So if a function
    is distributed by ``distribute_function`` all subsequent calls to the function
    will invoke the installed hooks.

    Args:
        fn (Callable): the function to be distributed.
        fn_module (types.ModuleType): the Python module that the function is declared.
            e.g., if ``fn`` is ``torch.nn.functional.scaled_dot_product_attention``,
            ``fn_module`` is ``torch.nn.functional``.
        device_mesh (:class:`DeviceMesh`): the device mesh that will be used by the
            input and output hooks to distribute the tensors.
        input_fn (Optioinal[Callable]): the hook to distribute or convert the input
            arguments of ``fn``.
        output_fn (Optioinal[Callable]): the hook to distribute or convert the output
            arguments of ``fn``.
    """

    def wrapper(
        target_fn: Callable, input_fn: Optional[Callable], output_fn: Optional[Callable]
    ) -> Callable:
        def inner_fn(*args: tuple[Any, ...], **kwargs: dict[str, Any]) -> Any:
            if input_fn is not None:
                args, kwargs = input_fn(device_mesh, *args, **kwargs)
            output = target_fn(*args, **kwargs)
            if output_fn is not None:
                output = output_fn(device_mesh, output)
            return output

        return inner_fn

    global _replaced_functions

    if fn in _replaced_functions:
        return

    wrapper_fn = wrapper(fn, input_fn, output_fn)
    setattr(fn_module, fn.__name__, wrapper_fn)
    _replaced_functions[wrapper_fn] = (fn.__name__, fn)


def _restore_function(fn: Callable, fn_module: types.ModuleType) -> None:
    """Restore the function that is replaced by _distribute_function."""
    global _original_functions
    global _wrapper_functions

    if fn not in _replaced_functions:
        return

    original_name, original_fn = _replaced_functions[fn]
    setattr(fn_module, original_name, original_fn)


@contextlib.contextmanager
def _enable_cp_dispatcher() -> Generator[None, None, None]:
    """Enables DTensor dispatcher to dispatch SDPA to CP."""
    old_handlers = DTensor._op_dispatcher._custom_op_handlers
    DTensor._op_dispatcher._custom_op_handlers = {**old_handlers, **customized_ops}

    yield

    DTensor._op_dispatcher._custom_op_handlers = old_handlers


class _AttentionContextParallel(ParallelStyle):
    """
    Applies context parallel optimizations to the attention layer.

    This will work for nn.MultiHeadedAttention and custom attention layers that
    call F.scaled_dotproduct_attention with a simliar signature.

    This expects the `forward` method consumes either:

    * a single tensor for self attention
    * one argument for each of: query, key, value

    This currently only supports ring attention and the
    SDPBackend.FLASH_ATTENTION backend. See sdpa_kernel.

    Non-flash attention backends will result in incorrect results.
    """

    # use a weakref dictionary to store context managers for each nn.Module
    _CONTEXT_MANAGERS: "weakref.WeakKeyDictionary[nn.Module, Any]" = (
        weakref.WeakKeyDictionary()
    )

    def _apply(self, module: nn.Module, device_mesh: DeviceMesh) -> nn.Module:
        if not isinstance(device_mesh, DeviceMesh):
            raise ValueError(
                f"{type(device_mesh)} is not supported by {type(self)} yet."
            )

        if not device_mesh.ndim == 1:
            raise ValueError

        return distribute_module(
            module,
            device_mesh,
            input_fn=self._input_fn,  # type: ignore[arg-type]
            output_fn=self._output_fn,  # type: ignore[arg-type]
        )

    @classmethod
    def _input_fn(
        cls,
        module: nn.Module,
        inputs: tuple[Union[torch.Tensor, int, float], ...],
        device_mesh: DeviceMesh,
    ) -> tuple[Union[torch.Tensor, int, float], ...]:
        # TODO(d4l3k); this should be Shard(2), need to fix Linear layer rules
        placement = [Replicate()]

        def backward_hook(grad: torch.Tensor) -> None:
            if module in cls._CONTEXT_MANAGERS:
                cls._CONTEXT_MANAGERS[module].__exit__(None, None, None)
                del cls._CONTEXT_MANAGERS[module]

        # convert inputs to DTensor
        inp = []
        for input in inputs:
            if isinstance(input, torch.Tensor) and not isinstance(input, DTensor):
                input = DTensor.from_local(
                    input.contiguous(), device_mesh, placement, run_check=False
                )

            if isinstance(input, torch.Tensor) and input.requires_grad:
                input.register_hook(backward_hook)

            inp.append(input)

        manager = _enable_cp_dispatcher()
        manager.__enter__()
        cls._CONTEXT_MANAGERS[module] = manager

        return tuple(inp)

    @classmethod
    def _output_fn(
        cls,
        module: nn.Module,
        outputs: Union[torch.Tensor, tuple[Union[torch.Tensor, int, float], ...]],
        device_mesh: DeviceMesh,
    ) -> Union[
        Union[torch.Tensor, int, float], tuple[Union[torch.Tensor, int, float], ...]
    ]:
        cls._CONTEXT_MANAGERS[module].__exit__(None, None, None)
        del cls._CONTEXT_MANAGERS[module]

        def backward_hook(grad: torch.Tensor) -> None:
            if module not in cls._CONTEXT_MANAGERS:
                manager = _enable_cp_dispatcher()
                manager.__enter__()
                cls._CONTEXT_MANAGERS[module] = manager

        # back to local tensor
        out = []
        for output in [outputs] if isinstance(outputs, torch.Tensor) else outputs:
            output = output.to_local() if isinstance(output, DTensor) else output

            if isinstance(output, torch.Tensor) and output.requires_grad:
                output.register_hook(backward_hook)

            out.append(output)

        if isinstance(outputs, torch.Tensor):
            return out[0]

        return tuple(out)


@contextlib.contextmanager
def _context_parallel(seq_dim: int, mesh: DeviceMesh) -> Generator[None, None, None]:
    """Replace SDPA with the CP-wrapped version and enable DTensor CP dispatcher."""

    def attention_input_fn(
        mesh: DeviceMesh, *args: tuple[Any, ...], **kwargs: dict[str, Any]
    ) -> tuple[tuple[Any, ...], dict[str, Any]]:
        placement = [Shard(seq_dim)]
        all_args = []

        for arg in itertools.chain(args, kwargs.values()):
            if isinstance(arg, torch.Tensor) and not isinstance(arg, DTensor):
                arg = DTensor.from_local(arg, mesh, placement, run_check=False)

            all_args.append(arg)

        new_args = tuple(all_args[0 : len(args)])
        new_kwargs = dict(zip(kwargs.keys(), all_args[len(args) :]))
        return new_args, new_kwargs

    def attention_output_fn(mesh: DeviceMesh, outputs: Any) -> Any:
        new_outputs = []
        for output in [outputs] if isinstance(outputs, torch.Tensor) else outputs:
            output = output.to_local() if isinstance(output, DTensor) else output
            new_outputs.append(output)

        if isinstance(outputs, torch.Tensor):
            return new_outputs[0]

        return tuple(new_outputs)

    class DistributeFunction(TorchFunctionMode):
        def __init__(
            self,
            fn: Callable,
            device_mesh: DeviceMesh,
            input_fn: Optional[Callable] = None,
            output_fn: Optional[Callable] = None,
        ):
            self._device_mesh = device_mesh
            self._input_fn = input_fn
            self._output_fn = output_fn
            self._fn = fn

        def __torch_function__(
            self,
            func: Callable,
            types: Any,
            args: tuple[Any, ...] = (),
            kwargs: Optional[dict[str, Any]] = None,
        ) -> Any:
            kwargs = kwargs or {}

            if func != self._fn:
                return func(*args, **kwargs)

            if self._input_fn is not None:
                args, kwargs = self._input_fn(self._device_mesh, *args, **kwargs)
            output = func(*args, **kwargs)
            if self._output_fn is not None:
                output = self._output_fn(self._device_mesh, output)
            return output

    if _dispatch_mode == _DispatchMode.MONKEY_PATCH:
        _distribute_function(
            F.scaled_dot_product_attention,
            F,
            mesh,
            attention_input_fn,
            attention_output_fn,
        )
        with _enable_cp_dispatcher():
            yield
        _restore_function(F.scaled_dot_product_attention, F)
    elif _dispatch_mode == _DispatchMode.TORCH_FUNCTION:
        with DistributeFunction(
            F.scaled_dot_product_attention,
            mesh,
            attention_input_fn,
            attention_output_fn,
        ):
            with _enable_cp_dispatcher():
                yield
    else:
        raise NotImplementedError("torch dispatch mode is not supported yet.")


class _LoadBalancer(ABC):
    @classmethod
    @abstractmethod
    def shard(
        cls, buffer: torch.Tensor, mesh: DeviceMesh, seq_dim: int
    ) -> torch.Tensor: ...

    @classmethod
    @abstractmethod
    def unshard(
        cls, buffer: torch.Tensor, mesh: DeviceMesh, seq_dim: int
    ) -> torch.Tensor: ...


class _SequentialSharder(_LoadBalancer):
    """
    This load balancer chunks the buffer into cp_world_size and rank0 gets
    0th shard, rank1 gets 1st shard, ...
    So this doesn't have any load balancing effect when using the causal masking.
    """

    @classmethod
    def shard(
        cls, buffer: torch.Tensor, mesh: DeviceMesh, seq_dim: int
    ) -> torch.Tensor:
        assert buffer.size()[seq_dim] % mesh.size() == 0
        return buffer.chunk(mesh.size(), dim=seq_dim)[mesh.get_local_rank()]

    @classmethod
    def unshard(
        cls, buffer: torch.Tensor, mesh: DeviceMesh, seq_dim: int
    ) -> torch.Tensor:
        buffer = buffer.contiguous()
        all_buffers = [torch.empty_like(buffer) for _ in range(mesh.size())]
        ft_c.all_gather_inplace(all_buffers, buffer, mesh)
        return torch.cat(all_buffers, dim=seq_dim)


class _RoundRobinLoadBalancer(_LoadBalancer):
    """
    This load balancer chunk the buffer into cp_world_size * ROUND_ROBIN_CYCLE
    shards, and uses a round robin approach to achieve load balancing.
    Since ROUND_ROBIN_CYCLE being 2 will achieve perfect load balancing for
    causal masking, we assume ROUND_ROBIN_CYCLE is always 2 to simplify the
    implementation.
    """

    ROUND_ROBIN_CYCLE = 2

    @classmethod
    def shard(
        cls, buffer: torch.Tensor, mesh: DeviceMesh, seq_dim: int
    ) -> torch.Tensor:
        assert cls.ROUND_ROBIN_CYCLE == 2, (
            "The current implementation only works if ROUND_ROBIN_CYCLE is 2."
        )
        cp_world_size = mesh.size()
        cp_rank = mesh.get_local_rank()
        assert buffer.size()[seq_dim] % (cp_world_size * 2) == 0
        chunks = buffer.chunk(cp_world_size * 2, dim=seq_dim)
        return torch.cat(
            (chunks[cp_rank], chunks[cp_world_size * 2 - cp_rank - 1]),
            dim=seq_dim,
        )

    @classmethod
    def unshard(
        cls, buffer: torch.Tensor, mesh: DeviceMesh, seq_dim: int
    ) -> torch.Tensor:
        assert cls.ROUND_ROBIN_CYCLE == 2, (
            "The current implementation only works if ROUND_ROBIN_CYCLE is 2."
        )
        buffer = buffer.contiguous()
        cp_world_size = mesh.size()

        all_buffers = [torch.empty_like(buffer) for _ in range(cp_world_size)]
        ft_c.all_gather_inplace(all_buffers, buffer, mesh)
        sliced_buffers = [sb for b in all_buffers for sb in b.chunk(2, dim=seq_dim)]
        ordered_buffers = list(sliced_buffers)
        for i, b in enumerate(sliced_buffers):
            if i % 2 == 0:
                ordered_buffers[i // 2] = b
            else:
                ordered_buffers[cp_world_size * 2 - (i // 2) - 1] = b
        return torch.cat(ordered_buffers, dim=seq_dim)


def _context_parallel_buffers(
    mesh: DeviceMesh,
    buffers: list[torch.Tensor],
    buffer_seq_dims: list[int],
) -> list[torch.Tensor]:
    """Shard the buffers along the sequence dimensions according to CP rules."""
    new_buffers = []
    sharder = (
        _RoundRobinLoadBalancer
        if _cp_options.enable_load_balance
        else _SequentialSharder
    )
    for buffer, seq_dim in zip(buffers, buffer_seq_dims):
        new_buffers.append(sharder.shard(buffer, mesh, seq_dim))

    return new_buffers


@contextlib.contextmanager
@torch.no_grad()
def context_parallel(
    mesh: DeviceMesh,
    *,
    buffers: Optional[list[torch.Tensor]] = None,
    buffer_seq_dims: Optional[list[int]] = None,
    no_restore_buffers: Optional[set[torch.Tensor]] = None,
) -> Generator[None, None, None]:
    """

    ``context_parallel`` is an experimental API to enable context
    parallelism (CP). This API performs two actions: 1) patch the SDPA
    (``torch.nn.functional.scaled_dot_product_attention``) with the CP-enabled
    one, 2) shard ``buffers`` along the sequence dimension and each rank will
    preserve the corresponding shard according ``mesh``.

    Args:
        mesh (:class:`DeviceMesh`): the device mesh for the context parallelism.
        buffers (Optional[List[torch.Tensor]]): buffers that the usage depend
            on the sequence dimension. Examples are input batch, labels and
            positional embedding buffers. These buffers must be sharded along
            the sequence dimension to ensure the accuracy. The sharding will
            happen in-place, the buffer's shape will change within the context.
            The buffers will be restored after the context finishes.
            ``no_restore_buffers`` can be used to specify which buffers don't
            need to be restored. Note that ``buffers`` should not contain any
            nn.Parameter.
        buffer_seq_dims (Optional[List[int]]): the sequence dimensions of ``buffers``.
        no_restore_buffers (Optional[Set[torch.Tensor]]): buffers in these set
            won't be restored after the context exits. This set must be a subset
            of ``buffers``. If the buffers won't be used after the context exits,
            these buffers can be put in this list to avoid extra restore time.

    .. warning::
        `torch.distributed._tensor.experimental.attention.context_parallel` is a
        prototype feature in PyTorch. The API is subject to change.
    """
    buffers = [] if buffers is None else buffers
    buffer_seq_dims = [] if buffer_seq_dims is None else buffer_seq_dims
    no_restore_buffers = set() if no_restore_buffers is None else no_restore_buffers

    if len(buffers) != len(buffer_seq_dims):
        raise ValueError(
            "`seq_dims` must have the same number of elements as `buffers`."
        )

    for buffer in no_restore_buffers:
        # Cannot use `if not buffer in buffers` which will incur tensor comparison.
        if not any(b is buffer for b in buffers):
            raise ValueError("`no_restore_buffers` must be a subset of `buffers`.")

    original_buffers = [None if b in no_restore_buffers else b.clone() for b in buffers]
    chunks = _context_parallel_buffers(mesh, buffers, buffer_seq_dims)
    for buffer, chunk in zip(buffers, chunks):
        chunk = chunk.clone()
        buffer.resize_(chunk.shape)
        buffer.copy_(chunk)

    with _context_parallel(seq_dim=2, mesh=mesh):
        yield

    for buffer, original_buffer in zip(buffers, original_buffers):
        if original_buffer is not None:
            buffer.resize_(original_buffer.shape)
            buffer.copy_(original_buffer)


@torch.no_grad()
def context_parallel_unshard(
    mesh: DeviceMesh,
    buffers: list[torch.Tensor],
    seq_dims: list[int],
) -> list[torch.Tensor]:
    """
    Unshard the tensors (e.g., output) that are sharded due to context parallelism.

    Args:
        mesh (:class:`DeviceMesh`): the device mesh for the context parallelism.
        buffers (List[torch.Tensor]): the buffers to be unsharded.
        seq_dims (List[int]): the sequence dimensions of ``buffers``. This list
            must have the same length as ``buffers``.

    Returns:
        List[torch.Tensor]: the unsharded buffers.
    """
    sharder = (
        _RoundRobinLoadBalancer
        if _cp_options.enable_load_balance
        else _SequentialSharder
    )
    return [sharder.unshard(b, mesh, dim) for b, dim in zip(buffers, seq_dims)]


def set_rotate_method(rotate_method: str) -> None:
    """
    Context Parallel SDPA requires the rotation of kv shards. Users can call this
    API to specify which rotation method to use. "alltoall" shuffles the kv shards
    using all-to-all collective. While "allgather" gathers the kv shards using
    all-gather collective after the first sub-SDPA computation. If this API has not
    been called, the default rotate method is "allgather".

    Args:
        rotate_method (str): the rotate method to use. Currently only supports
        "allgather" and "alltoall". If a different string other than these two
        is passed in, the function will raise an error.

    Returns:
        None
    """
    if rotate_method == "allgather":
        _cp_options.rotate_method = _RotateMethod.ALL_GATHER
    elif rotate_method == "alltoall":
        _cp_options.rotate_method = _RotateMethod.ALL_TO_ALL
    else:
        raise NotImplementedError(
            "Context Parallel does not support "
            f"using {rotate_method} for kv shards rotation"
        )


# TODO: merge with class `_LoadBalancer`
class FlexAttentionSharder(ABC):
    @abstractmethod
    def shard(
        self,
        tensor: torch.Tensor,
        num_chunks: int,
        shard_dim: int,
        **kwargs: dict[str, Any],
    ) -> list[torch.Tensor]: ...

    @abstractmethod
    def unshard(
        self, shards: list[torch.Tensor], shard_dim: int, **kwargs: dict[str, Any]
    ) -> torch.Tensor: ...

    @abstractmethod
    @lru_cache  # noqa: B019
    def gen_block_sharding_map(
        self, num_chunks: int, block_mask: BlockMask, **kwargs: dict[str, Any]
    ) -> torch.Tensor: ...


class FlexAttentionContiguousSharder(FlexAttentionSharder):
    def shard(
        self,
        tensor: torch.Tensor,
        num_chunks: int,
        shard_dim: int,
        **kwargs: dict[str, Any],
    ) -> list[torch.Tensor]:
        return list(tensor.chunk(num_chunks, dim=shard_dim))

    def unshard(
        self, shards: list[torch.Tensor], shard_dim: int, **kwargs: dict[str, Any]
    ) -> torch.Tensor:
        return torch.cat(shards, dim=shard_dim)

    @lru_cache  # noqa: B019
    def gen_block_sharding_map(
        self, num_chunks: int, block_mask: BlockMask, **kwargs: dict[str, Any]
    ) -> torch.Tensor:
        block_mask_tuple = block_mask.as_tuple()
        assert len(block_mask_tuple) == 13

        # check Q_LEN == KV_LEN because we only support self-attention for now
        Q_LEN: int = block_mask_tuple[0]
        KV_LEN: int = block_mask_tuple[1]
        assert Q_LEN == KV_LEN, (
            f"{self.__class__.__name__}.gen_block_sharding_map only supports Q_LEN == KV_LEN"
            f" but got Q_LEN={Q_LEN} and KV_LEN={KV_LEN}"
        )

        # check Q_BLOCK_SIZE == KV_BLOCK_SIZE because this should alway be true if Q_LEN == KV_LEN
        Q_BLOCK_SIZE: int = block_mask_tuple[-3]
        KV_BLOCK_SIZE: int = block_mask_tuple[-2]
        assert Q_BLOCK_SIZE == KV_BLOCK_SIZE, (
            f"{self.__class__.__name__}.gen_block_sharding_map requires Q_BLOCK_SIZE == KV_BLOCK_SIZE"
            f" but got Q_BLOCK_SIZE={Q_BLOCK_SIZE}, KV_BLOCK_SIZE={KV_BLOCK_SIZE}."
        )

        # we only support the simplest sharding case: each rank has the same number of blocks and each block is full
        assert Q_LEN % num_chunks == 0, (
            f"{self.__class__.__name__}.gen_block_sharding_map only supports even sharding"
            f" but got Q_LEN={Q_LEN} and num_chunks={num_chunks}"
        )
        chunk_size = Q_LEN // num_chunks

        assert chunk_size % Q_BLOCK_SIZE == 0, (
            f"{self.__class__.__name__}.gen_block_sharding_map does not support partial block"
            f" but got chunk_size={chunk_size}, BLOCK_SIZE={Q_BLOCK_SIZE}."
        )
        num_blocks_in_chunk = chunk_size // Q_BLOCK_SIZE
        return torch.arange(Q_LEN // Q_BLOCK_SIZE).view(num_chunks, num_blocks_in_chunk)


class ContextParallelMode(TorchDispatchMode):
    def __init__(
        self,
        device_mesh: DeviceMesh,
        block_mask: BlockMask,
        sharder: FlexAttentionSharder,
    ):
        super().__init__()

        block_mask_tuple = block_mask.as_tuple()
        assert len(block_mask_tuple) == 13
        Q_LEN: int = block_mask_tuple[0]
        KV_LEN: int = block_mask_tuple[1]

        mask_mod: _mask_mod_signature = block_mask_tuple[-1]
        Q_BLOCK_SIZE: int = block_mask_tuple[-3]
        KV_BLOCK_SIZE: int = block_mask_tuple[-2]

        # TODO: support other KV block sizes
        assert Q_BLOCK_SIZE == KV_BLOCK_SIZE

        # resolve CP device mesh info
        assert device_mesh.ndim == 1
        cp_rank = device_mesh.get_local_rank()
        cp_group_size = device_mesh.size()
        device_type = device_mesh.device_type

        # the sharding function is configurable
        sharding_map = sharder.gen_block_sharding_map(cp_group_size, block_mask).to(
            device_type
        )

        # rewrite block_mask
        cp_mask_mod = _rewrite_mask_mod_for_cp(
            mask_mod, cp_rank, Q_BLOCK_SIZE, sharding_map
        )
        cp_block_mask = _create_block_mask_cached(
            cp_mask_mod,
            B=1,
            H=1,
            M=Q_LEN // cp_group_size,
            N=KV_LEN,
            device=device_type,
            BLOCK_SIZE=(Q_BLOCK_SIZE, KV_BLOCK_SIZE),
        )

        self._device_mesh = device_mesh
        self._sharder = sharder
        self._sharding_map = sharding_map
        self._cp_block_mask = cp_block_mask

    def __torch_dispatch__(
        self,
        func: Callable,
        types: Any,
        args: tuple[Any, ...] = (),
        kwargs: Optional[dict[str, Any]] = None,
    ) -> Any:
        kwargs = kwargs or {}
        return func(*args, **kwargs)


# NOTE: functools.lru_cache may cause memory leak
@lru_cache  # noqa: B019
def _create_block_mask_cached(
    mask_mod: _mask_mod_signature,
    B: int,
    H: int,
    M: int,
    N: int,
    device: DeviceLikeType,
    BLOCK_SIZE: Union[int, tuple[int, int]],
) -> BlockMask:
    block_mask = create_block_mask(
        mask_mod, B, H, M, N, device=device, BLOCK_SIZE=BLOCK_SIZE
    )
    return block_mask


def _rewrite_mask_mod_for_cp(
    mask_mod: _mask_mod_signature,
    rank: int,
    block_size: int,
    sharding_map: torch.Tensor,
) -> _mask_mod_signature:
    def local_q_idx_to_q_idx(local_q_idx: torch.Tensor) -> torch.Tensor:
        # calculate local block_idx and block_offset
        local_blk_idx, local_blk_offset = (
            local_q_idx // block_size,
            local_q_idx % block_size,
        )
        assert rank < sharding_map.size(0)
        blk_idx = sharding_map[rank][local_blk_idx]
        return blk_idx * block_size + local_blk_offset

    return lambda b, h, q_idx, kv_idx: mask_mod(
        b, h, local_q_idx_to_q_idx(q_idx), kv_idx
    )


@flex_attention_hop.py_impl(ContextParallelMode)
def cp_flex_attention_dispatch_mode(
    mode: ContextParallelMode,
    query: torch.Tensor,
    key: torch.Tensor,
    value: torch.Tensor,
    score_mod: Callable,
    block_mask: tuple,
    scale: float,
    kernel_options: dict[str, Any],
    score_mod_other_buffers: tuple = (),
    mask_mod_other_buffers: tuple = (),
) -> tuple[torch.Tensor, torch.Tensor]:
    sharding = Shard(2)
    k_dist = DTensor.from_local(key, mode._device_mesh, [sharding])
    v_dist = DTensor.from_local(value, mode._device_mesh, [sharding])
    k_global = k_dist.full_tensor()
    v_global = v_dist.full_tensor()

    # TODO: add kv reorder
    sharding_map = mode._sharding_map
    assert sharding_map is not None

    out, lse = flex_attention_hop(
        query,
        k_global,
        v_global,
        score_mod=score_mod,  # TODO: rewrite score_mod for cp
        block_mask=mode._cp_block_mask.as_tuple(),
        scale=scale,
        kernel_options=kernel_options,
        score_mod_other_buffers=score_mod_other_buffers,
        mask_mod_other_buffers=mask_mod_other_buffers,
    )

    return out, lse<|MERGE_RESOLUTION|>--- conflicted
+++ resolved
@@ -23,15 +23,12 @@
 from torch.distributed.device_mesh import DeviceMesh
 from torch.distributed.tensor import distribute_module, DTensor, Replicate, Shard
 from torch.distributed.tensor.parallel.style import ParallelStyle
-<<<<<<< HEAD
 from torch.nn.attention.flex_attention import (
     _mask_mod_signature,
     BlockMask,
     create_block_mask,
 )
-=======
 from torch.overrides import TorchFunctionMode
->>>>>>> 6972a25d
 
 
 __all__ = ["context_parallel", "set_rotate_method"]
@@ -1158,7 +1155,12 @@
 
 
 @contextlib.contextmanager
-def _context_parallel(seq_dim: int, mesh: DeviceMesh) -> Generator[None, None, None]:
+def _context_parallel(
+    seq_dim: int,
+    mesh: DeviceMesh,
+    block_mask: Optional[BlockMask] = None,
+    sharder: Optional[FlexAttentionSharder] = None,
+) -> Generator[None, None, None]:
     """Replace SDPA with the CP-wrapped version and enable DTensor CP dispatcher."""
 
     def attention_input_fn(
@@ -1241,7 +1243,9 @@
             with _enable_cp_dispatcher():
                 yield
     else:
-        raise NotImplementedError("torch dispatch mode is not supported yet.")
+        with ContextParallelMode(mesh, block_mask, sharder):
+            with _enable_cp_dispatcher():
+                yield
 
 
 class _LoadBalancer(ABC):
@@ -1297,9 +1301,9 @@
     def shard(
         cls, buffer: torch.Tensor, mesh: DeviceMesh, seq_dim: int
     ) -> torch.Tensor:
-        assert cls.ROUND_ROBIN_CYCLE == 2, (
-            "The current implementation only works if ROUND_ROBIN_CYCLE is 2."
-        )
+        assert (
+            cls.ROUND_ROBIN_CYCLE == 2
+        ), "The current implementation only works if ROUND_ROBIN_CYCLE is 2."
         cp_world_size = mesh.size()
         cp_rank = mesh.get_local_rank()
         assert buffer.size()[seq_dim] % (cp_world_size * 2) == 0
@@ -1313,9 +1317,9 @@
     def unshard(
         cls, buffer: torch.Tensor, mesh: DeviceMesh, seq_dim: int
     ) -> torch.Tensor:
-        assert cls.ROUND_ROBIN_CYCLE == 2, (
-            "The current implementation only works if ROUND_ROBIN_CYCLE is 2."
-        )
+        assert (
+            cls.ROUND_ROBIN_CYCLE == 2
+        ), "The current implementation only works if ROUND_ROBIN_CYCLE is 2."
         buffer = buffer.contiguous()
         cp_world_size = mesh.size()
 
@@ -1357,6 +1361,8 @@
     buffers: Optional[list[torch.Tensor]] = None,
     buffer_seq_dims: Optional[list[int]] = None,
     no_restore_buffers: Optional[set[torch.Tensor]] = None,
+    block_mask: Optional[BlockMask] = None,
+    sharder: Optional[FlexAttentionSharder] = None,
 ) -> Generator[None, None, None]:
     """
 
@@ -1408,7 +1414,9 @@
         buffer.resize_(chunk.shape)
         buffer.copy_(chunk)
 
-    with _context_parallel(seq_dim=2, mesh=mesh):
+    with _context_parallel(
+        seq_dim=2, mesh=mesh, block_mask=block_mask, sharder=sharder
+    ):
         yield
 
     for buffer, original_buffer in zip(buffers, original_buffers):
@@ -1550,10 +1558,18 @@
     def __init__(
         self,
         device_mesh: DeviceMesh,
-        block_mask: BlockMask,
-        sharder: FlexAttentionSharder,
+        block_mask: Optional[BlockMask] = None,
+        sharder: Optional[FlexAttentionSharder] = None,
     ):
         super().__init__()
+        self._device_mesh = device_mesh
+
+        # if user has not specified the flex_attention components
+        if block_mask is None or sharder is None:
+            self._cp_block_mask = None
+            self._sharder = None
+            self._sharding_map = torch.empty(0)
+            return
 
         block_mask_tuple = block_mask.as_tuple()
         assert len(block_mask_tuple) == 13
@@ -1592,7 +1608,6 @@
             BLOCK_SIZE=(Q_BLOCK_SIZE, KV_BLOCK_SIZE),
         )
 
-        self._device_mesh = device_mesh
         self._sharder = sharder
         self._sharding_map = sharding_map
         self._cp_block_mask = cp_block_mask
@@ -1659,6 +1674,12 @@
     score_mod_other_buffers: tuple = (),
     mask_mod_other_buffers: tuple = (),
 ) -> tuple[torch.Tensor, torch.Tensor]:
+    cp_block_mask = mode._cp_block_mask
+    assert cp_block_mask is not None, (
+        "flex_attention is called but cp_block_mask is not initialized. "
+        "Please pass the `block_mask` argument to `context_parallel`."
+    )
+
     sharding = Shard(2)
     k_dist = DTensor.from_local(key, mode._device_mesh, [sharding])
     v_dist = DTensor.from_local(value, mode._device_mesh, [sharding])
@@ -1667,14 +1688,17 @@
 
     # TODO: add kv reorder
     sharding_map = mode._sharding_map
-    assert sharding_map is not None
+    assert sharding_map is not None, (
+        "flex_attention is called but sharding_map is not initialized. "
+        "Please pass the `sharder` argument to `context_parallel`."
+    )
 
     out, lse = flex_attention_hop(
         query,
         k_global,
         v_global,
         score_mod=score_mod,  # TODO: rewrite score_mod for cp
-        block_mask=mode._cp_block_mask.as_tuple(),
+        block_mask=cp_block_mask.as_tuple(),
         scale=scale,
         kernel_options=kernel_options,
         score_mod_other_buffers=score_mod_other_buffers,
