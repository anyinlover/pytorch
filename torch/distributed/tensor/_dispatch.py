# Copyright (c) Meta Platforms, Inc. and affiliates
import contextlib
import functools
import logging
import operator
import warnings
from collections.abc import Sequence
from typing import cast, Optional, TYPE_CHECKING

import torch
import torch.distributed as dist
import torch.distributed.tensor._api as dtensor
import torch.distributed.tensor._random as random
from torch.distributed.tensor._dtensor_spec import DTensorSpec, TensorMeta
from torch.distributed.tensor._op_schema import (
    _is_inplace_op,
    _is_out_variant_op,
    OpInfo,
    OpSchema,
    OutputSpecType,
)
from torch.distributed.tensor._random import is_rng_supported_mesh
from torch.distributed.tensor._redistribute import redistribute_local_tensor
from torch.distributed.tensor._sharding_prop import ShardingPropagator
from torch.distributed.tensor._tp_conv import (
    convolution_backward_handler,
    convolution_handler,
)
from torch.distributed.tensor._utils import try_find_mesh_from_args
from torch.distributed.tensor.placement_types import Partial, Placement, Replicate


if TYPE_CHECKING:
    from torch.distributed.device_mesh import DeviceMesh

try:
    from torch.utils import _cxx_pytree as pytree
except ImportError:
    from torch.utils import _pytree as pytree  # type: ignore[no-redef]

aten = torch.ops.aten
logger = logging.getLogger(__name__)


def decompose_handler(
    op_call: torch._ops.OpOverload,
    args: tuple[object, ...],
    kwargs: dict[str, object],
) -> object:
    """
    Decomposes a op to core ATen op, this handler is mostly here
    for inference mode usage where the ops are not core aten ops.
    """
    r = op_call.decompose(*args, **kwargs)
    if r is not NotImplemented:
        return r
    else:
        raise RuntimeError("Decomposition failed")


def is_same_size_handler(
    op_call: torch._ops.OpOverload,
    args: tuple[object, ...],
    kwargs: dict[str, object],
) -> bool:
    lhs = cast(torch.Tensor, args[0])
    rhs = cast(torch.Tensor, args[1])
    return lhs.shape == rhs.shape


def found_inf_reduce_handler(
    op_call: torch._ops.OpOverload,
    args: tuple[object, ...],
    kwargs: dict[str, object],
) -> None:
    op_info = dtensor.DTensor._op_dispatcher.unwrap_to_op_info(op_call, args, kwargs)
    local_tensor_args = pytree.tree_unflatten(
<<<<<<< HEAD
        cast(List[object], op_info.local_args),
        op_info.args_tree_spec,  # type: ignore[arg-type]
=======
        cast(list[object], op_info.local_args), op_info.args_tree_spec  # type: ignore[arg-type]
>>>>>>> d48eb58d
    )
    local_tensor_args = cast(tuple[object, ...], local_tensor_args)
    op_call(*local_tensor_args, **op_info.local_kwargs)

    grad_dtensor = cast(list[dtensor.DTensor], args[0])[0]
    grad_placements = grad_dtensor.placements
    mesh = grad_dtensor.device_mesh

    found_inf_placements: list[Placement] = []
    for placement in grad_placements:
        if isinstance(placement, Replicate):
            found_inf_placements.append(placement)
        else:
            found_inf_placements.append(Partial("max"))

    target_tensor = cast(torch.Tensor, args[1])
    spec = DTensorSpec(
        mesh=mesh,
        placements=tuple(found_inf_placements),
        tensor_meta=TensorMeta(
            shape=target_tensor.size(),
            stride=target_tensor.stride(),
            dtype=target_tensor.dtype,
        ),
    )
    found_inf_dtensor = dtensor.DTensor(
        local_tensor=target_tensor, spec=spec, requires_grad=False
    )
    found_inf = found_inf_dtensor.full_tensor()
    target_tensor.copy_(found_inf)


class OpDispatcher:
    """
    Op dispatching class instance to handle args/kwargs pre-processing (un-wrapping), sharding
    propagation, redistribute local args, local compute, and post-processing (re-wrapping). It
    also handles any op specific logic if necessary.

    NOTE: Given the runtime overhead of Tensor subclass (__torch_dispatch__), the OpDispatcher
    is designed to minimize the CPU overhead by using the tricks of proper unflattening, faster
    pytree if needed, and leveraging various caching mechanisms implemented in the sharding
    propagation and redistribute modules. The CPU overhead is critical to eager mode performance,
    one need to carefully measure the CPU overhead when making significant changes to the
    OpDispatcher and ShardingPropagator.
    """

    def __init__(self) -> None:
        self.sharding_propagator = ShardingPropagator()
        self._random_ops = {
            aten.native_dropout.default,
            aten.normal_.default,
            aten.rand_like.default,
            aten.randn_like.default,
            aten.randint_like.default,
            aten.randint_like.low_dtype,
            aten.randint_like.low_dtype_out,
            aten.uniform_.default,
            aten.bernoulli.default,
            aten.bernoulli_.float,
        }
        self._custom_op_handlers = {
            aten.linear.default: decompose_handler,
            aten.matmul.default: decompose_handler,
            aten.is_same_size.default: is_same_size_handler,
            aten.convolution.default: convolution_handler,
            aten.convolution_backward.default: convolution_backward_handler,
            aten._amp_foreach_non_finite_check_and_unscale_.default: found_inf_reduce_handler,
        }

        # This flag is used internally to control whether we treat the torch.Tensor(non-DTensor)
        # as implicitly replicated or we throw error to user.
        # NOTE: It is EXTREMELY UNSAFE to turn this flag on by default so we intentionally leave
        # it as False by default.
        self._allow_implicit_replication = False

    def dispatch(
        self,
        op_call: torch._ops.OpOverload,
        args: tuple[object, ...],
        kwargs: dict[str, object],
    ) -> object:
        """
        Main dispatching logic
        """
        # operators that does not need to go through sharding propagation
        if op_call in self._custom_op_handlers:
            return self._custom_op_handlers[op_call](op_call, args, kwargs)  # type: ignore[operator]

        # extract local tensor and sharding infos to a OpInfo
        op_info = self.unwrap_to_op_info(op_call, args, kwargs)
        logger.debug("Dispatching op_call: %s", op_info.schema)

        self.sharding_propagator.propagate(op_info)
        output_sharding = op_info.output_sharding
        logger.debug("output_sharding for %s: %s", op_call, output_sharding)
        assert output_sharding is not None, "output sharding should not be None"

        mesh = op_info.mesh
        if mesh.get_coordinate() is not None:
            # computation that happens in the current rank of the mesh, normal case
            if output_sharding.needs_redistribute:
                # If sharding propagation decision needs redistribute, perform redistribute
                # on args first, which could potentially modify args (i.e. allgather certain arg)
                assert output_sharding.redistribute_schema is not None
                self.redistribute_local_args(
                    op_info, output_sharding.redistribute_schema
                )

            local_tensor_args = (
                pytree.tree_unflatten(
                    cast(list[object], op_info.local_args), op_info.args_tree_spec
                )
                if op_info.args_tree_spec
                else op_info.local_args
            )

            # run local op computation with potentially modified args/kwargs
            local_tensor_args = cast(tuple[object, ...], local_tensor_args)
            if op_call in self._random_ops:
                if not random._rng_tracker and is_rng_supported_mesh(mesh):
                    # Default to `OffsetBasedRNGTracker` if the parallelism API
                    # did not already construct one
                    random._rng_tracker = random.OffsetBasedRNGTracker(mesh)

                first_arg, first_local_arg = (
                    cast(dtensor.DTensor, args[0]),
                    cast(torch.Tensor, local_tensor_args[0]),
                )
                rng_context = (
                    random._rng_tracker._distribute_region(first_arg._spec)
                    if random._rng_tracker and not first_local_arg.is_meta
                    else contextlib.nullcontext()
                )
                # For DTensor random operator, run it within a RNGTracker context to
                # ensure the random number generator is properly distributed.
                with rng_context:
                    local_results = op_call(*local_tensor_args, **op_info.local_kwargs)
            else:
                # normal case, run local sharded op computation
                local_results = op_call(*local_tensor_args, **op_info.local_kwargs)

        else:
            # For a non-participating device (happens on rank that does not belong to
            # the device mesh), we do:
            #   1. if the return type is scalar, set the local result to None.
            #   2. if the return type is Tensor or List[Tensor], return empty
            #   tensor(s) with correct dtype.
            spec = output_sharding.output_spec
            ret_list = op_info.schema.op._schema.returns

            if spec is None:
                # For a scalar return type, the non-participating device has None
                # as its local result
                local_results = None
            else:

                def default_tensor(spec: DTensorSpec) -> torch.Tensor:
                    if spec.tensor_meta is not None:
                        shape = spec.tensor_meta.shape
                        dtype = spec.tensor_meta.dtype
                        if len(shape) == 0:
                            # scalar tensor
                            return torch.zeros((), dtype=dtype)
                        else:
                            # non-scalar tensor
                            return torch.tensor([], dtype=dtype)
                    else:
                        raise RuntimeError(f"{spec} has no tensor metadata.")

                if isinstance(spec, DTensorSpec):
                    # return a Tensor value
                    local_results = default_tensor(spec)
                elif isinstance(spec, Sequence):
                    # return a List[Tensor] value
                    local_results = [
                        default_tensor(s) if s is not None else None for s in spec
                    ]
                    assert isinstance(local_results, list)
                    if None in local_results:
                        ret_type = str(ret_list[0].type)
                        raise NotImplementedError(
                            f"return type {ret_type} in DTensor op is not supported"
                        )

        if output_sharding.output_spec is None:
            if op_call == aten.equal.default:
                # For equal operator, The local results from all devices should be all-gathered
                # and a reduce op (AND) will be performed on the list of results to ensure SPMD
                # execution. We can extend this for more ops if necessary.
                obj_list = [None for _ in range(dist.get_world_size())]
                dist.all_gather_object(obj_list, local_results)  # type: ignore[possibly-undefined]
                obj_list = list(filter(lambda x: x is not None, obj_list))
                # perform reduce on the collection with AND op
                local_results = functools.reduce(operator.and_, obj_list, True)

        if _is_inplace_op(op_call):
            # inplace op should return self instead of re-wrapping
            if output_sharding.output_spec is not None:
                return args[0]
            else:
                return None
        elif _is_out_variant_op(op_call):
            # out variant could possibly have multiple out args (i.e. lu_unpack.out)
            output_specs = (
                (output_sharding.output_spec,)
                if not isinstance(output_sharding.output_spec, tuple)
                else output_sharding.output_spec
            )
            out_dts = []
            spec_idx = 0
            for argument in op_call._schema.arguments:
                if argument.is_out:
                    out_dt = cast(dtensor.DTensor, kwargs[argument.name])
                    out_dt._spec = cast(DTensorSpec, output_specs[spec_idx])
                    out_dts.append(out_dt)
                    spec_idx += 1

            assert len(out_dts) >= 1, "out variant should have at least one out arg"
            return tuple(out_dts) if len(out_dts) > 1 else out_dts[0]
        else:
            return self.wrap(local_results, output_sharding.output_spec)  # type: ignore[possibly-undefined]

    @staticmethod
    def redistribute_local_args(
        op_info: OpInfo,
        suggested_input_schema: OpSchema,
    ) -> None:
        # NOTE: it's very rare that we need to reshard kwargs so we intentionally skip it
        if op_info.args_tree_spec is not None:
            flatten_args_schema_to_reshard = tuple(
                pytree.tree_leaves(suggested_input_schema.args_schema)
            )
        else:
            flatten_args_schema_to_reshard = suggested_input_schema.args_schema

        new_local_args: list[object] = []
        for i, arg_spec in enumerate(op_info.flat_args_schema):
            reshard_arg_spec = flatten_args_schema_to_reshard[i]
            if isinstance(arg_spec, DTensorSpec):
                local_tensor = cast(torch.Tensor, op_info.local_args[i])
                if arg_spec != reshard_arg_spec:
                    resharded_local_tensor = redistribute_local_tensor(
                        local_tensor, arg_spec, reshard_arg_spec
                    )
                    new_local_args.append(resharded_local_tensor)
                else:
                    new_local_args.append(local_tensor)
            else:
                new_local_args.append(reshard_arg_spec)

        op_info.local_args = tuple(new_local_args)

    def unwrap_to_op_info(
        self,
        op_call: torch._ops.OpOverload,
        args: tuple[object, ...],
        kwargs: dict[str, object],
    ) -> OpInfo:
        # get runtime schema info to determine whether to use pytree to flatten inputs
        runtime_schema_info = self.sharding_propagator.op_to_schema_info.get(
            op_call, None
        )

        if runtime_schema_info is not None and runtime_schema_info.needs_pytree:
            # flatten args/kwargs when op says necessary
            tree_args, args_spec = pytree.tree_flatten(args)
            args_list: Sequence[object] = tree_args
        else:
            args_list, args_spec = args, None

        args_schema: list[object] = []
        kwargs_schema: dict[str, object] = {}
        local_args: list[object] = []
        local_kwargs: dict[str, object] = {}
        mesh: Optional[DeviceMesh] = None

        for arg in args_list:
            if isinstance(arg, dtensor.DTensor):
                local_args.append(arg._local_tensor)
                if mesh is not None and mesh != arg.device_mesh:
                    # TODO: try replicate dtensor spec in missing dimension would work
                    # for most cases for foreach case except when the first DTensor in
                    # the list is one that also need to be replicated. We need to revisit
                    # how we want to handle this corner case. For now, this case would hit
                    # the cross mesh error even if implicit replication is turned on.
                    spec = self._try_replicate_dtensor_spec_in_missing_dim(
                        op_call, arg, mesh
                    )
                    args_schema.append(spec)
                else:
                    mesh = arg.device_mesh
                    args_schema.append(arg._spec)
            elif isinstance(arg, torch.Tensor):
                mesh = mesh or try_find_mesh_from_args(op_call, args_list)
                args_schema.append(
                    self._try_replicate_spec_for_scalar_tensor(op_call, arg, mesh)
                )
                local_args.append(arg)
            else:
                args_schema.append(arg)
                local_args.append(arg)

        for k, v in kwargs.items():
            if isinstance(v, dtensor.DTensor):
                local_kwargs[k] = v._local_tensor
                if mesh is not None and mesh != v.device_mesh:
                    spec = self._try_replicate_dtensor_spec_in_missing_dim(
                        op_call, v, mesh
                    )
                    kwargs_schema[k] = spec
                else:
                    mesh = v.device_mesh
                    kwargs_schema[k] = v._spec
            elif isinstance(v, torch.Tensor):
                mesh = mesh or try_find_mesh_from_args(op_call, args_list)
                kwargs_schema[k] = self._try_replicate_spec_for_scalar_tensor(
                    op_call, v, mesh
                )
                local_kwargs[k] = v
            else:
                kwargs_schema[k] = v
                local_kwargs[k] = v

        assert mesh is not None, f"found no DeviceMesh from dtensor args for {op_call}!"
        op_info = OpInfo(
            mesh,
            OpSchema(
                op_call,
                (
                    pytree.tree_unflatten(args_schema, args_spec)
                    if args_spec
                    else tuple(args_schema)
                ),
                kwargs_schema,
                schema_info=runtime_schema_info,
            ),
            args_schema,
            tuple(local_args),
            local_kwargs,
            args_spec,
        )
        return op_info

    @staticmethod
    def wrap(res: object, spec: OutputSpecType) -> object:
        if isinstance(res, torch.Tensor):
            if spec is not None:
                assert isinstance(spec, DTensorSpec), (
                    f"output spec does not match with output! Expected DTensorSpec, got {spec}."
                )
                return dtensor.DTensor(res, spec, requires_grad=res.requires_grad)
            else:
                # if output does not have a DTensorSpec due to specific ops, it must be a scalar tensor
                assert res.ndim == 0, "output tensor should be scalar!"
                return res
        elif isinstance(res, (list, tuple)):
            assert spec is not None and isinstance(spec, (list, tuple)), (
                f"output spec does not match with output! Expected list/tuple, got {spec}."
            )
            res_list = []
            for e, s in zip(res, spec):
                res_list.append(OpDispatcher.wrap(e, s))

            return tuple(res_list) if isinstance(res, tuple) else res_list
        else:
            # if the res contains only non tensor values (i.e. int/float/none), we simply return it
            # without rewrapping to DTensor.
            return res

    def _try_replicate_spec_for_scalar_tensor(
        self,
        op_call: torch._ops.OpOverload,
        tensor_arg: torch.Tensor,
        mesh: "DeviceMesh",
    ) -> DTensorSpec:
        # util function to produce a replicate spec for a scalar tensor arg/kwarg
        if tensor_arg.numel() == 1 and tensor_arg.ndim == 1:
            warnings.warn(
                "Found a non-scalar tensor with numel=1 and ndim!=0, "
                "we are implicitly creating a replicated DTensor for it. "
                "However, please consider changing it to a scalar tensor "
                "or explicitly create a DTensor under distributed enviroment."
            )

        if tensor_arg.numel() == 1 or self._allow_implicit_replication:
            # scalar tensor can be safely treated as replicated
            replication_spec = DTensorSpec(
                mesh,
                (Replicate(),) * mesh.ndim,
                tensor_meta=TensorMeta(
                    shape=tensor_arg.shape,
                    stride=tensor_arg.stride(),
                    dtype=tensor_arg.dtype,
                ),
            )
        else:
            raise RuntimeError(
                f"{op_call}: got mixed torch.Tensor and DTensor, need to convert all"
                " torch.Tensor to DTensor before calling distributed operators!"
            )
        return replication_spec

    def _try_replicate_dtensor_spec_in_missing_dim(
        self,
        op_call: torch._ops.OpOverload,
        dtensor_arg: "dtensor.DTensor",
        mesh: "DeviceMesh",
    ) -> DTensorSpec:
        # util function to produce a new spec for a DTensor arg/kwarg
        # that puts Replicate() placement in the missing dimension for foreach ops
        from torch.distributed.device_mesh import _mesh_resources

        cur_mesh = dtensor_arg.device_mesh
        root_mesh = _mesh_resources.get_root_mesh(cur_mesh)
        if (
            self._allow_implicit_replication
            and "foreach" in op_call.__name__
            and root_mesh == mesh
        ):
            placements = [Replicate() for _ in range(root_mesh.ndim)]
            cur_mesh_root_idx = _mesh_resources.get_root_mesh_dim(cur_mesh)
            placements[cur_mesh_root_idx] = dtensor_arg.placements[0]  # type: ignore[call-overload]
            replicate_spec = DTensorSpec(
                root_mesh,
                tuple(placements),
                tensor_meta=TensorMeta(
                    shape=dtensor_arg.shape,
                    stride=dtensor_arg.stride(),
                    dtype=dtensor_arg.dtype,
                ),
            )
        else:
            raise NotImplementedError(
                f"{op_call}: DTensor does not support cross-mesh operation yet! "
                f"Got meshes: {mesh} {cur_mesh}"
            )
        return replicate_spec<|MERGE_RESOLUTION|>--- conflicted
+++ resolved
@@ -75,12 +75,8 @@
 ) -> None:
     op_info = dtensor.DTensor._op_dispatcher.unwrap_to_op_info(op_call, args, kwargs)
     local_tensor_args = pytree.tree_unflatten(
-<<<<<<< HEAD
-        cast(List[object], op_info.local_args),
+        cast(list[object], op_info.local_args),
         op_info.args_tree_spec,  # type: ignore[arg-type]
-=======
-        cast(list[object], op_info.local_args), op_info.args_tree_spec  # type: ignore[arg-type]
->>>>>>> d48eb58d
     )
     local_tensor_args = cast(tuple[object, ...], local_tensor_args)
     op_call(*local_tensor_args, **op_info.local_kwargs)
