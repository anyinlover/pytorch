--- conflicted
+++ resolved
@@ -4,8 +4,6 @@
 import json
 import queue
 import struct
-import torch
-from torch.distributed._shard._utils import narrow_tensor_by_index
 from typing import Any, Optional
 
 import torch
@@ -17,7 +15,6 @@
     ChunkStorageMetadata,
     Metadata,
     MetadataIndex,
-    STORAGE_TYPES,
     StorageMeta,
     TensorProperties,
     TensorStorageMetadata,
@@ -43,7 +40,6 @@
 SUFFIX = ".safetensors"
 
 # metadata keys
-<<<<<<< HEAD
 CUSTOM_METADATA_KEY = "DCP_SHARDING_INFO"
 DEFAULT_EXTRA_METADATA_KEY = "__metadata__"
 SAVED_OFFSETS_KEY = "saved_offsets"
@@ -51,11 +47,6 @@
 DATA_KEY = "data"
 DTYPE_KEY = "dtype"
 DATA_OFFSETS_KEY = "data_offsets"
-=======
-DEFAULT_EXTRA_METADATA_KEY = "__metadata__"
-SHAPE_KEY = "shape"
-DTYPE_KEY = "dtype"
->>>>>>> ce9ba071
 
 DTYPE_MAP = {
     "F16": torch.float16,
@@ -152,7 +143,7 @@
 
         file_queue: queue.Queue = queue.Queue()
         for file_index, write_items in buckets.items():
-            file_name = _gen_file_name(file_index, highest_index, shard_index)
+            file_name = self._gen_file_name(file_index, highest_index, shard_index)
             file_queue.put(
                 (self.fs.concat_path(self.path, file_name), file_name, write_items)
             )
@@ -188,6 +179,7 @@
         buckets = {}
         for item in items:
             key = item.index.fqn
+
             idx = storage_plan[key]
             if idx not in buckets:
                 buckets[idx] = [item]
@@ -195,6 +187,26 @@
                 buckets[idx].append(item)
 
         return buckets
+
+    def _gen_file_name(
+        self, index: int, largest_index: int, shard_index: Optional[int]
+    ) -> str:
+        if shard_index is not None:
+            return (
+                SHARDED_FILE_NAME.format(
+                    shard_idx=f"{shard_index}".zfill(5),
+                    cpt_idx=f"{index}".zfill(5),
+                    num_files=f"{largest_index}".zfill(5),
+                )
+                + SUFFIX
+            )
+        else:
+            return (
+                FILE_NAME.format(
+                    cpt_idx=f"{index}".zfill(5), num_files=f"{largest_index}".zfill(5)
+                )
+                + SUFFIX
+            )
 
     @property
     def metadata_path(self) -> str:
@@ -218,6 +230,7 @@
             including localFS and hf://.
             token: The token to use to authenticate with huggingface hub.
         """
+
         if token is not None:
             super().__init__(path=path, token=token)
         else:
@@ -229,11 +242,7 @@
         per_file: dict[str, list[ReadItem]] = {}
 
         for read_item in plan.items:
-<<<<<<< HEAD
             item_md: _StorageInfo = self.storage_data[read_item.storage_index]
-=======
-            item_md: _StorageInfo = self.storage_data[read_item.storage_index.fqn]
->>>>>>> ce9ba071
             file_name = item_md.relative_path
             per_file.setdefault(file_name, []).append(read_item)
 
@@ -241,30 +250,14 @@
             with self.fs.create_stream(file_name, "rb") as stream:
                 # TODO: make this more efficient by doing offset reads instead of a
                 # full deserialization of the file
-<<<<<<< HEAD
-                deserialized: list[tuple(str, dict[str, Any])] = deserialize(
-                    stream.read()
-                )
-=======
 
                 deserialized = deserialize(stream.read())
->>>>>>> ce9ba071
                 deserialized_dict: dict[str, dict[str, Any]] = {
                     tensor_info[0]: tensor_info[1] for tensor_info in deserialized
                 }
 
                 for req in reqs:
-                    tensor_bytes = deserialized_dict[req.dest_index.fqn]["data"]
-<<<<<<< HEAD
-                    assert planner.metadata is not None
-                    tensor = torch.frombuffer(
-                        tensor_bytes,
-                        dtype=planner.metadata.state_dict_metadata[
-                            req.dest_index.fqn
-                        ].properties.dtype,
-                    )
-                    # TODO: update this to req.lengths once I get rid of allow_tensor_resize, shouldn't need to look at the deserialized
-=======
+                    tensor_bytes = deserialized_dict[req.dest_index.fqn][DATA_KEY]
                     planner_metadata = planner.metadata  # type: ignore[attr-defined]
                     tensor = torch.frombuffer(
                         tensor_bytes,
@@ -274,10 +267,9 @@
                     )
                     # TODO: update this to req.lengths once I get rid of allow_tensor_resize,
                     # shouldn't need to look at the deserialized
->>>>>>> ce9ba071
                     # dict for metadata as we've already done that in read_metadata file
                     tensor = tensor.reshape(
-                        deserialized_dict[req.dest_index.fqn]["shape"]
+                        deserialized_dict[req.dest_index.fqn][SHAPE_KEY]
                     )
 
                     if (
@@ -309,12 +301,8 @@
         return fut
 
     def read_metadata(self) -> Metadata:
-        state_dict_metadata: dict[str, STORAGE_TYPES] = {}
-<<<<<<< HEAD
+        state_dict_metadata: dict[str, TensorStorageMetadata] = {}
         storage_data: dict[MetadataIndex, _StorageInfo] = {}
-=======
-        storage_data: dict[str, _StorageInfo] = {}
->>>>>>> ce9ba071
 
         safetensors_files = []
         for file in self.fs.ls(self.path):
@@ -323,38 +311,14 @@
 
         for safetensor_file in safetensors_files:
             with self.fs.create_stream(safetensor_file, "rb") as f:
-<<<<<<< HEAD
-                safetensors_metadata, _ = _get_safetensors_file_metadata(f)
+                safetensors_metadata = _get_safetensors_file_metadata(f)
                 custom_metadata = safetensors_metadata.get(DEFAULT_EXTRA_METADATA_KEY)
 
                 dcp_sharding_info = None
                 if custom_metadata and custom_metadata.get(CUSTOM_METADATA_KEY):
-                    dcp_sharding_info = json.loads(custom_metadata.get(CUSTOM_METADATA_KEY))
-=======
-                metadata = _get_safetensors_file_metadata(f)
-
-                for key, val in metadata.items():
-                    state_dict_metadata[key] = TensorStorageMetadata(
-                        properties=TensorProperties(dtype=_get_dtype(val[DTYPE_KEY])),
-                        size=torch.Size(val[SHAPE_KEY]),
-                        chunks=[
-                            ChunkStorageMetadata(
-                                offsets=torch.Size([0] * len(val[SHAPE_KEY])),
-                                sizes=torch.Size(val[SHAPE_KEY]),
-                            )
-                        ],
+                    dcp_sharding_info = json.loads(
+                        custom_metadata.get(CUSTOM_METADATA_KEY)
                     )
-
-                for key, val in metadata.items():
-                    if key == DEFAULT_EXTRA_METADATA_KEY:
-                        continue
-
-                    storage_data[key] = _StorageInfo(
-                        safetensor_file,
-                        val["data_offsets"][0],
-                        val["data_offsets"][1] - val["data_offsets"][0],
-                    )
->>>>>>> ce9ba071
 
                 for key, val in safetensors_metadata.items():
                     if key == DEFAULT_EXTRA_METADATA_KEY:
@@ -368,12 +332,28 @@
 
                     if key not in state_dict_metadata:
                         state_dict_metadata[key] = TensorStorageMetadata(
-                                properties=TensorProperties(dtype=_get_dtype(val[DTYPE_KEY])),
-                                size=torch.Size([saved + offset for saved, offset in zip(val[SHAPE_KEY], offset)]),
-                                chunks=[ChunkStorageMetadata(offsets=torch.Size(offset), sizes=torch.Size(val[SHAPE_KEY]))],
+                            properties=TensorProperties(
+                                dtype=_get_dtype(val[DTYPE_KEY])
+                            ),
+                            size=torch.Size(
+                                [
+                                    saved + offset
+                                    for saved, offset in zip(val[SHAPE_KEY], offset)
+                                ]
+                            ),
+                            chunks=[
+                                ChunkStorageMetadata(
+                                    offsets=torch.Size(offset),
+                                    sizes=torch.Size(val[SHAPE_KEY]),
+                                )
+                            ],
+                        )
+                    else:
+                        state_dict_metadata[key].chunks.append(
+                            ChunkStorageMetadata(
+                                torch.Size(offset), sizes=torch.Size(val[SHAPE_KEY])
                             )
-                    else:
-                        state_dict_metadata[key].chunks.append(ChunkStorageMetadata(torch.Size(offset), sizes=torch.Size(val[SHAPE_KEY])))
+                        )
                         size = list(state_dict_metadata[key].size)
                         for i in range(len(size)):
                             size[i] = max(size[i], val[SHAPE_KEY][i] + offset[i])
@@ -381,79 +361,48 @@
 
                     # construct storage data
                     if dcp_sharding_info is not None:
-                        metadata_index = MetadataIndex(fqn=key, offset=dcp_sharding_info[key][SAVED_OFFSETS_KEY])
+                        metadata_index = MetadataIndex(
+                            fqn=key, offset=dcp_sharding_info[key][SAVED_OFFSETS_KEY]
+                        )
                     else:
-                        metadata_index = MetadataIndex(fqn=key, offset=[0] * len(val[SHAPE_KEY]))
+                        metadata_index = MetadataIndex(
+                            fqn=key, offset=[0] * len(val[SHAPE_KEY])
+                        )
                     storage_data[metadata_index] = _StorageInfo(
                         safetensor_file,
                         val[DATA_OFFSETS_KEY][0],
                         val[DATA_OFFSETS_KEY][1] - val[DATA_OFFSETS_KEY][0],
                     )
-        
+
         metadata = Metadata(
-            state_dict_metadata=state_dict_metadata,
+            state_dict_metadata=state_dict_metadata,  # type: ignore[arg-type]
             storage_data=storage_data,
         )
 
         if getattr(metadata, "storage_meta", None) is None:
             metadata.storage_meta = StorageMeta()
-        metadata.storage_meta.load_id = self.load_id
+        metadata.storage_meta.load_id = self.load_id  # type: ignore[union-attr]
 
         return metadata
 
-def _gen_file_name(index: int, largest_index: int, shard_index: Optional[int] = None) -> str:
-        if shard_index is not None:
-            return SHARDED_FILE_NAME.format(
-                shard_idx=f"{shard_index}".zfill(5), cpt_idx=f"{index}".zfill(5), num_files=f"{largest_index}".zfill(5)
-            ) + SUFFIX
-        else:
-            return (
-                FILE_NAME.format(
-                cpt_idx=f"{index}".zfill(5), num_files=f"{largest_index}".zfill(5)
-                )
-                + SUFFIX
-            )
-
-
-<<<<<<< HEAD
-def _get_safetensors_file_metadata(file_bytes: io.IOBase) -> tuple[Any, int]:
-=======
+
 def _get_safetensors_file_metadata(file_bytes: io.IOBase) -> Any:
->>>>>>> ce9ba071
     # this uses the same logic that's done in HF code base
     # https://github.com/2404589803/huggingface_hub/blob/main/src/huggingface_hub/hf_api.py#L5308
     # and follows their documentation on how their files are serialized
     # https://huggingface.co/docs/safetensors/index#format
 
-    num_bytes_for_header_len = 8
-    header_len_bytes = file_bytes.read(num_bytes_for_header_len)
+    header_len_bytes = file_bytes.read(8)
     header_len = struct.unpack("<Q", header_len_bytes)[0]
     header_json = file_bytes.read(header_len)
     metadata = json.loads(header_json)
-<<<<<<< HEAD
-    return (metadata, header_len + num_bytes_for_header_len)
-=======
     return metadata
->>>>>>> ce9ba071
 
 
 def _get_dtype(dtype_str: str) -> torch.dtype:
     try:
         dtype = DTYPE_MAP[dtype_str]
     except KeyError:
-<<<<<<< HEAD
-        dtype = torch.get_default_dtype
-
-    return dtype
-
-def _get_dcp_custom_metadata(metadata: Any) -> Optional[Any]:
-    if DEFAULT_EXTRA_METADATA_KEY in metadata:
-        custom_metadata = metadata[DEFAULT_EXTRA_METADATA_KEY]
-        if CUSTOM_METADATA_KEY in custom_metadata:
-            return json.loads(custom_metadata[CUSTOM_METADATA_KEY])
-    return None
-=======
         dtype = torch.get_default_dtype()
 
-    return dtype
->>>>>>> ce9ba071
+    return dtype