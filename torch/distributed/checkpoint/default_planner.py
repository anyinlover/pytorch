# mypy: allow-untyped-defs
# Copyright (c) Meta Platforms, Inc. and affiliates

import dataclasses
import io
import logging
import operator
from collections import ChainMap
from functools import reduce
from typing import Any, cast, Optional, Union

import torch
from torch.distributed._shard._utils import narrow_tensor_by_index
from torch.distributed.checkpoint._dedup_save_plans import dedup_save_plans
from torch.distributed.checkpoint._nested_dict import (
    FLATTEN_MAPPING,
    flatten_state_dict,
)
from torch.distributed.checkpoint._sharded_tensor_utils import _flatten_sharded_tensors
from torch.distributed.checkpoint._traverse import set_element
from torch.distributed.checkpoint.metadata import (
    BytesStorageMetadata,
    ChunkStorageMetadata,
    Metadata,
    MetadataIndex,
    STATE_DICT_TYPE,
    STORAGE_TYPES,
    StorageMeta,
    TensorStorageMetadata,
)
from torch.distributed.checkpoint.planner import (
    LoadPlan,
    LoadPlanner,
    ReadItem,
    SavePlan,
    SavePlanner,
    WriteItem,
    WriteItemType,
)
from torch.distributed.checkpoint.planner_helpers import (
    _compare_save_plans,
    _contains_usable_plan,
    _create_default_metadata_only_plan,
    _create_read_items,
    _create_write_items,
    _init_state_dict,
    _merge_delta_local_plans,
)
from torch.distributed.checkpoint.utils import find_state_dict_object
from torch.distributed.tensor import DTensor

from . import _version


logger: logging.Logger = logging.getLogger(__name__)


__all__ = [
    "DefaultSavePlanner",
    "DefaultLoadPlanner",
    "create_default_local_load_plan",
    "create_default_global_load_plan",
    "create_default_local_save_plan",
    "create_default_global_save_plan",
]


# TODO: Update docstrings for default_planner.py
class DefaultSavePlanner(SavePlanner):
    mappings: FLATTEN_MAPPING

    def __init__(
        self,
        flatten_state_dict: bool = True,
        flatten_sharded_tensors: bool = True,
        dedup_replicated_tensors: Optional[bool] = None,
        dedup_save_to_lowest_rank: bool = False,
        enable_plan_caching: bool = False,
    ) -> None:
        self.flatten_state_dict = flatten_state_dict
        self.flatten_sharded_tensors = flatten_sharded_tensors
        self.mappings = {}
        self.dedup_save_to_lowest_rank = dedup_save_to_lowest_rank
        if dedup_replicated_tensors is not None:
            logger.warning(
                "DefaultSavePlanner's `dedup_replicated_tensors` argument is being "
                "deprecated, and no longer has any effect. Please remove this argument "
                "from your call."
            )
        self._cached_plans_key: str = self.__class__.__name__
        self._enable_plan_caching = enable_plan_caching

    def set_up_planner(
        self,
        state_dict: STATE_DICT_TYPE,
        storage_meta: Optional[StorageMeta] = None,
        is_coordinator: bool = False,
    ) -> None:
        if self.flatten_state_dict:
            state_dict, self.mappings = flatten_state_dict(state_dict)
        if self.flatten_sharded_tensors:
            state_dict = _flatten_sharded_tensors(state_dict)
        self.state_dict = state_dict
        self.is_coordinator = is_coordinator

    def create_local_plan(self) -> SavePlan:
        plan = create_default_local_save_plan(self.state_dict, self.is_coordinator)
        if self.flatten_state_dict:
            plan = dataclasses.replace(plan, planner_data=self.mappings)
        self.plan = plan

        if self._enable_plan_caching:
            # If plans are equal, we can skip sending the plan to the coordinator.
            if (
                self._cached_plans_key in SavePlanner._cached_save_plan
                and _compare_save_plans(
                    plan, SavePlanner._cached_save_plan[self._cached_plans_key]
                )
            ):
                logger.info(
                    "No change in the local plan. Skipping sending the plan to the coordinator"
                )
                return SavePlan([], usable=False)
            else:
                SavePlanner._cached_save_plan[self._cached_plans_key] = plan

        return self.plan

    def _dedup_save_plans(self, all_plans: list[SavePlan]) -> list[SavePlan]:
        return dedup_save_plans(all_plans, self.dedup_save_to_lowest_rank)

    def _create_global_plan(
        self, all_plans: list[SavePlan]
    ) -> tuple[list[SavePlan], Metadata]:
        deduped_plans = self._dedup_save_plans(all_plans)

        global_plan, metadata = create_default_global_save_plan(deduped_plans)

        if self.flatten_state_dict:
            # | does not work for Python 3.8 or older version.
            # merged_mappings = reduce(
            #     lambda x, y: x | y, (p.planner_data for p in global_plan)
            # )
            planner_data_dict = [p.planner_data for p in global_plan]
            merged_mappings = dict(ChainMap(*planner_data_dict))
            metadata = dataclasses.replace(metadata, planner_data=merged_mappings)

        if not _validate_global_plan(global_plan, metadata):
            raise ValueError("Failed to validate global plan")

        return global_plan, metadata

    def _create_global_plan_with_caching(
        self, all_plans: list[SavePlan]
    ) -> tuple[list[SavePlan], list[SavePlan], Metadata]:
        """
        Create global plan with caching.
        Returns a tuple of global_plan_delta, global_plan, metadata.
        """
        global_plan_delta: list[SavePlan] = []

        if self._cached_plans_key not in SavePlanner._cached_all_plans:
            # Case 1: If the plans are not cached, the cache will be hydrated with the
            # all_plans, global_plans (Deduped), and metadata.

            # Cache the original all_plans
            SavePlanner._cached_all_plans[self._cached_plans_key] = all_plans
            global_plan, metadata = self._create_global_plan(all_plans)
            # Cache the deduped and validated global_plan
            SavePlanner._cached_global_plan[self._cached_plans_key] = global_plan
            # Cache the metadata
            SavePlanner._cached_metadata[self._cached_plans_key] = metadata
            # If plans are not cached, global_plan delta will be the same as global plan.
            return global_plan, global_plan, metadata

        # Case 2: Plans are cached
        if not _contains_usable_plan(all_plans):
            # Case 2.1: Plans are cached and the local plans have NOT changed (No usable plans).
            # Global plan delta will be empty plans to avoid the collective overhead.
            # We can reuse the deduped global plan and metadata from the cache directly.
            global_plan_delta = [SavePlan([], usable=False)] * len(all_plans)
            global_plan = SavePlanner._cached_global_plan[self._cached_plans_key]
            metadata = SavePlanner._cached_metadata[self._cached_plans_key]
        else:
            # Case 2.2: Plans are cached but the local plans have changed.
            # We will merge the changed local plans with the cached local plans.
            # Updated plans will overwrite the cached plans. New global plan and metadata will be created and cached.
            # Global plan delta will be created by comparing the new global plan with the cached global plan.
            # Only the global plan delta (updated ones) will be sent to the coordinator to avoid the collective overhead.
            merged_plans = _merge_delta_local_plans(
                SavePlanner._cached_all_plans[self._cached_plans_key], all_plans
            )
            # Cache the updated local plans
            SavePlanner._cached_all_plans[self._cached_plans_key] = merged_plans
            global_plan, metadata = self._create_global_plan(merged_plans)

            if self._cached_plans_key in self._cached_global_plan:
                for cached_plan, new_plan in zip(
                    SavePlanner._cached_global_plan[self._cached_plans_key], global_plan
                ):
                    if _compare_save_plans(cached_plan, new_plan):
                        global_plan_delta.append(SavePlan([], usable=False))
                    else:
                        global_plan_delta.append(new_plan)

            # Cache the new global plan and the metadata
            SavePlanner._cached_global_plan[self._cached_plans_key] = global_plan
            SavePlanner._cached_metadata[self._cached_plans_key] = metadata

        return global_plan_delta, global_plan, metadata

    def create_global_plan(
        self, all_plans: list[SavePlan]
    ) -> tuple[list[SavePlan], Metadata]:
        global_plan_delta: list[SavePlan] = []
        if self._enable_plan_caching:
            # If the plans are cached, we only need to send the global plan delta to be scattered
            # across ranks. Ranks will use the cached final plans instead.
            (
                global_plan_delta,
                global_plan,
                metadata,
            ) = self._create_global_plan_with_caching(all_plans)
        else:
            global_plan, metadata = self._create_global_plan(all_plans)
            # If the caching is not enabled, global delta plan will always be same as the new global plan.
            global_plan_delta = global_plan

        self.global_plan = global_plan
        self.metadata = metadata

        return global_plan_delta, self.metadata

    def _finish_plan_with_caching(self, new_plan: SavePlan) -> SavePlan:
        finished_plan: SavePlan = new_plan

        if not new_plan.usable:
            finished_plan = SavePlanner._cached_final_save_plan[self._cached_plans_key]
        else:
            finished_plan = new_plan
            SavePlanner._cached_final_save_plan[self._cached_plans_key] = new_plan
        return finished_plan

    def finish_plan(self, new_plan: SavePlan) -> SavePlan:
        finished_plan: SavePlan = new_plan

        if self._enable_plan_caching:
            finished_plan = self._finish_plan_with_caching(new_plan)

        self.plan = finished_plan
        return self.plan

    def resolve_data(self, write_item: WriteItem) -> Union[torch.Tensor, io.BytesIO]:
        object = self.lookup_object(write_item.index)
        return self.transform_object(write_item, object)

    def lookup_object(self, index: MetadataIndex) -> Any:
        """Extension from the planner interface to make it easy to extend the default planner."""
        return find_state_dict_object(self.state_dict, index)

    def transform_object(self, write_item: WriteItem, object: Any):
        """Extension from the planner interface to make it easy to extend the default planner."""
        if write_item.type == WriteItemType.BYTE_IO:
            bytes = io.BytesIO()
            torch.save(object, bytes)
            object = bytes
        return object


class DefaultLoadPlanner(LoadPlanner):
    """
    DefaultLoadPlanner that adds multiple features on top of LoadPlanner.

    In particular it adds the following:

    flatten_state_dict: Handle state_dict with nested dicts
    flatten_sharded_tensors: For FSDP in 2D parallel mode
    allow_partial_load: If False, will raise a runtime error if a key is present in state_dict, but not in the checkpoint.
    """

    original_state_dict: STATE_DICT_TYPE
    mappings: FLATTEN_MAPPING

    def __init__(
        self,
        flatten_state_dict: bool = True,
        flatten_sharded_tensors: bool = True,
        allow_partial_load: bool = False,
    ) -> None:
        self.flatten_state_dict = flatten_state_dict
        self.flatten_sharded_tensors = flatten_sharded_tensors
        self.original_state_dict = {}
        self.mappings = {}
        self.allow_partial_load = allow_partial_load

    def set_up_planner(
        self,
        state_dict: STATE_DICT_TYPE,
        metadata: Optional[Metadata] = None,
        is_coordinator: bool = False,
    ) -> None:
        _init_state_dict(state_dict)
        self.original_state_dict = state_dict

        if self.flatten_sharded_tensors:
            state_dict = _flatten_sharded_tensors(state_dict)

        if self.flatten_state_dict:
            state_dict, self.mappings = flatten_state_dict(state_dict)

        self.state_dict = state_dict
        self.metadata = metadata
        self.is_coordinator = is_coordinator

    def create_local_plan(self) -> LoadPlan:
        assert self.metadata is not None
        if self.flatten_state_dict:
            # To support checkpoints that are saved before v2.4, we have to
            # differentiate if the missing keys are due to old checkpoints.
            # The contracts are:
            # 1. There are 3 cases when we found a missing key.
            #    1.1 Actual missing key, but allow_partial_load is False
            #    1.2 Actual missing key, but allow_partial load is True
            #    1.3 Old checkpoint, but allow_partial_load is False
            #    1.4 Old checkpoint, but allow_partial_load is True
            # 2. If we found a missing key, we first convert the keys back to
            #    the key format of v2.3
            # 3. If the previous missing keys are in the v2.3 keys, we assume
            #    this is a old checkpoint.
            # 4. Pass the state_dict to `create_default_local_load_plan()`,
            #    which has the logic to check missing for allow_partial_load.
            # So for 1.2 and 1.4 cases, we delegate allow_partial_load check to
            # `create_default_local_load_plan()`. The logic here is to determine
            # whether the checkpoint belong to 2.3 (or before) or 2.4 (or after).
            current_keys = set(self.state_dict.keys())
            load_keys = set(self.metadata.state_dict_metadata.keys())
            missing_keys = load_keys - current_keys
            if missing_keys:
                _version._derived_version = "2_3"
                old_state_dict, old_mappings = flatten_state_dict(
                    self.original_state_dict
                )
                old_keys = set(old_state_dict.keys())
                if old_keys & missing_keys:
                    self.state_dict, self.mappings = old_state_dict, old_mappings
                # _derived_version is only used by flatten_state_dict now.
                # Set it back to None so that later we can save to a new version.
                _version._derived_version = None

        return create_default_local_load_plan(
            self.state_dict, self.metadata, not self.allow_partial_load
        )

    def create_global_plan(self, global_plan: list[LoadPlan]) -> list[LoadPlan]:
        return create_default_global_load_plan(global_plan)

    def finish_plan(self, new_plan: LoadPlan) -> LoadPlan:
        return new_plan

    def load_bytes(self, read_item: ReadItem, value: io.BytesIO) -> None:
        if self.flatten_state_dict:
            set_element(
                self.original_state_dict,
                self.mappings[read_item.dest_index.fqn],
                torch.load(value, weights_only=False),
            )
        else:
            self.state_dict[read_item.dest_index.fqn] = torch.load(
                value, weights_only=False
            )

    def resolve_tensor(self, read_item: ReadItem):
        tensor = self.lookup_tensor(read_item.dest_index)
        return self.transform_tensor(read_item, tensor)

    def commit_tensor(self, read_item: ReadItem, tensor: torch.Tensor) -> None:
        pass

    def lookup_tensor(self, index: MetadataIndex) -> torch.Tensor:
        """Extension from the planner interface to make it easy to extend the default planner."""
        return find_state_dict_object(self.state_dict, index)

    def transform_tensor(self, read_item: ReadItem, tensor: torch.Tensor):
        """Extension from the planner interface to make it easy to extend the default planner."""
        return narrow_tensor_by_index(tensor, read_item.dest_offsets, read_item.lengths)


class _EmptyStateDictLoadPlanner(DefaultLoadPlanner):
    """
    Extension of DefaultLoadPlanner, which rebuilds state_dict from the saved metadata.
    Useful for loading in state_dict without first initializing a model, such as
    when converting a DCP checkpoint into a Torch save file.

    . N.B. `state_dict` must be an empty dictionary when used with this LoadPlanner

    .. warning::
        Because the entire state dict is initialized, It's recommended to only utilize
        this LoadPlanner on a single rank or process to avoid OOM.

    """

    def __init__(self, keys=None, *args, **kwargs):
        self.keys = keys
        super().__init__(*args, **kwargs)

    def _should_include_key(self, key: str, metadata: Metadata) -> bool:
        if self.keys is None:
            return True

        if key in self.keys:
            True

        unflattened_keys: list[str] = []
        planner_data = metadata.planner_data.get(key)
        for unflattened_key in planner_data:
            if unflattened_keys:
                unflattened_keys.append(
                    ".".join([unflattened_keys[-1], str(unflattened_key)])
                )

            else:
                unflattened_keys.append(unflattened_key)

        if any(unflattened_key in self.keys for unflattened_key in unflattened_keys):
            return True

        return False

    def set_up_planner(
        self,
        state_dict: STATE_DICT_TYPE,
        metadata: Optional[Metadata] = None,
        is_coordinator: bool = False,
    ) -> None:
        assert not state_dict
        assert metadata is not None

        # rebuild the state dict from the metadata
        for k, v in metadata.state_dict_metadata.items():
            if not self._should_include_key(k, metadata):
                continue

            if isinstance(v, TensorStorageMetadata):
                v = torch.empty(v.size, dtype=v.properties.dtype)  # type: ignore[assignment]
            if metadata.planner_data is not None and k in metadata.planner_data:
                set_element(state_dict, metadata.planner_data[k], v)
            else:
                state_dict[k] = v

        super().set_up_planner(state_dict, metadata, is_coordinator)


def create_default_local_load_plan(
<<<<<<< HEAD
    state_dict: dict[str, Any], metadata: Metadata, strict: bool = True, check_md_size: bool = True
=======
    state_dict: dict[str, Any],
    metadata: Metadata,
    strict: bool = True,
    check_md_size: bool = True,
>>>>>>> ce9ba071
) -> LoadPlan:
    requests = []
    """
    Create the ``LoadPlan`` used by DefaultLoadPlanner.

    It produces one read item per value in ``state_dict`` using the metadata in ``metadata``.

    The default behavior is to match key exactly between state_dict and metadata.
    It handles resharding by issuing multiple read requests against storage in order to match
    load requirements.
    """

    for fqn, obj in state_dict.items():
        # ignore state_dict keys which do not exist in `state_dict` if strict=False
        if fqn not in metadata.state_dict_metadata:
            if strict:
                raise RuntimeError(f"Missing key in checkpoint state_dict: {fqn}.")
            else:
                continue

        md = metadata.state_dict_metadata[fqn]
        if (
            isinstance(md, TensorStorageMetadata)
            and getattr(obj, "size", None) is not None
            and md.size != obj.size()
            and check_md_size
        ):
            raise ValueError(
                f"Size mismatch between saved {md.size} and current: {obj.size()} for {fqn}",
            )
        # Since DTensor supports submesh, adding extra check to ensure _create_read_items()
        # gets called only when the current rank is part of the mesh for the corresponding DTensor.
        if isinstance(obj, DTensor):
            if obj.device_mesh.get_coordinate() is not None:
                requests += _create_read_items(fqn, md, obj)
        else:
            requests += _create_read_items(fqn, md, obj)

    return LoadPlan(requests)


def create_default_global_load_plan(
    all_plans: list[LoadPlan],
) -> list[LoadPlan]:
    """
    Create global load plan used by DefaultLoadPlanner.

    The default load behavior involved no global coordination and this function
    currently doesn't change the local plans.
    """
    return all_plans


def create_default_local_save_plan(
    state_dict: dict[str, Any], is_coordinator: bool
) -> SavePlan:
    """
    Create the ``SavePlan`` used by DefaultSavePlanner.

    On non-coordinator ranks, this function ignores tensors and non-tensor objects,
    only producing writes for ShardedTensor objects.

    On the coordinator rank, produce writes for all values.
    """
    requests = []
    for fqn, obj in state_dict.items():
        # Since DTensor supports submesh, adding extra check to ensure _create_write_items()
        # gets called only when the current rank is part of the mesh for the corresponding DTensor.
        if isinstance(obj, DTensor):
            if obj.device_mesh.get_coordinate() is not None:
                requests += _create_write_items(fqn, obj)
        else:
            # For the plain tensor and non-tensor values, add the request for all
            # the ranks. Coordinator will decides whether to deduplicate the
            # values based on the keys.
            requests += _create_write_items(fqn, obj)

    return SavePlan(requests)


def create_default_global_save_plan(
    all_plans: list[SavePlan],
    rewrite_index_hints: bool = True,
) -> tuple[list[SavePlan], Metadata]:
    """
    Create the global plan and metadata used by DefaultSavePlanner.

    Metadata is produced by concatenating the metadata of all ``WriteItem`` from the supplied plans.

    The only global planning change is to update index hints in all ``MetadataIndex`` objects if
    ``rewrite_index_hints`` is True.
    """
    md: dict[str, STORAGE_TYPES] = {}
    new_plans = []
    for plan in all_plans:
        new_items = []
        for item in plan.items:
            if not item.type == WriteItemType.SHARD:
                assert item.index.fqn not in md

            if item.type == WriteItemType.BYTE_IO:
                md[item.index.fqn] = BytesStorageMetadata()
                new_items.append(item)
            else:
                assert item.tensor_data is not None
                tensor_md = cast(
                    TensorStorageMetadata,
                    md.setdefault(
                        item.index.fqn,
                        TensorStorageMetadata(
                            properties=item.tensor_data.properties,
                            size=item.tensor_data.size,
                            chunks=[],
                        ),
                    ),
                )
                new_item = item
                if rewrite_index_hints:
                    new_index = dataclasses.replace(
                        item.index, index=len(tensor_md.chunks)
                    )
                    new_item = dataclasses.replace(item, index=new_index)
                new_items.append(new_item)

                assert item.tensor_data.chunk is not None, f"""
                    Cannot create MD for tensor without bounds.
                    FQN: {item.index.fqn}
                """
                tensor_md.chunks.append(item.tensor_data.chunk)
        new_plans.append(dataclasses.replace(plan, items=new_items))
    return (new_plans, Metadata(md))


def _create_default_local_metadata(state_dict: STATE_DICT_TYPE) -> Metadata:
    """Return the ``Metadata`` if DefaultSavePlanner was used to checkpoint ``state_dict``."""
    plan = _create_default_metadata_only_plan(state_dict)
    _, md = create_default_global_save_plan([plan])
    return md


def _check_box_overlap(box0: ChunkStorageMetadata, box1: ChunkStorageMetadata) -> bool:
    """Check if two boxes overlap. Tuples are (offset, lengths)."""
    # For each dim of each shard, check if one shard resides on the other
    # end of second shard with respect to that dim. As an example for a 2D
    # shard, we would check if one shard is above or on the left of the
    # other shard.
    ndims = len(box0.offsets)
    for i in range(ndims):
        if box0.offsets[i] >= box1.offsets[i] + box1.sizes[i]:
            return False
        if box1.offsets[i] >= box0.offsets[i] + box0.sizes[i]:
            return False

    return True


def _check_box_bounds(
    outer_box_size: torch.Size, inner_box: ChunkStorageMetadata
) -> bool:
    for i in range(len(outer_box_size)):
        if inner_box.offsets[i] < 0:
            return False
        if inner_box.sizes[i] < 0:
            return False
        if inner_box.offsets[i] + inner_box.sizes[i] > outer_box_size[i]:
            return False

    return True


def _validate_global_plan(global_plan: list[SavePlan], metadata: Metadata) -> bool:
    all_good = True
    for key, value in metadata.state_dict_metadata.items():
        if isinstance(value, BytesStorageMetadata):
            continue
        if len(value.size) == 0:
            continue
        chunks_volume = 0
        for chunk_idx, chunk0 in enumerate(value.chunks):
            # Compute the volume
            if not _check_box_bounds(value.size, chunk0):
                logger.warning(
                    """
                        key:%s has out of bounds chunk:
                        tensor-size:%s chunk: %s
                    """,
                    key,
                    value.size,
                    chunk0,
                )
                all_good = False
            chunks_volume += reduce(operator.mul, chunk0.sizes, 1)

            # Check for overlap
            for chunk1 in value.chunks[chunk_idx + 1 :]:
                if _check_box_overlap(chunk0, chunk1):
                    logger.warning(
                        "key:%s has overlapping chunks: %s %s", key, chunk0, chunk1
                    )
                    all_good = False

        # Check whether combined chunk cover the whole tensor
        tensor_volume = reduce(operator.mul, value.size, 1)
        if chunks_volume != tensor_volume:
            logger.warning(
                """
                    key:%s invalid fill tensor-volume:
                    %s chunks-volume: %s
                """,
                key,
                tensor_volume,
                chunks_volume,
            )
            all_good = False

    return all_good<|MERGE_RESOLUTION|>--- conflicted
+++ resolved
@@ -451,14 +451,10 @@
 
 
 def create_default_local_load_plan(
-<<<<<<< HEAD
-    state_dict: dict[str, Any], metadata: Metadata, strict: bool = True, check_md_size: bool = True
-=======
     state_dict: dict[str, Any],
     metadata: Metadata,
     strict: bool = True,
     check_md_size: bool = True,
->>>>>>> ce9ba071
 ) -> LoadPlan:
     requests = []
     """
