#pragma once

#include <ATen/ATen.h>

#include <torch/csrc/distributed/c10d/Store.hpp>

namespace c10d::nvshmem_extension {

void initialize_nvshmem_with_store(
    c10::intrusive_ptr<c10d::Store> store,
    int rank,
    int world_size);

<<<<<<< HEAD
// Initializes the device state in CUmodule so that it’s able to perform NVSHMEM
=======
// Check if NVSHMEM is available
TORCH_API bool is_nvshmem_available();

// Intializes the device state in CUmodule so that it’s able to perform NVSHMEM
>>>>>>> d3b7b7ec
// operations.
TORCH_API void nvshmemx_cumodule_init(uintptr_t module);

at::Tensor nvshmem_broadcast(at::Tensor& input, const std::string& group_name);

at::Tensor nvshmem_all_to_all(
    at::Tensor& input,
    at::Tensor& out,
    std::string group_name);

at::Tensor nvshmem_all_to_all_vdev(
    at::Tensor& input,
    at::Tensor& out,
    at::Tensor& in_out_splits,
    std::string group_name);

at::Tensor nvshmem_all_to_all_vdev_2d(
    at::Tensor& input,
    at::Tensor& out,
    at::Tensor& in_out_splits,
    std::string group_name,
    std::optional<int64_t> major_align = std::nullopt);

} // namespace c10d::nvshmem_extension<|MERGE_RESOLUTION|>--- conflicted
+++ resolved
@@ -11,14 +11,10 @@
     int rank,
     int world_size);
 
-<<<<<<< HEAD
-// Initializes the device state in CUmodule so that it’s able to perform NVSHMEM
-=======
 // Check if NVSHMEM is available
 TORCH_API bool is_nvshmem_available();
 
-// Intializes the device state in CUmodule so that it’s able to perform NVSHMEM
->>>>>>> d3b7b7ec
+// Initializes the device state in CUmodule so that it’s able to perform NVSHMEM
 // operations.
 TORCH_API void nvshmemx_cumodule_init(uintptr_t module);
 
