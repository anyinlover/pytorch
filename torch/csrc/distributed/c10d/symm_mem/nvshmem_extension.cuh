--- conflicted
+++ resolved
@@ -11,12 +11,9 @@
     int rank,
     int world_size);
 
-<<<<<<< HEAD
-=======
 // Check if NVSHMEM is available
 TORCH_API bool is_nvshmem_available();
 
->>>>>>> fbbab794
 // Intializes the device state in CUmodule so that it’s able to perform NVSHMEM
 // operations.
 TORCH_API void nvshmemx_cumodule_init(uintptr_t module);
