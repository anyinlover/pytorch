# mypy: allow-untyped-defs


import contextlib
from contextlib import nullcontext
from dataclasses import dataclass, field
from typing import Optional, Union

import torch
import torch.utils._pytree as pytree
from torch._C import DispatchKey
from torch._dispatch.python import suspend_functionalization
from torch._higher_order_ops.utils import (
    _from_fun,
    _maybe_reenter_make_fx,
    _set_compilation_env,
    clone_outputs_aliasing_inputs,
    FunctionalizeCtxWrapper,
    get_dummy_aot_autograd_config,
    HopInstance,
    prepare_fw_with_masks,
    reenter_make_fx,
    register_fake,
    save_tensors_and_symints_for_backward,
    saved_tensors_and_symints,
)
from torch._ops import HigherOrderOperator
from torch._subclasses.functional_tensor import disable_functional_mode
from torch.fx.experimental.proxy_tensor import (
    _temp_remove_metadata_torch_function_mode,
    _temp_remove_pre_dispatch_torch_function_mode,
    disable_proxy_modes_tracing,
    ProxyTorchDispatchMode,
    track_tensor_tree,
)
from torch.fx.graph_module import GraphModule
from torch.fx.passes.runtime_assert import insert_deferred_runtime_asserts


invoke_subgraph_counter = 0


# During the tracing of the joint graph, we construct this information. This is
# used to filter out grad_outs/tangents in the `backward` method of
# InvokeSubgraphAutogradOp.
@dataclass
class OutputMetadata:
    num_fw_outs: Optional[int] = None
    indexes_with_none: set[int] = field(default_factory=set)
    indexes_with_no_grad: set[int] = field(default_factory=set)


class InvokeSubgraphHOP(HigherOrderOperator):
    def __init__(self) -> None:
        super().__init__("invoke_subgraph")
        # This is used by the fake tensor cache key validator to extract the
        # subgraph and iterate over the nodes to find if all nodes are fake
        # tensor cacheable.
        self.subgraph_indexes = [
            0,
        ]

    # identifier is setup by upper part of the stack. This helps us in
    # identifying two invoke_subgraph calls have same subgraph.
    def __call__(
        self,
        subgraph: Union[GraphModule, FunctionalizeCtxWrapper],
        identifier: Optional[str],
        *operands,
    ):
        assert identifier is None or isinstance(identifier, str), (
            "identifier must be a None or a string"
        )

<<<<<<< HEAD
        assert isinstance(operands, (list, tuple)), (
            f"invoke_subgraph operands must be a list or tuple of tensors/ints/SymInts {operands}"
        )
=======
>>>>>>> 020da744
        assert all(
            isinstance(o, (torch.Tensor, int, torch.SymInt)) for o in operands
        ), f"invoke_subgraph operands must be a list of tensors/ints/SymInts {operands}"

        return super().__call__(subgraph, identifier, *operands)

    def gen_schema(self, subgraph, identifier, *operands):
        from torch._higher_order_ops.schema import HopSchemaGenerator
        from torch._higher_order_ops.utils import (
            check_input_alias_and_mutation_return_outputs,
            materialize_as_graph,
        )

        gm: torch.fx.GraphModule = (
            subgraph
            if isinstance(subgraph, torch.fx.GraphModule)
            else materialize_as_graph(subgraph, operands)
        )

        schema_gen = HopSchemaGenerator(self)
        schema_gen.add_arg("subgraph", gm)
        schema_gen.add_arg("identifier", identifier)
        (
            _,
            _,
            _,
            mutated_inputs,
            outputs,
        ) = check_input_alias_and_mutation_return_outputs(gm, operands)
        for idx, arg in enumerate(operands):
            schema_gen.add_arg(f"arg{idx}", arg, is_mutated=idx in mutated_inputs)
        for out in outputs:
            schema_gen.add_output(out)

        return schema_gen.gen_schema()


invoke_subgraph = InvokeSubgraphHOP()


def invoke_subgraph_placeholder(func, *args, **kwargs):
    if torch.compiler.is_dynamo_compiling():
        # This is just a placeholder for Dynamo to replace with invoke_subgraph
        raise RuntimeError("invoke_subgraph should not be called directly in Dynamo")

    if torch.compiler.is_compiling():
        # For non-strict export tracing, we still want to go through Dynamo
        from torch._dynamo.backends.debugging import (
            make_eager_backend_with_torch_function_mode,
        )

        def _invoke_subgraph_placeholder_wrapper(func, args):
            return invoke_subgraph_placeholder(func, *args)

        with _set_compilation_env(), torch._dynamo.utils.disable_cache_limit(), _temp_remove_pre_dispatch_torch_function_mode():
            with _temp_remove_metadata_torch_function_mode() as metadata_mode:
                if metadata_mode:
                    backend = make_eager_backend_with_torch_function_mode(metadata_mode)
                else:
                    backend = "eager"

                return torch.compile(
                    _invoke_subgraph_placeholder_wrapper,
                    backend=backend,
                    fullgraph=True,
                )(func, args)

    return func(*args, **kwargs)


def mark_compile_region(fn=None):
    """
    This wrapper instructs torch.compile to compile the wrapped region once and
    reuse the compiled artifact, instead of the usual way of aggressively
    inlining the function.

    Under the hood, it tells TorchDynamo to use InvokeSubgraph HOP for the
    region. For PyTorch eager, this is a no-op.
    """

    def wrap(func):
        def inner(*args, **kwargs):
            return invoke_subgraph_placeholder(func, *args, **kwargs)

        return inner

    if fn:
        return wrap(fn)
    else:
        return wrap


def get_invoke_subgraph_cache():
    cache = None
    if tracing_ctx := torch._guards.TracingContext.try_get():
        cache = tracing_ctx.hop_dispatch_set_cache.get_cache(invoke_subgraph)
    return cache


# TODO (@anijain2305) - Delete this function when base_hop uses invoke_subgraph infra
def trace_joint_graph(fn, fw_inputs, fw_outputs):
    """
    Naively trace out a joint graph. This simplifies the reconstruction of joint
    graph in the min-cut partitioner later on.
    """
    from torch._functorch.aot_autograd import create_joint

    dummy_aot_config = get_dummy_aot_autograd_config()

    # This joint_fn is inserted as the backward graph as is. This simplifies the
    # min-cut partitioner work later on.
    #   Input signature - (*primals, *tangents)
    #   Output signature - (*grads, *fw_outs)
    # The output signature is deliberately kept grads first and fw_outs second.
    # Having grads first makes the min-cut partitioner HOP graph stitching
    # easier.
    def joint_fn(*primals_and_tangents):
        primals = primals_and_tangents[: len(fw_inputs)]
        tangents = primals_and_tangents[len(fw_inputs) :]

        fw_outs, grads = create_joint(
            prepare_fw_with_masks(fn), aot_config=dummy_aot_config
        )(primals, tangents)

        maybe_clone = clone_outputs_aliasing_inputs(primals_and_tangents)

        # return signature is deliberately kept (*grads, *fw_outs). This
        # simplifies partitioning work later on.
        return pytree.tree_map(maybe_clone, tuple(grads + list(fw_outs)))

    primals = list(fw_inputs)
    # This assumes that the tangent strides match fw_outputs strides. Check the
    # InvokeSubgraphAutogradOp backward op for the contiguous call.
    tangents = [_from_fun(out) for out in fw_outputs]

    joint_operands = primals + tangents

    return _maybe_reenter_make_fx(joint_fn)(*joint_operands)


# TODO (@anijain2305) - Delete this function when base_hop uses invoke_subgraph infra
def create_fw_bw_graph(subgraph, operands, grad_outputs=None):
    with suspend_functionalization(), disable_functional_mode():
        with disable_proxy_modes_tracing():
            # args are functional tensors, generate some example tensors
            fw_inputs = pytree.tree_map(_from_fun, operands)

            from torch._guards import detect_fake_mode

            fake_mode = detect_fake_mode(fw_inputs)
            context = (
                nullcontext()
                if fake_mode is None or fake_mode.shape_env is None
                else fake_mode.shape_env.ignore_fresh_unbacked_symbols()
            )

            with context:
                fw_outs = pytree.tree_map(_from_fun, subgraph(*fw_inputs))

            num_fw_outs = len(fw_outs)

            # Collect the indexes of none in the output to check that the grad
            # is None at the corresponding index in the backward. This check is
            # performed in the autograd.Function - InvokeSubgraphAutogradOp.
            # Also collect the indexes of no_grad in the output to filter out
            # the grad_outs in the `backward` method.
            output_metadata = OutputMetadata()

            output_metadata.num_fw_outs = num_fw_outs
            for idx, fw_out in enumerate(fw_outs):
                if fw_out is None:
                    output_metadata.indexes_with_none.add(idx)
                elif not fw_out.requires_grad:
                    output_metadata.indexes_with_no_grad.add(idx)

            if grad_outputs is None:
                # Infer grad_outputs to be the same properties as the fw_outputs
                # if they're not passed in
                # Although fw_outs are equivalent to grad_outputs for tracing
                # purposes, we have to carefully handle the None and fw_out that do
                # not have require_grad. At those indexes, we will have None in the
                # backward graph.
                grad_outputs = fw_outs
                grad_outputs = [grad for grad in grad_outputs if grad is not None]
                grad_outputs = [grad for grad in grad_outputs if grad.requires_grad]

                # Force grad_out to be contiguous. This is because at runtime,
                # grad_out could have different strides than fw_outs. So, we
                # force the grad_outs to be contiguous for both tracing and
                # runtime.
                grad_outputs = [grad.contiguous() for grad in grad_outputs]

            if any(
                not isinstance(out, torch.Tensor)
                for out in grad_outputs
                if out is not None
            ):
                raise RuntimeError(
                    "Expect outputs of invoke_subgraph to only contains tensors or None. "
                    f"Got types {[type(out) for out in grad_outputs]}."
                )

            # Trace the forward subgraph
            fw_graph = _maybe_reenter_make_fx(subgraph)(*fw_inputs)

            # Trace the joint graph and assign it to the bwd graph
            bw_graph = trace_joint_graph(
                subgraph,
                fw_inputs,
                grad_outputs,
            )
            return fw_graph, bw_graph, output_metadata


def get_output_metadata(subgraph, *operands):
    with suspend_functionalization(), disable_functional_mode():
        with disable_proxy_modes_tracing():
            # args are functional tensors, generate some example tensors
            fw_inputs = pytree.tree_map(_from_fun, operands)

            from torch._guards import detect_fake_mode

            fake_mode = detect_fake_mode(fw_inputs)
            context = (
                nullcontext()
                if fake_mode is None or fake_mode.shape_env is None
                else fake_mode.shape_env.ignore_fresh_unbacked_symbols()
            )

            with context:
                fw_outs = pytree.tree_map(_from_fun, subgraph(*fw_inputs))

            num_fw_outs = len(fw_outs)

            # Collect the indexes of none in the output to check that the grad
            # is None at the corresponding index in the backward. This check is
            # performed in the autograd.Function - InvokeSubgraphAutogradOp.
            # Also collect the indexes of no_grad in the output to filter out
            # the grad_outs in the `backward` method.
            output_metadata = OutputMetadata()

            output_metadata.num_fw_outs = num_fw_outs
            for idx, fw_out in enumerate(fw_outs):
                if fw_out is None:
                    output_metadata.indexes_with_none.add(idx)
                elif not fw_out.requires_grad:
                    output_metadata.indexes_with_no_grad.add(idx)
            return output_metadata


def trace_joint_graph_as_bwd(
    subgraph, num_primals, joint_operands, include_key_set, exclude_key_set
):
    """
    Naively trace out a joint graph. This simplifies the reconstruction of joint
    graph in the min-cut partitioner later on.
    """
    from torch._functorch.aot_autograd import create_joint

    dummy_aot_config = get_dummy_aot_autograd_config()

    if isinstance(subgraph, torch.fx.GraphModule):

        def graph_with_interpreter(*args):
            # Running graph with interpreter is needed for propagating the stack_trace
            with torch.fx.traceback.preserve_node_meta():
                return torch.fx.Interpreter(subgraph).run(*args)

        fn = graph_with_interpreter
    else:
        fn = subgraph

    # This joint_fn is inserted as the backward graph as is. This simplifies the
    # min-cut partitioner work later on.
    #   Input signature - (*primals, *tangents)
    #   Output signature - (*grads, *fw_outs)
    # The output signature is deliberately kept grads first and fw_outs second.
    # Having grads first makes the min-cut partitioner HOP graph stitching
    # easier.
    def joint_fn(*primals_and_tangents):
        primals = primals_and_tangents[:num_primals]
        tangents = primals_and_tangents[num_primals:]

        fw_outs, grads = create_joint(
            prepare_fw_with_masks(fn), aot_config=dummy_aot_config
        )(primals, tangents)

        maybe_clone = clone_outputs_aliasing_inputs(primals_and_tangents)

        # return signature is deliberately kept (*grads, *fw_outs). This
        # simplifies partitioning work later on.
        return pytree.tree_map(maybe_clone, tuple(grads + list(fw_outs)))

    with suspend_functionalization(), disable_functional_mode():
        with disable_proxy_modes_tracing():
            joint_operands = [_from_fun(arg) for arg in joint_operands]
            with contextlib.ExitStack() as stack:
                stack.enter_context(
                    torch._C._ForceDispatchKeyGuard(include_key_set, exclude_key_set),
                )
                with torch.enable_grad():
                    return _maybe_reenter_make_fx(joint_fn)(*joint_operands)


class InvokeSubgraphAutogradOp(torch.autograd.Function):
    """
    Saves the subgraph, i.e. original callable, in the forward method. And then
    traces out a joint graph in the backward. This delaying of tracing in
    backward, also called as lazy backward, ensures that the assumptions about
    the grad_out strides and tensor-subclass-ness are already accounted for.
    """

    @staticmethod
    def forward(
        ctx,
        subgraph,
        identifier,
        output_metadata,
        *operands,
    ):
        # We want to delay the backward graph construction until the backward.
        # So in forward, we just run the fw callable as is. And save all the
        # information necessary to construct the backward graph in the ctx.
        ctx._subgraph = subgraph
        ctx._identifier = identifier
        ctx._output_metadata = output_metadata
        # We snapshot the dispatch keys in forward for materializing the
        # the bw_graph in backward.
        ctx._fw_include_key_set = torch._C._dispatch_tls_local_include_set()
        ctx._fw_exclude_key_set = torch._C._dispatch_tls_local_exclude_set()

        save_tensors_and_symints_for_backward(ctx, operands)

        with torch._C._AutoDispatchBelowAutograd():
            out = invoke_subgraph(
                subgraph,
                f"fw_{identifier}",
                *operands,
            )

        # Check that None is at expected indexes.
        for idx, o in enumerate(out):
            if o is None:
                assert idx in output_metadata.indexes_with_none

        return out

    @staticmethod
    def backward(
        ctx,
        *grad_outs,
    ):
        from torch._dynamo.utils import dynamo_timed

        subgraph = ctx._subgraph
        identifier = ctx._identifier
        output_metadata = ctx._output_metadata
        primals = saved_tensors_and_symints(ctx)

        # Filter out grads that are None or do not require_grad. This was
        # the assumption we made during the tracing of joint_graph.
        filtered_grad_outs = []
        for idx, o in enumerate(grad_outs):
            if o is None:
                assert idx in output_metadata.indexes_with_none
            elif idx in output_metadata.indexes_with_no_grad:
                # Deliberately skip over the grad_outs which we know should be
                # None because the corresponding fwd_out does not require_grad.
                pass
            else:
                filtered_grad_outs.append(o)
        filtered_grad_outs = tuple(filtered_grad_outs)

        # Important note - Even though the forward graph can be same for
        # different invoke_subgraphs, the backward graph can be different
        # because the tangent strides can be different. So, here we cache on
        # tangent_metadata in addition to identifier
        from torch._guards import detect_fake_mode
        from torch._subclasses._fake_tensor_utils import _CacheKeyState
        from torch._subclasses.fake_tensor import extract_tensor_metadata

        fake_mode = detect_fake_mode(primals + filtered_grad_outs)
        state = _CacheKeyState(fake_mode.shape_env)

        tangent_metadata: list[object] = []
        for tangent in filtered_grad_outs:
            metadata = extract_tensor_metadata(tangent)
            metadata._flatten_into(tangent_metadata, fake_mode, state)
        tangent_metadata = tuple(tangent_metadata)

        # bw_graph is a joint graph with signature (*primals_and_tangents) and
        # returns (*grads_and_fw_outs). To get the grads, we use the num_fw_outs
        # to extract the grads.
        primals_and_tangents = primals + filtered_grad_outs

        # Check if we have already traced the bwd subgraph.
        bw_graph = None
        suffix = None
        invoke_subgraph_cache = get_invoke_subgraph_cache()
        cache_hit = False
        if invoke_subgraph_cache:
            bw_graph, suffix = invoke_subgraph_cache.get_lazy_bwd_entry(
                identifier, tangent_metadata
            )
            cache_hit = bw_graph is not None

        if bw_graph is None:
            assert suffix is None
            with dynamo_timed(
                "invoke_subgraph_trace_joint_graph", log_pt2_compile_event=True
            ):
                bw_graph = trace_joint_graph_as_bwd(
                    subgraph,
                    len(primals),
                    primals_and_tangents,
                    ctx._fw_include_key_set,
                    ctx._fw_exclude_key_set,
                )

        if invoke_subgraph_cache and not cache_hit:
            suffix = invoke_subgraph_cache.add_lazy_bwd_entry(
                identifier, tangent_metadata, bw_graph
            )

        grads = invoke_subgraph(
            bw_graph, f"bw_{identifier}_{suffix}", *primals_and_tangents
        )[: -output_metadata.num_fw_outs]
        return None, None, None, *grads


@invoke_subgraph.py_autograd_impl
def _(subgraph, identifier, *operands):
    # Check if we have already traced the subgraph.
    invoke_subgraph_cache = get_invoke_subgraph_cache()
    if invoke_subgraph_cache:
        if saved_autograd_fn := invoke_subgraph_cache.get_autograd_key_entry(
            identifier
        ):
            return saved_autograd_fn(*operands)

    output_metadata = get_output_metadata(subgraph, *operands)

    def autograd_fn_callable(*args):
        return InvokeSubgraphAutogradOp.apply(
            subgraph, identifier, output_metadata, *args
        )

    # Save the autograd_fn_callable in the dispatch set cache.
    if invoke_subgraph_cache:
        invoke_subgraph_cache.add_autograd_key_entry(identifier, autograd_fn_callable)

    return autograd_fn_callable(*operands)


@invoke_subgraph.py_impl(DispatchKey.CompositeExplicitAutograd)
def _(subgraph, identifier, *operands):
    from torch.utils._python_dispatch import _get_current_dispatch_mode

    mode = _get_current_dispatch_mode()
    assert mode is None, "Mode should never be enabled for CPU/CUDA key"
    return subgraph(*operands)


@invoke_subgraph.py_functionalize_impl
def _(ctx, subgraph, identifier, *operands):
    from torch._higher_order_ops.auto_functionalize import (
        can_auto_functionalize,
        do_auto_functionalize_v2,
    )

    unwrapped_operands = ctx.unwrap_tensors(operands)
    hop_instance = HopInstance.create(invoke_subgraph, subgraph, identifier, *operands)
    if can_auto_functionalize(hop_instance):
        # NOTE: [auto_functionalize x invoke_subgraph caching]
        # We call auto_functionalized_v2 to support input mutation of invoke_subgraph.
        # See NOTE [Support input mutation of hops] for the overall design.
        #
        # invoke_subgraph is special because of its identifier based caching machanism.
        # In invoke_subgraph's functionalization key implementation, we create a new
        # identifer because the subgraph is replaced by FunctionWithNoFreeVars in a
        # functional + epilogue form.
        assert isinstance(identifier, str), identifier
        return do_auto_functionalize_v2(
            ctx.mode,
            hop_instance,
            (subgraph, "auto_functionalized_" + identifier, *operands),
            {},
        )

    with ctx.redispatch_to_next():
        # NB: There is an assumption that subgraph does not mutate inputs and
        # there is no aliasing. Its Dynamo responsibility to prevent formation
        # of invoke_subgraph ops if input aliasing/mutation is detected.
        functionalized_subgraph = FunctionalizeCtxWrapper(ctx, subgraph)
        out = invoke_subgraph(functionalized_subgraph, identifier, *unwrapped_operands)
    return ctx.wrap_tensors(out)


# Register the hop fake fn. This will be called in the fake_tensor _dispatch_impl.
@register_fake(invoke_subgraph)
def _(subgraph, identifier, *operands):
    from torch._dynamo.utils import dynamo_timed

    with dynamo_timed("invoke_subgraph_fake_tensor", log_pt2_compile_event=True):
        return subgraph(*operands)


@invoke_subgraph.py_impl(ProxyTorchDispatchMode)
def _(proxy_mode: ProxyTorchDispatchMode, subgraph, identifier, *operands):
    # Check if we have already traced the subgraph.
    graph = None
    invoke_subgraph_cache = get_invoke_subgraph_cache()
    if invoke_subgraph_cache:
        graph = invoke_subgraph_cache.get_proxy_dispatch_entry(identifier)

    if graph is None:
        from torch._dynamo.utils import dynamo_timed

        with dynamo_timed("invoke_subgraph_proxy_tensor", log_pt2_compile_event=True):
            graph = reenter_make_fx(subgraph)(*operands)

        from torch._guards import detect_fake_mode

        fake_mode = detect_fake_mode(operands)
        insert_deferred_runtime_asserts(
            graph,
            fake_mode.shape_env,
            "invoke_subgraph_proxy_torch_dispatch_mode",
            export=True,
        )
        graph.recompile()

        assert isinstance(proxy_mode.tracer, torch.fx.Tracer)
        if invoke_subgraph_cache:
            invoke_subgraph_cache.add_proxy_dispatch_entry(identifier, graph)

    node_args = (graph, identifier, *operands)

    def _unwrap_proxy(arg):
        if isinstance(arg, torch.fx.GraphModule):
            # NOTE: [invoke_subgraph proxy_mode x auto_functionalize]
            # Previously, we assumed that `invoke_subgraph` would always be traced with the same tracer.
            # This allowed us to cache modules by their identifiers, assuming they were already registered.
            #
            # However, this assumption no longer holds when we auto-functionalize `invoke_subgraph`.
            # auto_functionalize functionalizes the subgraph and wrap it with `FunctionWithNoFreeVars`.
            # In the proxy mode implementation of `auto_functionalized_v2`, we need to materialize `FunctionWithNoFreeVars`
            # input as a graph module. To do this, we re-trace the `invoke_subgraph` hop, which starts a new sub-tracer
            # (see NOTE [materialize callable inputs as graph]). # When the new sub-tracer traces the `invoke_subgraph`
            # with a previously cached identifier, the corresponding graph module might not
            # exist as a submodule in the new tracer's root. Therefore, we register it as a submodule below.
            #
            # The alternative is to give a new identifer when we re-trace the invoke_subgraph but this will increase
            # the compilatoin time, which defeats the purpose of caching.
            registered_before = False
            for (
                _,
                submod,
            ) in proxy_mode.tracer.root.named_modules():  # type: ignore[union-attr]
                if arg is submod:
                    registered_before = True

            if not registered_before:
                qualname = proxy_mode.tracer.get_fresh_qualname("repeated_subgraph")  # type: ignore[union-attr]
                proxy_mode.tracer.root.register_module(qualname, arg)  # type: ignore[union-attr]
        return proxy_mode.tracer.unwrap_proxy(arg)  # type: ignore[union-attr]

    proxy_args = pytree.tree_map(_unwrap_proxy, node_args)  # type: ignore[union-attr]
    out_proxy = proxy_mode.tracer.create_proxy(
        "call_function", invoke_subgraph, proxy_args, {}
    )

    example_out = invoke_subgraph(graph, identifier, *operands)
    return track_tensor_tree(
        example_out, out_proxy, constant=None, tracer=proxy_mode.tracer
    )<|MERGE_RESOLUTION|>--- conflicted
+++ resolved
@@ -1,5 +1,4 @@
 # mypy: allow-untyped-defs
-
 
 import contextlib
 from contextlib import nullcontext
@@ -72,12 +71,6 @@
             "identifier must be a None or a string"
         )
 
-<<<<<<< HEAD
-        assert isinstance(operands, (list, tuple)), (
-            f"invoke_subgraph operands must be a list or tuple of tensors/ints/SymInts {operands}"
-        )
-=======
->>>>>>> 020da744
         assert all(
             isinstance(o, (torch.Tensor, int, torch.SymInt)) for o in operands
         ), f"invoke_subgraph operands must be a list of tensors/ints/SymInts {operands}"
