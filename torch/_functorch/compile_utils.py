--- conflicted
+++ resolved
@@ -170,27 +170,6 @@
     return new_graph
 
 
-<<<<<<< HEAD
-def raise_getitems(gm: fx.GraphModule) -> fx.GraphModule:
-    # Pre-create a list of nodes to iterate over, as modifying the node order
-    # during the loop can lead to infinite loops if not handled properly.
-    getitem_nodes = list(
-        gm.graph.find_nodes(op="call_function", target=operator.getitem)
-    )
-
-    # loop through getitem nodes in the graph and raise them to the parent node
-    # in reverse order to preserve their original relative order
-    for node in reversed(getitem_nodes):
-        assert len(node.all_input_nodes) == 1
-        parent = node.all_input_nodes[0]
-        parent.append(node)
-
-    gm.recompile()
-    return gm
-
-
-=======
->>>>>>> e3b44edf
 def strip_overloads(gm):
     """
     Modifies the target of graph nodes in :attr:`gm` to strip overloads.
