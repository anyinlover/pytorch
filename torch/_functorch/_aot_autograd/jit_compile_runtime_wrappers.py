# mypy: allow-untyped-defs
"""
Functions in this module do most of the "work" of AOTAutograd.
An aot_dispatch_* function:
- Takes in the input flat_fn, flat_args, and some metadata
- Runs a set of pre compile wrappers (e.g. argument deduping)
- Runs the actual compiler
- Wraps the returned callable in a set of post compile wrappers
- Returns the wrapped callable and metadata.
"""

import copy
import dataclasses
import itertools
import logging
import operator
import time
import traceback
from collections import defaultdict
from contextlib import nullcontext
from typing import Any, Callable, Optional, TYPE_CHECKING

import torch
import torch.utils._pytree as pytree
import torch.utils.dlpack
from torch import Tensor
from torch._dynamo.utils import detect_fake_mode, dynamo_timed, lazy_format_graph_code
from torch._guards import CompileContext, TracingContext
from torch._logging import getArtifactLogger, trace_structured
from torch._subclasses import FakeTensor
from torch._subclasses.meta_utils import is_sparse_any
from torch.fx.experimental._backward_state import BackwardState
from torch.fx.experimental.proxy_tensor import is_sym_node
from torch.fx.experimental.symbolic_shapes import fx_placeholder_vals
from torch.fx.graph_module import GraphModule
from torch.fx.passes._tensorify_python_scalars import tensorify_python_scalars
from torch.multiprocessing.reductions import StorageWeakRef
from torch.types import py_sym_types
from torch.utils._python_dispatch import is_traceable_wrapper_subclass
from torchgen.utils import dataclass_repr

from .. import config
from .autograd_cache import AOTAutogradCache, should_use_remote_autograd_cache
from .dispatch_and_compile_graph import (
    aot_dispatch_autograd_graph,
    aot_dispatch_base_graph,
)
from .logging_utils import track_graph_compiling
from .runtime_wrappers import (
    AOTDedupeWrapper,
    AOTDispatchAutograd,
    AOTDispatchSubclassWrapper,
    AOTSyntheticBaseWrapper,
    AutogradLazyBackwardCompileInfo,
    CachedAutogradLazyBackwardCompileInfo,
    CompilerWrapper,
    DebugAssertWrapper,
    EffectTokensWrapper,
    FakifiedOutWrapper,
    FunctionalizedRngRuntimeWrapper,
    make_runtime_safe,
    post_compile,
    pre_compile,
    RuntimeWrapper,
)
from .schemas import AOTConfig, MutationType, ViewAndMutationMeta
from .subclass_utils import compute_inner_mutated_inp_indices_from_subclass_meta
from .utils import (
    _get_symint_hints,
    contain_metadata_mutation_ops,
    get_cuda_generator_meta_val,
    make_boxed_func,
    strict_zip,
    unlift_tokens,
)


if TYPE_CHECKING:
    from collections.abc import Sequence

zip = strict_zip

log = logging.getLogger(__name__)
aot_joint_log = getArtifactLogger(__name__, "aot_joint_graph")
aot_graphs_log = getArtifactLogger(__name__, "aot_graphs")

aten = torch.ops.aten

# Returns a Callable and a ViewAndMutationMeta.
# Currently, only export needs the ViewAndMutationMeta after this function.
DispatchReturn = tuple[Callable, ViewAndMutationMeta]


def _create_wrappers_for_dispatch(needs_autograd: bool) -> list[CompilerWrapper]:
    """
    Wrappers that run on every dispatch function
    """
    return [AOTDedupeWrapper(), AOTSyntheticBaseWrapper(trace_joint=needs_autograd)]


# Export's dispatching logic is unique in a few ways: it only needs the "graph"
# bits of aot_autograd, and doesn't need to do any specific wrapping.
def aot_dispatch_export(
    flat_fn: Callable,
    flat_args: list[Any],
    aot_config: AOTConfig,
    *,
    fw_metadata: ViewAndMutationMeta,
    needs_autograd: bool,
) -> DispatchReturn:
    wrappers = _create_wrappers_for_dispatch(needs_autograd)
    flat_fn, flat_args, fw_metadata = pre_compile(
        wrappers,
        flat_fn,
        flat_args,
        aot_config,
        fw_metadata=fw_metadata,
    )
    if needs_autograd and not aot_config.pre_dispatch:
        graph, _, _ = aot_dispatch_autograd_graph(
            flat_fn, flat_args, aot_config, fw_metadata=fw_metadata
        )
    else:
        graph, _, _ = aot_dispatch_base_graph(
            flat_fn, flat_args, aot_config, fw_metadata=fw_metadata
        )

    # NB: the wrappers that run in pre_compile for export are
    # either a no-op, because they're not needed, or will raise a runtime error,
    # since they don't support export.
    # We still run these wrappers to make sure that they're not needed pre compile,
    # but we technically don't need to run them post compile at all here.
    compiled_fn, fw_metadata = post_compile(
        wrappers, graph, aot_config, runtime_metadata=fw_metadata
    )

    # Therefore, since no wrapperes run, we don't get back a callable - we get back the raw fx graph
    # (either a joint or an inference-only graph)
    assert isinstance(compiled_fn, torch.fx.GraphModule)
    return compiled_fn, fw_metadata


def sanitize_aot_config(input: AOTConfig) -> AOTConfig:
    return AOTConfig(
        fw_compiler=None,  # type: ignore[arg-type]
        bw_compiler=None,  # type: ignore[arg-type]
        partition_fn=None,  # type: ignore[arg-type]
        decompositions={},
        inference_compiler=None,
        num_params_buffers=input.num_params_buffers,
        aot_id=input.aot_id,
        keep_inference_input_mutations=input.keep_inference_input_mutations,
        is_export=input.is_export,
        no_tangents=input.no_tangents,
        aot_autograd_arg_pos_to_source=input.aot_autograd_arg_pos_to_source,
        dynamic_shapes=input.dynamic_shapes,
        enable_log=input.enable_log,
        static_input_indices=input.static_input_indices,
        pre_dispatch=input.pre_dispatch,
        cache_info=None,
    )


def aot_dispatch_base(
    flat_fn,
    flat_args: list[Any],
    aot_config: AOTConfig,
    *,
    fw_metadata: ViewAndMutationMeta,
) -> DispatchReturn:
    """
    Handles functions that don't need autograd. Runs wrappers and compiles with fw_compiler.
    """
    wrappers = _create_wrappers_for_dispatch(needs_autograd=False)
    flat_fn, flat_args, fw_metadata = pre_compile(
        wrappers, flat_fn, flat_args, aot_config, fw_metadata=fw_metadata
    )
    fw_module, updated_flat_args, maybe_subclass_meta = aot_dispatch_base_graph(  # type: ignore[misc]
        flat_fn, flat_args, aot_config, fw_metadata=fw_metadata
    )
    # Save the forward_graph_str right after aot_dispatch_base_graph,
    # to save in the cache
    aot_forward_graph_str = None
    if aot_config.cache_info is not None:
        aot_forward_graph_str = fw_module.print_readable(
            print_output=False,
            include_stride=True,
            include_device=True,
            fast_sympy_print=True,
        )

    fakified_out_wrapper = FakifiedOutWrapper()
    (
        fw_module,
        updated_flat_args,
        fw_metadata,
    ) = fakified_out_wrapper.pre_compile(
        fw_module, updated_flat_args, aot_config, fw_metadata=fw_metadata
    )
    functionalized_rng_wrapper = FunctionalizedRngRuntimeWrapper()
    (
        fw_module,
        updated_flat_args,
        fw_metadata,
    ) = functionalized_rng_wrapper.pre_compile(
        fw_module, updated_flat_args, aot_config, fw_metadata=fw_metadata
    )
    assert isinstance(fw_module, GraphModule)

    if aot_config.enable_log:
        trace_structured(
            "artifact",
            metadata_fn=lambda: {
                "name": "torch._functorch.config",
                "encoding": "string",
            },
            payload_fn=lambda: torch._functorch.config.get_config_copy(),
        )

    disable_amp = torch._C._is_any_autocast_enabled()
    context = torch._C._DisableAutocast if disable_amp else nullcontext

    with context(), track_graph_compiling(aot_config, "inference"):
        compiler = (
            aot_config.inference_compiler
            if aot_config.inference_compiler is not None
            else aot_config.fw_compiler
        )

        if tracing_context := torch._guards.TracingContext.try_get():
            tracing_context.fw_metadata = (
                fw_metadata
                if maybe_subclass_meta is None
                else maybe_subclass_meta.fw_metadata
            )

        with TracingContext.report_output_strides() as fwd_output_strides:
            fake_mode = detect_fake_mode()
            if fake_mode is not None and fake_mode.shape_env is not None:
                tensorify_python_scalars(fw_module, fake_mode.shape_env, fake_mode)
            compiled_fw = compiler(fw_module, updated_flat_args)

        if fakified_out_wrapper.needs_post_compile:
            fakified_out_wrapper.set_fwd_output_strides(fwd_output_strides)

    make_runtime_safe(fw_metadata, maybe_subclass_meta)

    # However, RuntimeWrapper does not expect the rng offsets in the
    # output. So, we have to create another wrapper and take out the offset. As
    # a result, we have to account for not boxed_call compilers as well.
    if not getattr(compiled_fw, "_boxed_call", False):
        compiled_fw = make_boxed_func(compiled_fw)

    # Create a wrapper to set up the rng functionalize and fakified out bits
    compiled_fw = functionalized_rng_wrapper.post_compile(
        compiled_fw, aot_config, runtime_metadata=fw_metadata
    )
    cache_info = aot_config.cache_info
    if cache_info is not None:
        if hasattr(compiled_fw, "_fx_graph_cache_key"):
            time_taken_ns = time.time_ns() - cache_info.start_time_ns
            guards_expr = AOTAutogradCache.generate_guards_expression(cache_info)
            entry = AOTAutogradCache.make_entry(
                compiled_fw_func=compiled_fw,  # type: ignore[arg-type]
                compiled_bw_func=None,
                aot_joint_graph_str=None,
                aot_forward_graph_str=aot_forward_graph_str,
                aot_backward_graph_str=None,
                runtime_metadata=fw_metadata,
                dispatch_wrappers=wrappers,
                maybe_subclass_meta=maybe_subclass_meta,
                num_fw_outs_saved_for_bw=None,
                indices_of_inps_to_detach=[],
                forward_time_taken_ns=time_taken_ns,
                backward_time_taken_ns=0,
                sanitized_aot_config=sanitize_aot_config(aot_config),
                guards_expr=guards_expr,
<<<<<<< HEAD
                cached_lazy_backward_info=None,
=======
                backward_state_indices=None,
                num_symints_saved_for_bw=None,
>>>>>>> 15a28e9c
            )
            AOTAutogradCache.save(
                cache_info.cache_key, entry, remote=should_use_remote_autograd_cache()
            )

    compiled_fw = fakified_out_wrapper.post_compile(
        compiled_fw,
        aot_config,
        runtime_metadata=fw_metadata,
    )

    compiled_fw = EffectTokensWrapper().post_compile(
        compiled_fw,
        aot_config,
        runtime_metadata=fw_metadata,
    )

    # Why do we need to pass in num_fw_outs_saved_for_bw?
    # See Note: [Partitioner handling for Subclasses, Part 2]
    compiled_fw = AOTDispatchSubclassWrapper(
        trace_joint=False,
        # TODO: once we use pre_compile this will be flat_fn at the top of this function
        fw_only=None,
        maybe_subclass_meta=maybe_subclass_meta,
        num_fw_outs_saved_for_bw=None,
    ).post_compile(
        compiled_fw,
        aot_config,  # not used
        runtime_metadata=fw_metadata,
    )

    if not getattr(compiled_fw, "_boxed_call", False):
        compiled_fw = make_boxed_func(compiled_fw)

    compiled_fn = RuntimeWrapper(
        indices_of_inps_to_detach=[],
        trace_joint=False,
        disable_amp=disable_amp,
    ).post_compile(
        compiled_fw,
        aot_config,
        runtime_metadata=fw_metadata,
    )

    compiled_fn = post_compile(
        wrappers, compiled_fn, aot_config, runtime_metadata=fw_metadata
    )
    return compiled_fn


def collect_fw_donated_buffer_idxs(
    fw_ins: list[Optional[FakeTensor]],
    user_fw_outs: list[Optional[FakeTensor]],
    bw_outs: list[Optional[FakeTensor]],
    saved_tensors: list[FakeTensor],
) -> list[int]:
    """
    Checks if the saved tensors are donated buffers, which means a saved tensor is not
    an alias of any tensors in fw_ins, user_fw_outs, and bw_outs.
    """

    storage_refs = set()
    for t in itertools.chain(fw_ins, user_fw_outs, bw_outs):
        # Only access storage if a tensor has storage (not sparse)
        if t is not None and isinstance(t, FakeTensor) and not is_sparse_any(t):
            storage_refs.add(StorageWeakRef(t.untyped_storage()))

    num_saved_tensor = len(saved_tensors)
    donated_buffer_idxs = []
    for i in range(num_saved_tensor):
        t = saved_tensors[i]
        if (
            t is not None
            and not is_sparse_any(t)
            and StorageWeakRef(t.untyped_storage()) not in storage_refs
        ):
            donated_buffer_idxs.append(i)

    return donated_buffer_idxs


def collect_bw_donated_buffer_idxs(
    fw_module: torch.fx.GraphModule,
    bw_module: torch.fx.GraphModule,
    fw_metadata: ViewAndMutationMeta,
) -> list[int]:
    """
    Collects backward donated buffer indexes from fw_module and bw_module.
    """

    # [Note: Metadata mutation in proxy tracing]
    # node.meta["val"] is a snapshot of the tensor value when tracing a graph,
    # instead of the final state after the graph has run. node.meta["val"] is
    # not updated even if later there is a metadata mutation op.
    # See: https://github.com/pytorch/pytorch/pull/141308#issuecomment-2495798947
    #
    # Currently, metadata mutation op happens only for sacrificial parameter
    # specifically the `set_` op. This motivates banning metadata mutation from
    # proxy tracing.
    #
    # Since node.meta["val"] is used to detect donated buffer, we return an empty
    # list if there exists metadata mutation op.
    if contain_metadata_mutation_ops(fw_module) or contain_metadata_mutation_ops(
        bw_module
    ):
        return []

    fw_ins = fw_module.graph.find_nodes(op="placeholder")
    bw_outs = next(reversed(bw_module.graph.find_nodes(op="output"))).args[0]
    fw_outs = next(reversed(fw_module.graph.find_nodes(op="output"))).args[0]

    fw_ins = [
        n.meta["val"] if (hasattr(n, "meta") and "val" in n.meta) else None
        for n in fw_ins
    ]
    fw_outs = [
        n.meta["val"] if (hasattr(n, "meta") and "val" in n.meta) else None
        for n in fw_outs
    ]
    bw_outs = [
        n.meta["val"] if (hasattr(n, "meta") and "val" in n.meta) else None
        for n in bw_outs
    ]

    user_fw_outs = fw_outs[: fw_metadata.num_forward]
    saved_tensors = fw_outs[fw_metadata.tensors_saved_for_backwards_slice]

    fw_donated_buffer = collect_fw_donated_buffer_idxs(
        fw_ins,
        user_fw_outs,
        bw_outs,
        saved_tensors,
    )

    assert fw_metadata.num_symints_saved_for_bw is not None
    return [fw_metadata.num_symints_saved_for_bw + i for i in fw_donated_buffer]


@dataclasses.dataclass
class InvokeSubgraphHopGraphs:
    """
    A data structure to hold all the information needed to partition the
    `joint_hop_gm` and joint graph and the restitch the `new_fw_hop_gm` and
    `new_bw_hop_gm` into the bigger `joint_gm`.
    """

    # To avoid re-partitioning subgraphs
    partitioning_done: bool = False
    old_num_fw_outputs: Optional[int] = None
    old_num_fw_inputs: Optional[int] = None

    new_fw_hop_gm: Optional[torch.fx.GraphModule] = None
    new_bw_hop_gm: Optional[torch.fx.GraphModule] = None
    new_num_sym_nodes: Optional[int] = None
    new_num_saved_nodes: Optional[int] = None


def run_joint_graph_passes_on_hops(
    joint_gm: torch.fx.GraphModule,
    joint_inputs: Any,
    aot_config: AOTConfig,
) -> torch.fx.GraphModule:
    """
    This pass runs the joint graph passes on the HOP graph. In torch.compile, we
    typically have many passes which work on the joint graph and then end with a
    partitioner.


    The partitioner part is quite mechanical to handle. HOP have their own
    forward and backward graph. The process can be broken into following steps

    1) Get a `joint_hop_gm` from the `fw_hop_gm` and `bw_hop_gm`
    2) Run joint graph passes on the `joint_hop_gm` to get `new_fw_hop_gm` and `new_bw_hop_gm`
    3) Stitch the `new_fw_hop_gm` and `new_bw_hop_gm` back into the `joint_gm`.

    The terminology used in the code is
    `joint_graph/joint_gm` : Refers to the main graph. This may contain many HOPs which have their own `hop_graph`
    `fw_hop_graph/fw_hop_gm` : Refers to the forward graph associated with a HOP.
    `bw_hop_graph/bw_hop_gm` : Refers to the backward graph associated with a HOP.
    `joint_hop_graph/joint_hop_gm` : Refers to the subgraph associated with the HOP like invoke_subgraph.
    `new_fw_hop_graph/new_fw_hop_gm` : Refers to the forward graph after partitioning is applied to `joint_hop_gm`.
    `new_bw_hop_graph/new_bw_hop_gm` : Refers to the backward graph after partitioning is applied to `joint_hop_gm`.

    NB: This pass works for invoke_subgraph today because we took extra care in
    the Autograd.Dispatch key of invoke_subgraph to vastly simplify Step 1.
    """
    from torch._higher_order_ops import invoke_subgraph

    def num_outputs(mod):
        return len(mod.graph.find_nodes(op="output")[0].args[0])

    def num_inputs(mod):
        return len(mod.graph.find_nodes(op="placeholder"))

    def prepare_for_partitioner(mod, num_primals, num_fw_outputs):
        # min-cut partitioner requires the placeholders to have primals and
        # tangents string in the node.name. The signature of the joint graph is
        # (*primals, *tangents)

        # We also have to update the output signature which is right now
        # (*grads, *fw_outs) and we have to change to (*fw_outs, *grads) for the
        # partitioner to work.
        new_graph = torch.fx.Graph()
        env = {}

        primals_counter = itertools.count(0)
        tangents_counter = itertools.count(0)

        for idx, node in enumerate(mod.graph.nodes):
            if node.op == "placeholder":
                if idx < num_primals:
                    env[node] = new_graph.placeholder(
                        f"primals_{next(primals_counter)}"
                    )
                else:
                    env[node] = new_graph.placeholder(
                        f"tangents_{next(tangents_counter)}"
                    )
                env[node].meta = copy.copy(node.meta)
            elif node.op == "output":
                # Reverse the (*grads, *fw_outs) to (*fw_outs, *grads)
                # The reason for having the reversed signature in the first
                # place is to simplify step 3.
                old_outputs = node.args[0]
                new_outputs = (
                    *old_outputs[-num_fw_outputs:],
                    *old_outputs[:-num_fw_outputs],
                )
                new_outputs = [env[n] if n else None for n in new_outputs]
                new_graph.output(tuple(new_outputs))
            else:
                env[node] = new_graph.node_copy(node, lambda n: env[n])
                env[node].meta = copy.copy(node.meta)

        new_graph.lint()

        out = torch.fx.GraphModule(mod, new_graph)
        return out

    new_hop_graphs: dict[str, InvokeSubgraphHopGraphs] = defaultdict(
        lambda: InvokeSubgraphHopGraphs()
    )

    # Step 1 - Get a `joint_hop_gm` from the `fw_hop_gm` and `bw_hop_gm` This is
    # easy to do for `invoke_subgraph` HOP. During the Autograd dispatch key
    # tracing, we have put the joint_hop_graph in the backward hop graph itself.
    # So to recover the joint_hop_gm, we just have to look at the backward
    # HOP graphs.
    # So we will merge step 1 and step 2 in this next section

    # Save the fw and bwd hop nodes. We will later in-place modify the graph
    # using these nodes.
    fw_hop_nodes = []
    bw_hop_nodes = []
    for node in joint_gm.graph.nodes:
        if (
            node.op == "call_function"
            and node.target is invoke_subgraph
            and isinstance(node.args[1], str)
        ):
            if node.args[1].startswith("fw"):
                fw_hop_nodes.append(node)
            elif node.args[1].startswith("bw"):
                bw_hop_nodes.append(node)

    if not bw_hop_nodes:
        return joint_gm

    assert len(fw_hop_nodes) == len(bw_hop_nodes)

    # Create a bw to hop node mapping. This helps us in identifying the bw and
    # fw subgraph pairs without relying on the identifier. This is important
    # because we can have different subgraphs for bwd for same subgraph in the
    # fwd because of differing strides in the backward.
    bw_to_fw_hop_node = dict(zip(list(reversed(bw_hop_nodes)), fw_hop_nodes))

    for node in bw_hop_nodes:
        identifier = node.args[1].removeprefix("bw")

        # If partitioning already done for this identifier, skip. This saves
        # redundant joint graph passes for same subgraphs.
        if new_hop_graphs[identifier].partitioning_done:
            continue

        # Collect some information from the forward hop graph
        fw_hop_node = bw_to_fw_hop_node[node]
        fw_hop_gm = getattr(joint_gm, fw_hop_node.args[0].target)
        assert isinstance(fw_hop_gm, torch.fx.GraphModule)
        num_fw_inputs = num_inputs(fw_hop_gm)
        num_fw_outputs = num_outputs(fw_hop_gm)
        new_hop_graphs[identifier].old_num_fw_inputs = num_fw_inputs
        new_hop_graphs[identifier].old_num_fw_outputs = num_fw_outputs

        # Step 1) - Get the `joint_hop_gm`. As mentioned earlier, the
        # backward graph is the joint graph.
        joint_hop_gm = getattr(joint_gm, node.args[0].target)
        assert isinstance(joint_hop_gm, torch.fx.GraphModule)

        # Prepare the graph for the partitioner
        joint_hop_gm = prepare_for_partitioner(
            joint_hop_gm, num_fw_inputs, num_fw_outputs
        )

        # TODO: invoke_subgraph should track which of its inputs static indices
        # so it can propagate them to the partitioner (and use in cudagraphs)
        static_lifetime_input_indices: list[int] = []
        # Step 2) and 3) - Run joint graph passes and partitioner
        new_fw_hop_gm, new_bw_hop_gm = aot_config.partition_fn(
            joint_hop_gm,
            [],
            num_fwd_outputs=num_fw_outputs,
            static_lifetime_input_indices=static_lifetime_input_indices,
        )

        # Save the new forward and backward graph modules
        new_hop_graphs[identifier].new_fw_hop_gm = new_fw_hop_gm
        new_hop_graphs[identifier].new_bw_hop_gm = new_bw_hop_gm

        # Save the number of symints and saved tensors
        new_fw_out_nodes = new_fw_hop_gm.graph.find_nodes(op="output")[0].args[0]
        extra_outputs = new_fw_out_nodes[num_fw_outputs:]
        symint_outputs = [n for n in extra_outputs if is_sym_node(n)]

        new_hop_graphs[identifier].new_num_sym_nodes = len(symint_outputs)
        new_hop_graphs[identifier].new_num_saved_nodes = len(extra_outputs) - len(
            symint_outputs
        )

        new_hop_graphs[identifier].partitioning_done = True

    # Step 3) Restitch the new fw and bw graphs back into the main graph.
    #
    # This is a very mechanical process. There are a quite a few pieces that we
    # need to connect together to make it work. Lets try to understand the
    # problem statement first.
    #
    # For the forward graph, the signature of the old_fw_hop_gm is
    #   inputs - (*primals)
    #   outputs - (*fw_outs)
    # Now the signature of the new_fw_hop_gm is
    #   inputs - (*primals)     -- This is same
    #   outputs - (*fw_outs, *saved_tensors)    - This is different
    # At a high level, this is an easy transformation, in the new graph we just
    # have to replace the old_fw_hop_gm with the new_fw_hop_gm. Everything else
    # falls into place, because the input signature (i.e. args) is same. And
    # even though output signature is different, fw_outs are still at the same
    # indexes as before. So the forward of the `joint_gm` works nicely.
    #
    # Now, lets look at the backward hop graph. Old signature
    #   inputs - (*primals, *tangents)
    #   outputs - (*grad_outs, *fw_outs)
    # New signature
    #   inputs - (*saved_tensors, *tangents) -- Different
    #   outputs - (*grad_outs)  -- Different
    # Here both input and output signature change. The output signature handling
    # is quite easy because the grads_out are sitting at the right place, so we
    # dont have to do anything.
    #
    # For the input signature, we have to collect the saved tensors from the
    # corresponding forward graph output. We collect all saved_tensors when we
    # see the forward graph, and save it into a map and then later use it during
    # the backward.

    # The stack of fw_nodes for invoke_subgraph HOP. There is an implicit
    # assumption about the graph structure, i.e., if we have hop1, hop2, hop3,
    # ... in the forward part of the joint graph, we will have .., hop3, hop2,
    # hop1 order for the backward. This structure allows us to just use a stack
    # to collect all the information that we need to pass from the forward hop
    # node to the corresponding backward node.

    already_added_new_hop_mods = set()

    def add_new_hop_gm(new_subgraph_mod, name):
        new_subgraph_attr_name = f"partitioned_{name}"
        if new_subgraph_attr_name in already_added_new_hop_mods:
            return new_subgraph_attr_name

        joint_gm.register_module(new_subgraph_attr_name, new_subgraph_mod)
        already_added_new_hop_mods.add(new_subgraph_attr_name)
        return new_subgraph_attr_name

    def propagate_meta_info(new_hop_gm, new_call_function_node, old_call_function_node):
        # Copy all the fields from the old call_function node. And then override
        # the `val` meta field with the outputs of new_hop_gm.
        new_call_function_node.meta = copy.copy(old_call_function_node.meta)

        output = new_hop_gm.graph.find_nodes(op="output")[0]
        out_example_vals = [n.meta["val"] if n else None for n in output.args[0]]
        new_call_function_node.meta["val"] = tuple(out_example_vals)

    for bw_node in reversed(bw_hop_nodes):
        identifier = bw_node.args[1].removeprefix("bw")

        # Make changes to the corresponding fw and bw node pair simultaneously.
        # The removes the need of any bookkeeping.

        # Fw node changes
        # Insert the new_fw_hop_gm. This is straightforward. Get the
        # new_fw_hop_gm, insert the hop_gm as a get_attr fw_node, and then
        # add a call_function fw_node. Additionally, also use getitem
        # call_functions to collect the saved_tensor nodes

        fw_node = bw_to_fw_hop_node[bw_node]
        new_fw_hop_gm = new_hop_graphs[identifier].new_fw_hop_gm
        assert new_fw_hop_gm is not None

        old_num_fw_outputs = new_hop_graphs[identifier].old_num_fw_outputs
        new_num_sym_nodes = new_hop_graphs[identifier].new_num_sym_nodes
        new_num_saved_nodes = new_hop_graphs[identifier].new_num_saved_nodes
        assert old_num_fw_outputs is not None
        assert new_num_sym_nodes is not None
        assert new_num_saved_nodes is not None
        total_outputs = old_num_fw_outputs + new_num_saved_nodes + new_num_sym_nodes

        extra_fw_outputs = []

        # Insert the new_fw_hop_gm into the joint_gm
        with joint_gm.graph.inserting_after(fw_node):
            new_fw_mod_attr_name = add_new_hop_gm(new_fw_hop_gm, f"fw{identifier}")
            new_fw_mod_attr = joint_gm.graph.get_attr(new_fw_mod_attr_name)

        # new_hop_fw_gm output signature is (*fw_outs, *saved_tensors)
        with joint_gm.graph.inserting_after(new_fw_mod_attr):
            new_fw_node = joint_gm.graph.call_function(
                the_function=invoke_subgraph,
                args=(
                    new_fw_mod_attr,
                    new_fw_mod_attr_name,
                    *fw_node.args[2:],
                ),
            )
            propagate_meta_info(new_fw_hop_gm, new_fw_node, fw_node)

        # old_num_fw_outputs = (*fw_outs)
        # new_num_fw_outputs = (*fw_outs, *saved_tensors, *sym_nodes)
        with joint_gm.graph.inserting_after(new_fw_node):
            for fw_out_idx in range(old_num_fw_outputs, total_outputs):
                saved_tensor_node = joint_gm.graph.call_function(
                    the_function=operator.getitem, args=(new_fw_node, fw_out_idx)
                )
                saved_tensor_node.meta = copy.copy(new_fw_node.meta)
                saved_tensor_node.meta["val"] = new_fw_node.meta["val"][fw_out_idx]
                extra_fw_outputs.append(saved_tensor_node)

        fw_node.replace_all_uses_with(new_fw_node)
        joint_gm.graph.erase_node(fw_node)

        # Bw node changes
        # Prepare the operands for the bwd graph
        # Old bw graph signature : (*primals, *tangents)
        # New signature will be : (*sym_nodes, *saved_tensors, *tangents)
        # We have already collected the saved_tensors in the forward hop processing.

        # extra_fw_outputs are in the order (*saved_nodes, *sym_nodes).
        # Partitioner has this quirk where the backward wants sym_nodes
        # first. So extract the sym and saved nodes.

        new_bw_hop_gm = new_hop_graphs[identifier].new_bw_hop_gm
        assert new_bw_hop_gm is not None

        saved_tensor_nodes = extra_fw_outputs[:new_num_saved_nodes]
        sym_nodes = extra_fw_outputs[new_num_saved_nodes:]

        num_primals = new_hop_graphs[identifier].old_num_fw_inputs
        assert num_primals is not None
        tangents = list(bw_node.args[2 + num_primals :])
        operands = sym_nodes + saved_tensor_nodes + tangents

        # Insert the new_bw_hop_gm into the joint_gm
        with joint_gm.graph.inserting_after(bw_node):
            new_bw_mod_attr_name = add_new_hop_gm(new_bw_hop_gm, bw_node.args[1])
            new_bw_mod_attr = joint_gm.graph.get_attr(new_bw_mod_attr_name)

        with joint_gm.graph.inserting_after(new_bw_mod_attr):
            new_bw_node = joint_gm.graph.call_function(
                the_function=invoke_subgraph,
                args=(
                    new_bw_mod_attr,
                    new_bw_mod_attr_name,
                    *operands,
                ),
            )
            propagate_meta_info(new_bw_hop_gm, new_bw_node, bw_node)
            # Since the partitioner is run after the graph passes, we have lost
            # the eager information and cannot faithfully extract the eager
            # inputs for the new partitioned backward graph. For the forward
            # graph, it was fine because the input signature remains same.
            new_bw_node.meta.pop("eager_input_vals", None)

        bw_node.replace_all_uses_with(new_bw_node)
        joint_gm.graph.erase_node(bw_node)

    joint_gm.graph.eliminate_dead_code()
    joint_gm.graph.lint()
    joint_gm.recompile()
    return joint_gm


def maybe_log_graph(
    gm,
    graph_name,
    aot_config,
    structured_log_prefix_fn,
    out_structured_logs: Optional[list[str]] = None,
):
    if not aot_config.enable_log:
        return
    aot_graphs_log.debug(
        "%s",
        lazy_format_graph_code(
            f"{graph_name}",
            gm,
            aot_config.aot_id,
            include_stride=True,
            include_device=True,
            colored=True,
        ),
    )

    def gm_str_fn() -> str:
        return gm.print_readable(
            print_output=False, include_stride=True, include_device=True
        )

    if out_structured_logs is not None:
        out_structured_logs.append(f"{structured_log_prefix_fn()}:{gm_str_fn()}")
    else:
        trace_structured(
            f"{structured_log_prefix_fn()}",
            payload_fn=lambda: gm_str_fn(),
        )


def create_wrap_fn(fn, args):
    from functools import wraps

    from torch.fx.experimental.proxy_tensor import maybe_enable_thunkify

    from .functional_utils import from_fun, has_data_mutation, to_fun

    def assert_no_mutation(t):
        assert not has_data_mutation(
            t
        ), "Saved tensors hooks with inputs mutations are not allowed"

    @wraps(fn)
    def _wrapper(*args):
        with maybe_enable_thunkify():
            disable_above = torch._C._ExcludeDispatchKeyGuard(
                torch._C.DispatchKeySet(torch._C.DispatchKey.Functionalize)
            )

            with disable_above:
                f_args = pytree.tree_map(to_fun, args)
                f_outs = fn(*f_args)
                pytree.tree_map(assert_no_mutation, f_args)
                return pytree.tree_map(from_fun, f_outs)

    return _wrapper, args


def prepare_hook_gm(aot_config, fn, args):
    from torch._functorch._aot_autograd.dispatch_and_compile_graph import _create_graph

    fn, args = create_wrap_fn(fn, args)
    gm = _create_graph(fn, args, aot_config=aot_config)
    return gm


# Inline Autograd saved_tensors_hooks into epilogue of forward graph
# and prologue of backward graph.
# This changes forward graph outputs and inputs.
# Pack hook can return tensors, sym scalars, constants.
# All tensors to save for backward will be grouped together at front.
# Sym scalars grouped on another end. Constants are inlined in the graph.
def maybe_inline_graph_saved_tensors_hooks(
    fw_module,
    bw_module,
    num_inner_fwd_outputs,
    inner_meta,
    aot_config,
    static_input_indices,
):
    if torch._dynamo.compiled_autograd.in_compiled_autograd_region:
        return

    get_hooks = torch._functorch._aot_autograd.utils.top_saved_tensors_hooks
    are_inline_hooks = (
        torch._functorch._aot_autograd.utils.saved_tensors_hooks_are_inlineable
    )

    hooks = get_hooks()
    if not are_inline_hooks(hooks):
        return

    pack_hook_gm, unpack_hook_gm = hooks

    structured_logs: list[str] = []
    maybe_log_graph(
        fw_module,
        "Forward graph pre saved_tensors_hooks inlining",
        aot_config,
        lambda: "aot_forward_graph_pre_saved_tensors_hooks",
        structured_logs,
    )
    maybe_log_graph(
        bw_module,
        "Backward graph pre saved_tensors_hooks inlining",
        aot_config,
        lambda: "aot_backward_graph_pre_saved_tensors_hooks",
        structured_logs,
    )
    fw_g = fw_module.graph
    bw_g = bw_module.graph

    fw_g_names = {node.name for node in fw_g.nodes}
    bw_g_names = {node.name for node in bw_g.nodes}

    def _gen_unused_name(candidate: str):
        c = candidate
        i = 0
        while c in fw_g_names or c in bw_g_names:
            c = f"{candidate}_{i}"
            i = i + 1
        return c

    bw_g_inputs = bw_g.find_nodes(op="placeholder")

    fw_out_n = fw_g.output_node()
    fw_outs = fw_out_n.args[0]  # type: ignore[var-annotated]
    fw_outs_inner_set = set(fw_outs[:num_inner_fwd_outputs])
    fw_outs_saved_for_bw = fw_outs[num_inner_fwd_outputs:]
    fw_outs_packed_tensors = []  # type: ignore[var-annotated]
    fw_outs_packed_syms = []  # type: ignore[var-annotated]

    # The main use case for saved_tensors_hooks is activation quantization,
    # for memory usage optimization.
    # Desired behavior is to quantize saved activations to free the original saved tensor.
    # Saved nodes may include forward inputs, outputs, parameters.
    # They may be held by something else and will not be deallocated after quantization.
    # Donated buffers are intermediates in the graph invisible for the user,
    # this guarantees that they can be deallocated.
    # Using this as a default behavior to select saved nodes to apply hooks.
    # There is also a config to apply hooks for all saved nodes without any filtering.
    # The plan is to propagate meta about the source of the saved node to the user hook function.
    mode = torch._functorch.config.saved_tensors_hooks_filtering_mode
    allow_set = None
    exclude_set = None

    if mode == "donated":
        # collect_bw_donated_buffer_idxs requires inner_meta to have num_symints_saved_for_bw
        inner_meta.num_symints_saved_for_bw = len(
            [n for n in fw_outs_saved_for_bw if is_sym_node(n)]
        )
        bw_donated_idxs = collect_bw_donated_buffer_idxs(
            fw_module,
            bw_module,
            inner_meta,
        )
        fw_donated_idxs = [
            i - inner_meta.num_symints_saved_for_bw for i in bw_donated_idxs
        ]
        allow_set = {fw_outs_saved_for_bw[i].name for i in fw_donated_idxs}
    elif mode == "no_static":
        fw_g_inputs = fw_g.find_nodes(op="placeholder")
        exclude_set = {fw_g_inputs[i].name for i in static_input_indices}

    if (allow_set is not None) and (not allow_set):
        # This means we have empty whitelist,
        # No donated (intermediate) saved.
        # Do not do anything in this case
        return

    if aot_config.enable_log:
        structured_logs.append(f"fw_outs_saved_for_bw:{fw_outs_saved_for_bw}")
        structured_logs.append(f"mode:{mode}")
        structured_logs.append(f"allow_set:{allow_set}")
        structured_logs.append(f"exclude_set:{exclude_set}")

    for saved in fw_outs_saved_for_bw:
        if ((allow_set is not None) and (saved.name not in allow_set)) or (
            (exclude_set is not None) and (saved.name in exclude_set)
        ):
            if isinstance(saved.meta["val"], torch.Tensor):
                fw_outs_packed_tensors.append(saved)
            continue

        val = saved.meta["val"]
        if not isinstance(val, torch.Tensor):
            continue

        pack_out_val = pack_hook_gm(val)

        requires_sc_handling = any(
            is_traceable_wrapper_subclass(x) for x in pytree.tree_leaves(pack_out_val)
        )
        if requires_sc_handling:
            raise NotImplementedError(
                "Tensor subclasses in GraphModule saved tensors hooks are not supported"
                "You can workaround it by manually returning subclass's inner tensors"
                " in the pack hook, and reconstructing the subclass in the unpack hook"
            )

        pack_gm = prepare_hook_gm(aot_config, pack_hook_gm, (val,))
        pack_g = pack_gm.graph
        maybe_log_graph(
            pack_gm,
            f"saved_tensors_pack_hook {saved.name}",
            aot_config,
            lambda: f"aot_saved_tensors_hooks_pack {saved.name}",
            structured_logs,
        )
        pack_out_val = pack_gm(val)

        # Install pack hook graph as eiplogue of fw_module.
        # Saved tensor output becomes input of pack hook graph.
        # Replace saved tensor output with pack hook graph output.
        # Outputs symbolic scalars, tensors  are accumulated separately.
        # Then in forward outputs and backward inputs installed in order
        # sym_scalars, packed_saved_tensors.
        # Keeping all tensors together allows to preserve
        # the same identification at runtime,
        # updating only number of saved sym_scalars and tensors.
        pack_g_inputs = pack_g.find_nodes(op="placeholder")
        assert len(pack_g_inputs) == 1
        env = {pack_g_inputs[0]: saved}
        fw_pack_out_args = None
        with fw_g.inserting_before(fw_out_n):
            for node in pack_g.nodes:
                if node.op == "placeholder":
                    continue
                new_n = fw_g.node_copy(node, lambda n: env[n])
                fw_g_names.add(new_n.name)
                env[node] = new_n
                # Output node is temporarily copied to have remapped arguments.
                # Removed in the end.
                if node.op == "output":
                    fw_pack_out_args = new_n.args[0]
                    fw_g.erase_node(new_n)

        env.clear()
        assert fw_pack_out_args
        fw_outs_bw_ins_node_names = []
        for out_idx, _n in enumerate(pytree.tree_leaves(fw_pack_out_args)):
            if not isinstance(_n, torch.fx.Node):
                fw_outs_bw_ins_node_names.append("")
                continue

            # This happens when hook is noop and it is either user input or user output.
            # Do not do anything with this node.
            if _n.op == "placeholder" or _n in fw_outs_inner_set:
                # This means the hook returned input primals unchanged
                # Do not rename in this case.
                n = _n
                new_node_name = _n.name
                fw_outs_bw_ins_node_names.append(new_node_name)
            else:
                # We can not specify desired name in node_copy.
                # Copying node manually to set specifc name,
                # to have matching fw_outs, bw_inputs names.
                new_node_name = _gen_unused_name(f"{saved.name}_hook_{out_idx}")
                with fw_g.inserting_before(_n):
                    n = fw_g.create_node(
                        _n.op,
                        _n.target,
                        _n.args,
                        _n.kwargs,
                        name=new_node_name,
                    )
                assert n.name == new_node_name
                fw_outs_bw_ins_node_names.append(new_node_name)
                n.meta = copy.copy(_n.meta)
                _n.replace_all_uses_with(n)
                fw_g.erase_node(_n)
            if isinstance(n.meta["val"], torch.Tensor):
                fw_outs_packed_tensors.append(n)
            elif is_sym_node(n):
                fw_outs_packed_syms.append(n)

        # Install unpack hook graph as a prologue of backward graph
        # Saved tensors inputs are replaced with packed tensors and packed sym scalars.
        # The saved tensors inputs usages in the graph are replaced with unpack hook graph outputs.
        unpack_gm = prepare_hook_gm(aot_config, unpack_hook_gm, (pack_out_val,))
        unpack_g = unpack_gm.graph
        maybe_log_graph(
            unpack_gm,
            f"saved_tensors_unpack_hook {saved.name}",
            aot_config,
            lambda: f"aot_saved_tensors_hooks_unpack {saved.name}",
            structured_logs,
        )

        def find_saved_in_bw_inputs(bw_inputs):
            for n in bw_inputs:
                if n.name == saved.name:
                    return n

        bw_g_input = find_saved_in_bw_inputs(bw_g_inputs)
        assert bw_g_input
        original_bw_g_input_users = list(bw_g_input.users.keys())
        bw_g_input_used_directly = False

        # Replace backward graph saved tensor input with copy of pack graph outputs
        # All non-Tensor, non-symscalars outputs are constanted.

        unpack_g_inputs = unpack_g.find_nodes(op="placeholder")
        env = {}
        for out_idx, (unp_in_n, out_n, val) in enumerate(
            zip(
                unpack_g_inputs,
                pytree.tree_leaves(fw_pack_out_args),
                pytree.tree_leaves(pack_out_val),
            )
        ):
            is_sym = isinstance(val, py_sym_types)
            if isinstance(val, torch.Tensor) or is_sym:
                # We want forward_outputs names to match backward_inputs,
                # Potentially backward may already have "{saved.name}_hook_{idx}",
                # In this case fx.Graph will add suffix.
                new_node_name = fw_outs_bw_ins_node_names[out_idx]
                if bw_g_input.name == new_node_name:
                    env[unp_in_n] = bw_g_input
                    bw_g_input_used_directly = True
                else:
                    # Backward calling convention: ctx_symints,ctx_saved_tensors
                    # Inserting packed sym scalars before first saved tensor input.
                    # Inserting packed tensors before last saved tensor input.
                    # Saved tensor inputs between them will be removed.
                    with bw_g.inserting_before(
                        bw_g_inputs[0]
                    ) if is_sym else bw_g.inserting_before(bw_g_input):
                        new_n = bw_g.placeholder(new_node_name)
                        assert new_n.name == new_node_name
                    new_n.meta = copy.copy(out_n.meta)
                    env[unp_in_n] = new_n
            else:
                # Inline values of non-Tensor, non-SymScalars
                env[unp_in_n] = val

        # Inserting unpack hook after placeholders.
        bw_unpack_out_n = None
        with bw_g.inserting_before(bw_g_inputs[-1].next):
            for node in unpack_g.nodes:
                if node.op == "placeholder":
                    continue
                new_n = bw_g.node_copy(node, lambda n: env[n])
                bw_g_names.add(new_n.name)
                env[node] = new_n
                # Temporary insert output, to have remapped by node_copy args.
                # Removed in the end.
                if node.op == "output":
                    bw_unpack_out_n = new_n

        assert bw_unpack_out_n
        _leaves = pytree.tree_leaves(bw_unpack_out_n.args)
        assert len(_leaves) == 1
        unpack_saved_tensor_n = _leaves[0]

        if not bw_g_input_used_directly:
            bw_g_input.replace_all_uses_with(unpack_saved_tensor_n)
            bw_g.erase_node(bw_g_input)
        else:
            # Keep usages of bw_g_input in inserted unpacked hook graph.
            # Replace other usages of bw_g_input with unpack_saved_tensor_n.
            from torch._C import _fx_map_arg

            def maybe_replace_node(n):
                return unpack_saved_tensor_n if n == bw_g_input else n

            for use_node in original_bw_g_input_users:
                new_args = _fx_map_arg(use_node.args, maybe_replace_node)
                new_kwargs = _fx_map_arg(use_node.kwargs, maybe_replace_node)
                assert isinstance(new_args, tuple)
                assert isinstance(new_kwargs, dict)
                use_node._update_args_kwargs(new_args, new_kwargs)
        bw_g.erase_node(bw_unpack_out_n)

    # Changing forward graph outputs,
    # Inserting packed_tensors and packed_syms on the place of saved tensors.
    # Packed sym_scalars are together with saved symints
    symint_outs_saved_for_bw = [n for n in fw_outs_saved_for_bw if is_sym_node(n)]
    fw_new_outs = pytree.tree_leaves(
        (
            fw_outs[:num_inner_fwd_outputs],
            fw_outs_packed_tensors,
            fw_outs_packed_syms,
            symint_outs_saved_for_bw,
        )
    )
    fw_out_n.args = (tuple(fw_new_outs),)

    # Assert that saved tensors and symints in forward outputs are aligned with backward inputs
    _fw_n = num_inner_fwd_outputs
    _fw_num_t = len(fw_outs_packed_tensors)
    _fw_num_s = len(fw_outs_packed_syms) + len(symint_outs_saved_for_bw)
    fw_outs_saved_tensors = fw_new_outs[_fw_n : _fw_n + _fw_num_t]
    fw_outs_saved_syms = fw_new_outs[_fw_n + _fw_num_t :]
    bw_new_ins = list(bw_g.find_nodes(op="placeholder"))
    bw_ins_saved_syms = bw_new_ins[:_fw_num_s]
    bw_ins_saved_tensors = bw_new_ins[_fw_num_s : _fw_num_s + _fw_num_t]

    fw_t_names = [n.name for n in fw_outs_saved_tensors]
    bw_t_names = [n.name for n in bw_ins_saved_tensors]
    fw_s_names = [n.name for n in fw_outs_saved_syms]
    bw_s_names = [n.name for n in bw_ins_saved_syms]

    def _log_structured_logs():
        if not aot_config.enable_log:
            return

        trace_structured(
            "artifact",
            metadata_fn=lambda: {
                "name": "aot_saved_tensors_hooks_graphs",
                "encoding": "string",
            },
            payload_fn=lambda: "\n".join(structured_logs),
        )

    if aot_config.enable_log:
        structured_logs.append(
            f"fw_outs[:num_inner_fwd_outputs]:{fw_outs[:num_inner_fwd_outputs]}"
        )
        structured_logs.append(f"fw_outs_packed_tensors:{fw_outs_packed_tensors}")
        structured_logs.append(f"fw_t_names:{fw_t_names}")
        structured_logs.append(f"bw_t_names:{bw_t_names}")
        structured_logs.append(f"fw_s_names:{fw_s_names}")
        structured_logs.append(f"bw_s_names:{bw_s_names}")
        structured_logs.append(f"\nfw_g_pre_assert:{fw_g}")
        structured_logs.append(f"\nbw_g_pre_assert:{bw_g}")
        maybe_log_graph(
            fw_module,
            "Forward graph after transform pre-assert",
            aot_config,
            lambda: "aot_forward_graph_pre_assert_saved_tensors_hooks",
            structured_logs,
        )
        maybe_log_graph(
            bw_module,
            "Backward graph after transform pre-assert",
            aot_config,
            lambda: "aot_backward_graph_pre_assert_saved_tensors_hooks",
            structured_logs,
        )
        _log_structured_logs()

    assert fw_t_names == bw_t_names
    assert fw_s_names == bw_s_names

    fw_g.lint()
    bw_g.lint()
    fw_module.recompile()
    bw_module.recompile()


def aot_dispatch_autograd(
    flat_fn,
    flat_args: list[Any],
    aot_config: AOTConfig,
    *,
    fw_metadata: ViewAndMutationMeta,
) -> DispatchReturn:
    """
    Autograd logic. Generates a joint graph, partitions it, manipulates the input with various wrappers,
    and returns a wrapped torch.autograd.Function with a forward and backward.
    """
    wrappers = _create_wrappers_for_dispatch(needs_autograd=True)
    flat_fn, flat_args, fw_metadata = pre_compile(
        wrappers,
        flat_fn,
        flat_args,
        aot_config,
        fw_metadata=fw_metadata,
    )

    fw_metadata.deterministic = torch.are_deterministic_algorithms_enabled()
    with dynamo_timed("aot_trace_joint_graph", log_pt2_compile_event=True):
        fx_g, joint_inputs, maybe_subclass_meta = aot_dispatch_autograd_graph(
            flat_fn, flat_args, aot_config, fw_metadata=fw_metadata
        )

    # Copied from aot_dispatch_autograd_graph.
    disable_amp = torch._C._is_any_autocast_enabled()
    joint_graph_str = None
    if aot_config.enable_log:
        aot_joint_log.info(
            "%s",
            lazy_format_graph_code(
                "Joint graph",
                fx_g,
                aot_config.aot_id,
                include_stride=True,
                include_device=True,
                colored=True,
            ),
        )
        joint_graph_str = fx_g.print_readable(
            print_output=False, include_stride=True, include_device=True
        )
        trace_structured(
            "aot_joint_graph",
            payload_fn=lambda: joint_graph_str,
        )

    with torch.no_grad():
        inner_meta = (
            fw_metadata
            if maybe_subclass_meta is None
            else maybe_subclass_meta.fw_metadata
        )
        with track_graph_compiling(aot_config, "joint"):
            # See Note: [Partitioner handling for Subclasses, Part 1]
            # See Note: [Recomputing subclass mutation handling]
            mutated_inp_runtime_indices = (
                compute_inner_mutated_inp_indices_from_subclass_meta(
                    fw_metadata, inner_meta
                )
            )
            num_tokens = len(fw_metadata.tokens)
            num_mutated_inp_runtime_indices = len(mutated_inp_runtime_indices)
            num_inner_fwd_outputs = (
                num_mutated_inp_runtime_indices
                + inner_meta.num_outputs
                + inner_meta.num_intermediate_bases
                + inner_meta.num_outputs_rng_offset
                + num_tokens  # See Note [Side-Effectful Tokens in AOTAutograd]
            )
            fake_mode = detect_fake_mode()
            fx_g = run_joint_graph_passes_on_hops(fx_g, joint_inputs, aot_config)

            # TODO(anijain2305) - Add tensorify_python_scalars to the HOP graph passes.
            if fake_mode is not None and fake_mode.shape_env is not None:
                tensorify_python_scalars(fx_g, fake_mode.shape_env, fake_mode)

            static_lifetime_input_indices = fw_metadata.static_input_indices
            fw_module, bw_module = aot_config.partition_fn(
                fx_g,
                joint_inputs,
                num_fwd_outputs=num_inner_fwd_outputs,
                static_lifetime_input_indices=static_lifetime_input_indices,
            )
            rng_states = [
                n
                for n in fw_module.graph.find_nodes(op="placeholder")
                if "fwd_rng_state" in n.name
            ]
            fw_metadata.num_graphsafe_rng_states = len(rng_states)
            if rng_states:
                fw_metadata.graphsafe_rng_state_index = (
                    rng_states[0].meta["val"].device.index
                )

            # See Note [Side-Effectful Tokens in AOTAutograd]
            if config.unlift_effect_tokens and (
                num_tokens > 0 or fw_metadata.num_backward_tokens > 0
            ):
                unlift_tokens(fw_module, fw_metadata, aot_config, bw_module)

                num_inner_fwd_outputs -= num_tokens
                joint_inputs = (
                    joint_inputs[0][num_tokens:],
                    joint_inputs[1],
                )

            maybe_inline_graph_saved_tensors_hooks(
                fw_module,
                bw_module,
                num_inner_fwd_outputs,
                inner_meta,
                aot_config,
                fw_metadata.static_input_indices,
            )
            static_lifetime_input_indices = fw_metadata.static_input_indices

            fw_outs = next(iter(fw_module.graph.find_nodes(op="output"))).args[0]
            # we only need to bookkeep the symints that are saved for bw, not any symints
            # the user forward might have returned in its own output
            fw_outs_saved_for_bw = fw_outs[num_inner_fwd_outputs:]
            num_fw_outs_saved_for_bw = len(fw_outs_saved_for_bw)
            symint_outs_saved_for_bw = []
            for idx, node in enumerate(fw_outs_saved_for_bw):
                if is_sym_node(node):
                    symint_outs_saved_for_bw.append(node)
                elif (
                    isinstance(node, torch.fx.Node)
                    and "val" in getattr(node, "meta", {})
                    and isinstance(node.meta["val"], FakeTensor)
                ):
                    # record dynamic tensor activations
                    dynamic_dims: set[int] = {
                        dim
                        for dim, size in enumerate(node.meta["val"].shape)
                        if not isinstance(size, int)
                    }
                    if dynamic_dims:
                        fw_metadata.dynamic_saved_tensors_idxs[idx] = dynamic_dims

            fw_metadata.num_symints_saved_for_bw = len(symint_outs_saved_for_bw)
            inner_meta.num_symints_saved_for_bw = len(symint_outs_saved_for_bw)
            num_symints_saved_for_bw = len(symint_outs_saved_for_bw)
            if torch._functorch.config.donated_buffer:
                fw_metadata.bw_donated_idxs = collect_bw_donated_buffer_idxs(
                    fw_module,
                    bw_module,
                    inner_meta,
                )
                inner_meta.bw_donated_idxs = fw_metadata.bw_donated_idxs

        if aot_config.enable_log:
            trace_structured(
                "artifact",
                metadata_fn=lambda: {
                    "name": "torch._functorch.config",
                    "encoding": "string",
                },
                payload_fn=lambda: torch._functorch.config.get_config_copy(),
            )
            aot_graphs_log.info(
                "aot_config id: %s, fw_metadata=%s, inner_meta=%s",
                str(aot_config.aot_id),
                str(fw_metadata),
                str(inner_meta),
            )

        # Note [Detaching inputs that never need gradients]
        # See https://github.com/pytorch/pytorch/issues/97745
        # Suppose we have a function like this that we want to compile:
        #
        # def f(x, y):
        #     return torch.mul(x, y.detach())
        #
        # What gradients should we compute for x and y?
        # By default, AOTAutograd will compute a gradient for **every** input that requires gradients,
        # and so we'll compute:
        #    x_grad_input = y
        #    y_grad_input = None
        # Does this preserve the semantics of eager mode?
        # Unfortunately, no.
        # Doing the above will cause autograd to **continue** to backprop the autograd tape
        # that was generated from constructing y.
        #
        # This is **different** from what would have happened in eager mode.
        # In eager mode, if we backprop through the output of this function, autograd will only traverse
        # the bit of the autograd tape corresponding to "x".
        # In particular, if a user had previously backpropped through y's autograd tape,
        # And then they try to backprop through the output of the above function,
        # then we'll hit the dreaded "Trying to backward through the graph a second time" error.
        #
        # You might think: If autograd sees that a gradient is None, shouldn't it stop early,
        # instead of continuing the backprop through the ancestors of that node in the graph?
        #
        # Autograd has two passes:
        # (1) a first pass that traverses the autograd graph and figures out which nodes need to be executed
        # (2) a second pass that actually goes ahead and executes each node when it becomes ready,
        #     propagating gradients
        # By the time we're executing a node and we see that it produces a None, the set of nodes to execute
        # is already locked-in.
        #
        # The fix: instead, we can recognize statically that the graph we're compiling will never contribute
        # gradients to y, and prevent autograd from trying to traverse y's autograd tape at all.
        # We can do this by manually detach'ing y before sending it through the `CompiledFunction`.
        #
        # Note that this solution is not bulletproof.
        # It's possible to construct a case where eager may or may not have have tried to autograd through y,
        # depending on the actual grad_outputs that were passed in during the backward.
        # There is no easy fix for this: the simplest fix would be to run with `retain_graph=True`,
        # allowing autograd to re-use the graph.
        #
        # An example of this case is:
        # def f(x):
        #     return x.detach() * 2, x * 3
        # If we were to only backprop through outs[0], in eager, we would stop
        # If we backward only on the first output, we shouldn't send a grad through x.
        # But the custom autograd function doesn't know that: it will materialize zero grads for x * 3
        # and we will end up with a zero grad at x.
        # If we later backprop through the second output, this will also require backprop'ing through x.
        # Meaning we'll need to use `retain_graph=True` to be able to backprop through x the second time.
        _indices_of_inps_to_detach: list[int] = []

        # reversed() since we expect output at end of graph
        bw_output = next(reversed(bw_module.graph.find_nodes(op="output")))
        bw_outs: Sequence[torch.fx.Node] = bw_output.args[0]  # type: ignore[assignment]

        # TODO: we should apply the below "detach inputs if their gradients are statically known to be None"
        # optimization even if we have subclass inputs/outputs (we do not handle this today).
        # Computing which our our inputs get None gradients is a bit more complicated,
        # if any of our inputs are subclasses. Why?
        # (a) we need to make sure that we call .detach() on the input subclasses, since autograd sees subclasses.
        # (b) The grad_outputs that we AOT computed in our backward graph are the desugared tensor tensors,
        #     so we need to figure out which subclass fw inputs they map to.
        if maybe_subclass_meta is None:
            num_backward_tokens: int = inner_meta.num_backward_tokens
            assert (
                len(bw_outs)
                == len(fw_metadata.input_info)
                + inner_meta.num_outputs_rng_offset
                + num_backward_tokens
            )
            bw_outs_no_rng_no_tokens = bw_outs
            if (inner_meta.num_outputs_rng_offset + num_backward_tokens) > 0:
                bw_outs_no_rng_no_tokens = bw_outs[
                    : -(inner_meta.num_outputs_rng_offset + num_backward_tokens)
                ]
            assert len(bw_outs_no_rng_no_tokens) == len(fw_metadata.input_info)

            for i, (bw_out) in enumerate(bw_outs_no_rng_no_tokens):
                # If our input experiences a metadata mutation inside the graph (e.g. set_()),
                # we *must* not detach, otherwise it will be the detach'd input that gets the metadata mutation
                metadata_mutation_in_graph = (
                    fw_metadata.input_info[i].mutation_type
                    == MutationType.MUTATED_IN_GRAPH
                    and fw_metadata.input_info[i].mutates_storage_metadata
                )
                is_non_leaf = (
                    fw_metadata.input_info[i].requires_grad
                    and not fw_metadata.input_info[i].is_leaf
                )
                if bw_out is None and not metadata_mutation_in_graph and is_non_leaf:
                    _indices_of_inps_to_detach.append(i)

        fw_module_str = None
        bw_module_str = None
        if aot_config.enable_log:
            aot_graphs_log.info(
                "%s",
                lazy_format_graph_code(
                    "Forward graph",
                    fw_module,
                    aot_config.aot_id,
                    include_stride=True,
                    include_device=True,
                    colored=True,
                ),
            )
            aot_graphs_log.info(
                "%s",
                lazy_format_graph_code(
                    "Backward graph",
                    bw_module,
                    aot_config.aot_id,
                    include_stride=True,
                    include_device=True,
                    colored=True,
                ),
            )
            fw_module_str = fw_module.print_readable(
                print_output=False, include_stride=True, include_device=True
            )
            bw_module_str = bw_module.print_readable(
                print_output=False, include_stride=True, include_device=True
            )

            trace_structured(
                "artifact",
                metadata_fn=lambda: {
                    "name": "aot_forward_graph_fw_metadata",
                    "encoding": "string",
                },
                payload_fn=lambda: dataclass_repr(fw_metadata),
            )
            if maybe_subclass_meta is not None:
                trace_structured(
                    "artifact",
                    metadata_fn=lambda: {
                        "name": "aot_forward_graph_fw_subclass_metadata",
                        "encoding": "string",
                    },
                    payload_fn=lambda: dataclass_repr(maybe_subclass_meta),
                )

            trace_structured(
                "aot_forward_graph",
                payload_fn=lambda: fw_module_str,
            )
            trace_structured(
                "aot_backward_graph",
                payload_fn=lambda: bw_module_str,
            )

        # AMP is already traced out in joint graph. we do not wish to reapply it accidentally
        # in the compiler.
        with track_graph_compiling(aot_config, "forward"), torch._C._DisableAutocast():
            # flat_args at this point might still be subclasses-
            # make sure to pass the unwrapped fake tensors into the compiler!
            adjusted_flat_args = joint_inputs[0]

            fakified_out_wrapper = FakifiedOutWrapper()
            (
                fw_module,
                adjusted_flat_args,
                fw_metadata,
            ) = fakified_out_wrapper.pre_compile(
                fw_module, adjusted_flat_args, aot_config, fw_metadata=fw_metadata
            )

            functionalized_rng_wrapper = FunctionalizedRngRuntimeWrapper(
                return_new_outs=False
            )

            if rng_states:
                index = fw_metadata.graphsafe_rng_state_index
                assert index is not None
                rng_states = [
                    get_cuda_generator_meta_val(index)
                    for _ in range(fw_metadata.num_graphsafe_rng_states)
                ]
                adjusted_flat_args.extend(rng_states)  # type: ignore[arg-type]

            (
                fw_module,
                adjusted_flat_args,
                fw_metadata,
            ) = functionalized_rng_wrapper.pre_compile(
                fw_module, adjusted_flat_args, aot_config, fw_metadata=fw_metadata
            )
            if tracing_context := torch._guards.TracingContext.try_get():
                tracing_context.fw_metadata = inner_meta

            with TracingContext.report_output_strides() as fwd_output_strides:
                compiled_fw_func = aot_config.fw_compiler(fw_module, adjusted_flat_args)

            if not getattr(compiled_fw_func, "_boxed_call", False):
                compiled_fw_func = make_boxed_func(compiled_fw_func)

            if fakified_out_wrapper.needs_post_compile:
                fakified_out_wrapper.set_fwd_output_strides(fwd_output_strides)

            compiled_fw_func = EffectTokensWrapper().post_compile(
                compiled_fw_func,
                aot_config,
                runtime_metadata=fw_metadata,
            )

            compiled_fw_func = AOTDispatchSubclassWrapper(
                fw_only=None,
                trace_joint=False,
                maybe_subclass_meta=maybe_subclass_meta,
                num_fw_outs_saved_for_bw=num_fw_outs_saved_for_bw,
            ).post_compile(
                compiled_fw_func,
                aot_config,  # not used
                runtime_metadata=fw_metadata,
            )

            compiled_fw_func = functionalized_rng_wrapper.post_compile(
                compiled_fw_func, aot_config, runtime_metadata=fw_metadata
            )
            compiled_fw_func = fakified_out_wrapper.post_compile(
                compiled_fw_func,
                aot_config,
                runtime_metadata=fw_metadata,
            )

        # NB: It's important to compile backwards ahead of time, as this may
        # add extra guards which we need to apply to the Dynamo cache at
        # forwards
        with track_graph_compiling(aot_config, "backward"), torch._C._DisableAutocast():
            placeholder_list = fx_placeholder_vals(bw_module)

            forward_saved_for_backwards_strides = None
            if fwd_output_strides is not None:
                forward_saved_for_backwards_strides = fwd_output_strides[
                    inner_meta.tensors_saved_for_backwards_slice
                ]

            # saved activations can have different stride to eager if
            # the compiler does layout optimization. We should restride the
            # tensor passed in for compiling the backward graph using the
            # saved tensor's stride.
            for i in range(len(placeholder_list)):
                ph_arg = placeholder_list[i]
                if not isinstance(ph_arg, torch.Tensor):
                    continue

                if forward_saved_for_backwards_strides is None:
                    continue

                real_stride = None
                # Per all_args calling convention
                j = i - num_symints_saved_for_bw
                if 0 <= j < len(forward_saved_for_backwards_strides):
                    real_stride = forward_saved_for_backwards_strides[j]
                if real_stride is None:
                    continue

                # Comparing ph_arg.stride() with real_stride directly may
                # cause dynamic dimensions in ph_arg being specialized to static
                # value. Using the hints to avoid that.
                if _get_symint_hints(ph_arg.stride()) != real_stride:
                    # Note that here we use the stride of the real tensor to
                    # restride a FakeTensor. This does not cause trouble
                    # for dynamic shape since this code path only get
                    # executed if layout optimization is enabled. And we
                    # disable layout optimization for dynamic shape right
                    # now.
                    #
                    # A solution that decide stride order based on real
                    # tensor's stride and then apply that stride order to
                    # the FakeTensor does not work smoothly since some
                    # tensor's layout is not 'dense'. E.g. mixnet_l has a
                    # tensor with size [8, 64, 112, 112] and strides
                    # (2408448, 1, 21504, 192). The solution mentioned will
                    # decide a stride of (802816, 1, 7168, 64) for this
                    # tensor which is wrong.
                    placeholder_list[i] = ph_arg.as_strided(ph_arg.size(), real_stride)

            compiled_bw_func = None
            if num_symints_saved_for_bw > 0:
                try:
                    # See Note: [Backward graph lazy lowering]
                    with torch._subclasses.fake_tensor.unset_fake_temporarily():
                        # If bw_module contains lifted constants, they will be real tensors stored as
                        # GraphModule. Deepcopying tensors under fake mode is not supported and will
                        # raise when attempting to set storage.
                        bw_module_copy = copy.deepcopy(bw_module)
                    compiled_bw_func = aot_config.bw_compiler(
                        bw_module_copy, placeholder_list
                    )
                    del bw_module_copy
                except Exception as e:
                    exc = e
                    trace_structured(
                        "artifact",
                        metadata_fn=lambda: {
                            "name": "eager_compile_backwards_failure",
                            "encoding": "string",
                        },
                        payload_fn=lambda: "\n".join(
                            traceback.format_exception(
                                type(exc), exc, exc.__traceback__
                            )
                        ),
                    )
                    log.warning(
                        "failed to eagerly compile backwards for dynamic, suppressing in case backwards not needed",
                        exc_info=True,
                    )
            # Compiled autograd will run the bw_module in the backward pass,
            # so recompilation need happen anyway if the backward pass is ever
            # called.
            #
            # The reason we do the GraphModule recompilation here is because
            # the lazy recompilation will cause issue in the backward pass
            # with compiled autograd.
            #
            # Do the _LazyGraphModule.force_recompile here rather than when
            # bw_module is first generated by the partitioner because the bw_module.recompile
            # may be called in some code path later and cause the _LazyGraphModule.forward
            # becomes the lazy version again. One example is when dynamic shape is enabled
            # upfront, the bw_compiler will be called above which can cause extra
            # graph module recompilation on bw_module.
            if torch._dynamo.compiled_autograd.in_compiled_autograd_region:
                from torch.fx._lazy_graph_module import _LazyGraphModule

                _LazyGraphModule.force_recompile(bw_module)

    saved_context = TracingContext.try_get()
    saved_compile_context = CompileContext.try_get()

    backward_state_indices = [
        idx for idx, x in enumerate(flat_args) if isinstance(x, BackwardState)
    ]
    assert len(backward_state_indices) <= 1

    lazy_backward_info = AutogradLazyBackwardCompileInfo(
        bw_module,
        placeholder_list,
        saved_context,
        saved_compile_context,
    )

    make_runtime_safe(fw_metadata, maybe_subclass_meta)

    try_save_cache_entry: Optional[Callable] = None

    if aot_config.cache_info is not None:
        forward_time_taken_ns = time.time_ns() - aot_config.cache_info.start_time_ns

        # NB: aot_config here is technically not needed as an argument: we could just
        # close over aot_config.cache_info, since aot_config never changes.
        # But closing over random variables is confusing IMO, so I'm leaving it.
        def try_save_cache_entry(  # noqa: F811
            compiled_bw_func, lazy_backward_info, _fw_metadata, aot_config
        ):
            bw_module = lazy_backward_info.bw_module
            bw_module.meta = {}
            for node in bw_module.graph.nodes:
                node.meta = {}

            fw_key = getattr(compiled_fw_func, "_fx_graph_cache_key", None)
            bw_key = getattr(compiled_bw_func, "_fx_graph_cache_key", None)
            cache_info = aot_config.cache_info
            if cache_info is not None and fw_key and bw_key:
                assert forward_time_taken_ns is not None
                # TODO: technically, AOTAutograd does a *little* bit of post processing work
                # in the backward that isn't measured here. But it's small enough that it's not worth
                # the complexity of threading a bunch of times through the code, so we
                # use the compiled_bw_func's inductor compile time instead.
                # It's possible this changes in the future, in which case we should
                # update backward_time_taken_ns to be more inclusive
                backward_time_taken_ns = getattr(compiled_bw_func, "_time_taken_ns", 0)

                aot_forward_graph_str: Optional[str] = fw_module_str
                aot_backward_graph_str: Optional[str] = bw_module_str
                aot_joint_graph_str: Optional[str] = joint_graph_str
                guards_expr = AOTAutogradCache.generate_guards_expression(cache_info)

                entry = AOTAutogradCache.make_entry(
                    compiled_fw_func,  # type: ignore[arg-type]
                    compiled_bw_func,
                    aot_joint_graph_str,
                    aot_forward_graph_str,
                    aot_backward_graph_str,
                    _fw_metadata,
                    wrappers,
                    maybe_subclass_meta,
                    num_fw_outs_saved_for_bw,
                    _indices_of_inps_to_detach,
                    forward_time_taken_ns,
                    backward_time_taken_ns,
                    sanitized_aot_config=sanitize_aot_config(aot_config),
                    guards_expr=guards_expr,
<<<<<<< HEAD
                    cached_lazy_backward_info=CachedAutogradLazyBackwardCompileInfo(
                        bw_module
                    ),
=======
                    backward_state_indices=backward_state_indices,
                    num_symints_saved_for_bw=num_symints_saved_for_bw,
>>>>>>> 15a28e9c
                )
                remote = should_use_remote_autograd_cache()
                AOTAutogradCache.save(cache_info.cache_key, entry, remote)

        if compiled_bw_func is not None:
            # If we already compiled it we can just run it right now without waiting
            try_save_cache_entry(
                compiled_bw_func, lazy_backward_info, fw_metadata, aot_config
            )
            try_save_cache_entry = None

    compiled_fn = AOTDispatchAutograd.post_compile(
        compiled_fw_func,
        compiled_bw_func,
        maybe_subclass_meta,
        num_symints_saved_for_bw,
        backward_state_indices,
        disable_amp,
        _indices_of_inps_to_detach,
        lazy_backward_info,
        aot_config,
        fw_metadata=fw_metadata,
        try_save_cache_entry=try_save_cache_entry,
    )

    if config.debug_assert:
        flat_requires_grad: list[Optional[bool]] = [
            a.requires_grad if isinstance(a, Tensor) else None for a in flat_args
        ]
        compiled_fn = DebugAssertWrapper(
            flat_requires_grad=flat_requires_grad
        ).post_compile(compiled_fn, aot_config, runtime_metadata=fw_metadata)

    compiled_fn = post_compile(
        wrappers,
        compiled_fn,
        aot_config,
        runtime_metadata=fw_metadata,
    )
    return compiled_fn<|MERGE_RESOLUTION|>--- conflicted
+++ resolved
@@ -40,7 +40,11 @@
 from torchgen.utils import dataclass_repr
 
 from .. import config
-from .autograd_cache import AOTAutogradCache, should_use_remote_autograd_cache
+from .autograd_cache import (
+    AOTAutogradCache,
+    serialize_graph_module,
+    should_use_remote_autograd_cache,
+)
 from .dispatch_and_compile_graph import (
     aot_dispatch_autograd_graph,
     aot_dispatch_base_graph,
@@ -52,7 +56,6 @@
     AOTDispatchSubclassWrapper,
     AOTSyntheticBaseWrapper,
     AutogradLazyBackwardCompileInfo,
-    CachedAutogradLazyBackwardCompileInfo,
     CompilerWrapper,
     DebugAssertWrapper,
     EffectTokensWrapper,
@@ -190,11 +193,7 @@
         )
 
     fakified_out_wrapper = FakifiedOutWrapper()
-    (
-        fw_module,
-        updated_flat_args,
-        fw_metadata,
-    ) = fakified_out_wrapper.pre_compile(
+    (fw_module, updated_flat_args, fw_metadata,) = fakified_out_wrapper.pre_compile(
         fw_module, updated_flat_args, aot_config, fw_metadata=fw_metadata
     )
     functionalized_rng_wrapper = FunctionalizedRngRuntimeWrapper()
@@ -275,12 +274,9 @@
                 backward_time_taken_ns=0,
                 sanitized_aot_config=sanitize_aot_config(aot_config),
                 guards_expr=guards_expr,
-<<<<<<< HEAD
-                cached_lazy_backward_info=None,
-=======
                 backward_state_indices=None,
                 num_symints_saved_for_bw=None,
->>>>>>> 15a28e9c
+                serialized_bw_module=None,
             )
             AOTAutogradCache.save(
                 cache_info.cache_key, entry, remote=should_use_remote_autograd_cache()
@@ -1763,13 +1759,11 @@
         # close over aot_config.cache_info, since aot_config never changes.
         # But closing over random variables is confusing IMO, so I'm leaving it.
         def try_save_cache_entry(  # noqa: F811
-            compiled_bw_func, lazy_backward_info, _fw_metadata, aot_config
+            compiled_bw_func: Callable,
+            bw_module: torch.fx.GraphModule,
+            _fw_metadata: ViewAndMutationMeta,
+            aot_config: AOTConfig,
         ):
-            bw_module = lazy_backward_info.bw_module
-            bw_module.meta = {}
-            for node in bw_module.graph.nodes:
-                node.meta = {}
-
             fw_key = getattr(compiled_fw_func, "_fx_graph_cache_key", None)
             bw_key = getattr(compiled_bw_func, "_fx_graph_cache_key", None)
             cache_info = aot_config.cache_info
@@ -1790,7 +1784,7 @@
 
                 entry = AOTAutogradCache.make_entry(
                     compiled_fw_func,  # type: ignore[arg-type]
-                    compiled_bw_func,
+                    compiled_bw_func,  # type: ignore[arg-type]
                     aot_joint_graph_str,
                     aot_forward_graph_str,
                     aot_backward_graph_str,
@@ -1803,23 +1797,16 @@
                     backward_time_taken_ns,
                     sanitized_aot_config=sanitize_aot_config(aot_config),
                     guards_expr=guards_expr,
-<<<<<<< HEAD
-                    cached_lazy_backward_info=CachedAutogradLazyBackwardCompileInfo(
-                        bw_module
-                    ),
-=======
                     backward_state_indices=backward_state_indices,
                     num_symints_saved_for_bw=num_symints_saved_for_bw,
->>>>>>> 15a28e9c
+                    serialized_bw_module=serialize_graph_module(bw_module),
                 )
                 remote = should_use_remote_autograd_cache()
                 AOTAutogradCache.save(cache_info.cache_key, entry, remote)
 
         if compiled_bw_func is not None:
-            # If we already compiled it we can just run it right now without waiting
-            try_save_cache_entry(
-                compiled_bw_func, lazy_backward_info, fw_metadata, aot_config
-            )
+            # If we already compiled the backward, we save its cache entry now
+            try_save_cache_entry(compiled_bw_func, bw_module, fw_metadata, aot_config)
             try_save_cache_entry = None
 
     compiled_fn = AOTDispatchAutograd.post_compile(
