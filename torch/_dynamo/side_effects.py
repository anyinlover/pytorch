# mypy: allow-untyped-defs

import collections
import contextlib
import inspect
import warnings
import weakref
from collections.abc import MutableMapping
from types import CellType
from typing import Any, Optional, TYPE_CHECKING

import torch.nn

from . import graph_break_hints, utils, variables
from .bytecode_transformation import (
    bytecode_from_template,
    create_call_function,
    create_call_method,
    create_instruction,
)
from .codegen import PyCodegen
from .exc import SideEffectsError, unimplemented_v2
from .source import GlobalSource, LocalCellSource, LocalSource, Source
from .utils import is_frozen_dataclass, nn_module_new, object_new
from .variables.base import (
    AttributeMutation,
    AttributeMutationExisting,
    AttributeMutationNew,
    is_side_effect_safe,
    ValueMutationExisting,
    ValueMutationNew,
    VariableTracker,
)
from .variables.user_defined import FrozenDataClassVariable


if TYPE_CHECKING:
    from torch._dynamo.symbolic_convert import InstructionTranslator


def _manual_dict_setitem(dict_from, dict_to, mro_index):
    # Carefully calls the dict or OrderedDict `clear` or `__setitem__`. We have
    # to be careful because we don't want to trigger the user defined object
    # setitem or clear. The mro_index is used to find the dict/OrderedDict from
    # the class mro.
    dict_class = type(dict_to).__mro__[mro_index]
    dict_class.clear(dict_to)
    for k, v in dict_from.items():
        dict_class.__setitem__(dict_to, k, v)


def _manual_list_update(list_from, list_to):
    list.clear(list_to)
    list.extend(list_to, list_from)


class SideEffects:
    """
    Maintain records of mutations and provide methods to apply them during code generation.

    Handles tracking and applying side effects during PyTorch Dynamo compilation,
    maintaining Python semantics by managing mutations, attribute modifications,
    and other side effects that occur during program execution.

    Key responsibilities:
    - Tracks mutations to Python objects, lists, and dictionaries that need to be
    applied after an FX graph is run.
    - Manages attribute modifications and deletions
    - Handles tensor hooks and backward pass state
    - Tracks cell variable mutations and global variable changes
    - Ensures correct ordering and application of side effects after graph execution

    This ensures that optimized code behaves identically to the original Python code with
    respect to object mutations and other side effects.
    """

    id_to_variable: dict[int, VariableTracker]
    store_attr_mutations: dict[VariableTracker, dict[str, VariableTracker]]
    keepalive: list[Any]

    def __init__(
        self,
        output_graph,
        id_to_variable=None,
        store_attr_mutations=None,
        keepalive=None,
        save_for_backward=None,
        tensor_hooks=None,
    ):
        super().__init__()
        self.output_graph_weakref = weakref.ref(output_graph)
        self.id_to_variable = id_to_variable or {}
        self.store_attr_mutations = store_attr_mutations or {}
        self.keepalive = keepalive or []
        self.save_for_backward = save_for_backward or []
        self.tensor_hooks = tensor_hooks or {}
        # Used by MappingProxyVariable to graph break in case of any mutated
        # dict
        self._has_existing_dict_mutation = False
        # Track Compiled Autograd final callbacks that must be called at the end of Compiled Autograd backward graph.
        # Only applicable if this graph is created from Dynamo tracing in Compiled Autograd.
        self.ca_final_callbacks_var = None

    def __eq__(self, other: object) -> bool:
        assert isinstance(other, SideEffects)
        # NB: do NOT test keepalive
        return (
            self.id_to_variable == other.id_to_variable
            and self.store_attr_mutations == other.store_attr_mutations
            and self.save_for_backward == other.save_for_backward
            and self.tensor_hooks == other.tensor_hooks
        )

    def diff(self, other: "SideEffects") -> Optional[str]:
        if self.id_to_variable != other.id_to_variable:
            sk_itv = self.id_to_variable.keys()
            ok_itv = other.id_to_variable.keys()
            if sk_itv != ok_itv:
                return f"id_to_variable keys: {sk_itv} != {ok_itv}"
            # Feel free to augment this with more fancy diffing logic
            # if needed for debugging
            return "id_to_variable: unknown diff"
        elif self.store_attr_mutations != other.store_attr_mutations:
            sk_sam = self.store_attr_mutations.keys()
            ok_sam = other.store_attr_mutations.keys()
            if sk_sam != ok_sam:
                return f"store_attr_mutations keys: {sk_sam} != {ok_sam}"
            return "store_attr_mutations: unknown diff"
        elif self.save_for_backward != other.save_for_backward:
            return "save_for_backward"
        elif self.tensor_hooks != other.tensor_hooks:
            return "tensor_hooks"
        else:
            return None

    def clone(self):
        """Create a shallow copy"""
        return self.__class__(
            output_graph=self.output_graph_weakref(),
            id_to_variable=dict(self.id_to_variable),
            store_attr_mutations={
                k: dict(v) for k, v in self.store_attr_mutations.items()
            },
            keepalive=list(self.keepalive),
            save_for_backward=self.save_for_backward,
            tensor_hooks=self.tensor_hooks,
        )

    def __contains__(self, item):
        return id(item) in self.id_to_variable

    def __getitem__(self, item):
        return self.id_to_variable[id(item)]

    def should_allow_side_effects_under_checkpoint(self):
        output_graph = self.output_graph_weakref()
        return (
            output_graph
            and output_graph.current_tx.output.current_tracer.under_activation_checkpoint
            and output_graph.current_tx.output.current_tracer.allow_side_effects_under_checkpoint
        )

    def is_reconstructing_generator(self):
        output_graph = self.output_graph_weakref()

        return (
            output_graph
            and output_graph.current_tx.output.current_tracer.is_reconstructing_generator
        )

    def check_allowed_side_effect(self, item):
        from torch._dynamo.variables.misc import AutogradFunctionContextVariable

        # People do things like self.dim = dim inside autograd.Function.
        # These are benign.
        if isinstance(item, AutogradFunctionContextVariable):
            return True
        if self.should_allow_side_effects_under_checkpoint():
            return True
        if self.is_reconstructing_generator():
            # This is missing the case where one mutates a tensor. See
            # test_generator.py::test_reconstruct_generator_tensor_mutation
            raise SideEffectsError(
                "Cannot reconstruct a generator with variable mutations. "
                "Dynamo needs to fully exhaust the generator, which may cause "
                "unintended variable modifications."
            )
        if not is_side_effect_safe(item.mutation_type):
            # TODO plumb HOP information here
            unimplemented_v2(
                gb_type="HigherOrderOperator: Mutating a variable not in the current scope (SideEffects)",
                context="",
                explanation="This is not supported.",
                hints=[],
            )

    def store_attr(self, item: VariableTracker, name: str, value: VariableTracker):
        assert self.is_attribute_mutation(item)
        self.check_allowed_side_effect(item)
        if item not in self.store_attr_mutations:
            self.store_attr_mutations[item] = {}
        self.store_attr_mutations[item][name] = value

    def load_attr(self, item, name, deleted_ok=False, check=False):
        if check:
            assert self.is_attribute_mutation(item)
        result = self.store_attr_mutations[item][name]
        if not deleted_ok and isinstance(result, variables.DeletedVariable):
            unimplemented_v2(
                gb_type="Attempted to read a deleted variable",
                context=f"item: {item}, name: {name}",
                explanation="",
                hints=[*graph_break_hints.USER_ERROR],
            )
        return result

    def store_cell(self, cellvar, value):
        if cellvar.is_immutable():
            unimplemented_v2(
                gb_type="Write to immutable cell",
                context=f"cellvar: {cellvar}, value: {value}",
                explanation="Dynamo doesn't support writing to immutable/sourceless cell variables.",
                hints=[*graph_break_hints.DIFFICULT],
            )
        assert isinstance(cellvar, variables.CellVariable)
        assert isinstance(value, variables.VariableTracker)
        self.store_attr(cellvar, "cell_contents", value)

    def load_cell(self, cellvar):
        assert isinstance(cellvar, variables.CellVariable)
        if self.has_pending_mutation_of_attr(cellvar, "cell_contents"):
            return self.load_attr(cellvar, "cell_contents", check=False)
        if cellvar.pre_existing_contents:
            return cellvar.pre_existing_contents
        unimplemented_v2(
            gb_type="Read uninitialized cell",
            context=str(cellvar),
            explanation="Attempted to read a cell variable that has not been populated yet.",
            hints=[*graph_break_hints.USER_ERROR],
        )

    def load_global(self, gvar: VariableTracker, name: str):
        assert isinstance(gvar, variables.VariableTracker)
        return self.load_attr(gvar, name)

    def store_global(self, gvar: VariableTracker, name: str, value: VariableTracker):
        assert isinstance(gvar, variables.VariableTracker)
        assert isinstance(value, variables.VariableTracker)
        self.store_attr(gvar, name, value)

    @staticmethod
    def cls_supports_mutation_side_effects(cls):
        return inspect.getattr_static(cls, "__getattribute__", None) in (
            object.__getattribute__,
            dict.__getattribute__,
            int.__getattribute__,
            str.__getattribute__,
            list.__getattribute__,
        )

    def is_attribute_mutation(self, item):
        return isinstance(item.mutation_type, AttributeMutation)

    def has_pending_mutation(self, item):
        return self.is_attribute_mutation(item) and bool(
            self.store_attr_mutations.get(item)
        )

    def has_pending_mutation_of_attr(self, item, name):
        return self.is_attribute_mutation(
            item
        ) and name in self.store_attr_mutations.get(item, ())

    def is_modified(self, item):
        if item.is_immutable():
            return False
        if isinstance(item.mutation_type, (AttributeMutationNew, ValueMutationNew)):
            return True

        if isinstance(item, variables.UserDefinedObjectVariable):
            # Checks if the underlying dict or tuple vt has been modified
            return item in self.store_attr_mutations or item.is_underlying_vt_modified(
                self
            )

        if self.is_attribute_mutation(item):
            return item in self.store_attr_mutations

        return item.mutation_type.is_modified

    def _track_obj(
        self,
        item: Any,
        variable: VariableTracker,
        mutation_type_cls=ValueMutationExisting,
    ):
        """Start tracking a new variable for mutation"""
        assert variable.source is not None

        if id(item) in self.id_to_variable:
            raise AssertionError(
                f"{variable} is already tracked for mutation. This could be "
                "because you are not using VariableBuilder to construct "
                "the variable tracker. "
                f"Source of new object: {variable.source}. "
                f"Source of previously tracked object: {self.id_to_variable[id(item)].source}."
            )

        variable.mutation_type = mutation_type_cls()
        self.id_to_variable[id(item)] = variable
        self.keepalive.append(item)
        return variable

    track_mutable = _track_obj

    def track_object_existing(
        self,
        item: Any,
        variable: VariableTracker,
    ):
        return self._track_obj(
            item,
            variable,
            mutation_type_cls=AttributeMutationExisting,
        )

    def track_object_new(
        self,
        cls_source: Source,
        user_cls: Any,
        variable_cls: Any,
        options,
    ):
        if user_cls is torch.autograd.function.FunctionCtx:
            with warnings.catch_warnings(record=True):
                obj = torch.autograd.Function()
        else:
            obj = object_new(user_cls)
        variable = variable_cls(
            obj,
            mutation_type=AttributeMutationNew(cls_source),
            **options,
        )
        self.id_to_variable[id(obj)] = variable
        self.keepalive.append(obj)
        return variable

    def get_variable_cls(self, user_cls):
        from torch.overrides import TorchFunctionMode

<<<<<<< HEAD
        # Find the variable class
        variable_cls: Type[variables.UserDefinedObjectVariable] = (
            variables.UserDefinedObjectVariable
        )
        if issubclass(user_cls, torch.nn.Module):
=======
        from .variables.ctx_manager import GenericContextWrappingVariable
        from .variables.torch_function import TorchFunctionModeVariable
        from .variables.user_defined import is_forbidden_context_manager

        variable_cls: type[
            variables.UserDefinedObjectVariable
        ] = variables.UserDefinedObjectVariable
        if issubclass(
            user_cls, TorchFunctionMode
        ) and TorchFunctionModeVariable.is_supported_torch_function_mode(user_cls):
            variable_cls = TorchFunctionModeVariable
        elif (
            hasattr(user_cls, "__enter__")
            and hasattr(user_cls, "__exit__")
            and not is_forbidden_context_manager(user_cls)
        ):
            variable_cls = GenericContextWrappingVariable
        elif issubclass(user_cls, torch.nn.Module):
>>>>>>> d48eb58d
            variable_cls = variables.UnspecializedNNModuleVariable
        elif issubclass(user_cls, (dict, collections.OrderedDict)):
            variable_cls = variables.UserDefinedDictVariable
        elif issubclass(user_cls, tuple):
            variable_cls = variables.UserDefinedTupleVariable
        elif issubclass(user_cls, list):
            variable_cls = variables.UserDefinedListVariable
        elif issubclass(user_cls, MutableMapping):
            variable_cls = variables.MutableMappingVariable
        elif is_frozen_dataclass(user_cls):
            variable_cls = FrozenDataClassVariable
        assert issubclass(variable_cls, variables.UserDefinedObjectVariable)
        return variable_cls

    def get_example_value(
        self,
        base_cls_vt,
        cls_vt,
        init_args,
    ):
        user_cls = cls_vt.value
        if issubclass(user_cls, torch.nn.Module):
            # TODO(anijain2305) - Is it possible to remove this specialization?
            obj = nn_module_new(user_cls)
        else:
            if isinstance(base_cls_vt, variables.BuiltinVariable):
                base_cls = base_cls_vt.fn
            elif isinstance(base_cls_vt, variables.UserDefinedClassVariable):
                base_cls = base_cls_vt.value
            else:
                raise RuntimeError(f"Unexpected base_cls_vt {base_cls_vt}")

            assert variables.UserDefinedClassVariable.is_supported_new_method(
                base_cls.__new__
            )
            # TODO(anijain2305) - Consider adding get_example_value method to
            # each VT to get an example value for all args. As we expand the
            # scope to other __new__ methods, we might need to call __new__ with
            # init_args (like functools.partial)
            # init_args = [arg.get_example_value() for arg in init_args]
            # obj = base_cls.__new__(user_cls, *init_args)

            obj = base_cls.__new__(user_cls)
        return obj

    def track_new_user_defined_object(
        self,
        base_cls_vt,
        cls_vt,
        init_args,
    ):
        """
        Creates a UserDefinedObjectVariable (or its subclass) variable tracker
        and mark it for attribute mutation tracking.

        Also records the variable trackers to call __new__ method on
        reconstruction. Roughly, the reconstruction looks like this
            base_cls_vt.__new__(user_cls, *init_args)
        """
        cls_source = cls_vt.source
        user_cls = cls_vt.value
        variable_cls = self.get_variable_cls(user_cls)
        obj = self.get_example_value(base_cls_vt, cls_vt, init_args)

        variable = variable_cls(
            obj,
            cls_source=cls_vt.source,
            base_cls_vt=base_cls_vt,
            init_args=init_args,
            mutation_type=AttributeMutationNew(cls_source),
        )
        self.id_to_variable[id(obj)] = variable
        self.keepalive.append(obj)
        return variable

    def track_cell_new(
        self,
    ):
        obj = object()
        variable = variables.CellVariable(
            mutation_type=AttributeMutationNew(),
        )
        self.id_to_variable[id(obj)] = variable
        self.keepalive.append(obj)
        return variable

    def track_cell_existing(
        self, source: Optional[Source], cell: CellType, contents: VariableTracker
    ):
        variable = variables.CellVariable(
            # We don't support mutation to cell without source because we need
            # source to properly codegen the mutations.
            mutation_type=None if source is None else AttributeMutationExisting(),
            pre_existing_contents=contents,
            source=source,
        )
        self.id_to_variable[id(cell)] = variable
        self.keepalive.append(cell)
        return variable

    def track_global_existing(self, source: Source, item: Any):
        variable = variables.NewGlobalVariable(
            mutation_type=AttributeMutationExisting(),
            source=source,
        )
        self.id_to_variable[id(item)] = variable
        self.keepalive.append(item)
        return variable

    def track_save_for_backward(self, ctx, args):
        assert isinstance(ctx, variables.AutogradFunctionContextVariable)
        self.save_for_backward.append((ctx, args))

    def track_tensor_variables_from_runahead_side_effects(self, other):
        # In higher order ops we want to keep track of tensors seen in the
        # speculate_subgraph so that we don't lift them again as a new input in
        # other speculate_subgraph or in the root tracer.
        for other_item in other.keepalive:
            other_id = id(other_item)
            other_variable = other.id_to_variable[other_id]
            if other_id not in self.id_to_variable and isinstance(
                other_variable, variables.TensorVariable
            ):
                self.track_object_existing(other_item, other_variable)

    def prune_dead_object_new(self, tx):
        # Avoid VT cycles from e.g., recursive function.
        visited: set[VariableTracker] = set()
        live_new_objects: set[VariableTracker] = set()

        def visit(var: VariableTracker):
            if var in visited:
                return
            visited.add(var)
            # Object may have been mutated, store this mutation.
            if isinstance(var.mutation_type, AttributeMutationNew):
                live_new_objects.add(var)
            # It's possible that we have mutated the value of this variable
            # to be another one. The new value is in store_attr_mutations.
            # Also recurse through the new value to detect alive AttributeMutationNew.
            if var in self.store_attr_mutations:
                VariableTracker.visit(
                    visit,  # noqa: F821
                    self.store_attr_mutations[var],
                )

        def is_live(var: VariableTracker):
            if isinstance(var.mutation_type, AttributeMutationNew):
                return var in live_new_objects
            return True

        pre_existing_vars = [
            var
            for var in self.id_to_variable.values()
            if not isinstance(var.mutation_type, AttributeMutationNew)
        ]

        # The only live side effects come from returns (tx.stack), any intermediates
        # during a graph break (tx.symbolic_locals), and mutation on pre-existing variables.
        # Recursively visit Variables and see if any of them have been mutated.
        VariableTracker.visit(
            visit,
            # TODO track from all possible sources.
            (
                tx.stack,
                tx.symbolic_locals,
                pre_existing_vars,
                tx.output.backward_state,
                self.tensor_hooks,
            ),
        )
        # Manually release the self-referential function, which indirectly
        # captures certain `VariableTracker` and affects parts of PT test/logic
        # that are sensitive to when certain objects get released.
        del visit

        # NB: cell variable handling.is tricky.
        # cell variables must stay alive if any NestedUserFunctionVariable
        # are live. "visit"-ing the NestedUserFunctionVariable visits
        # the .closures field, from which we will see if we need to keep
        # any mutations to cell variables alive.

        self.id_to_variable = {
            k: v for k, v in self.id_to_variable.items() if is_live(v)
        }
        self.store_attr_mutations = {
            k: v for k, v in self.store_attr_mutations.items() if is_live(k)
        }

    def mutation(self, var):
        self.check_allowed_side_effect(var)
        if isinstance(var.mutation_type, ValueMutationExisting):
            var.mutation_type.is_modified = True
        if (
            var.source
            and isinstance(var, variables.ConstDictVariable)
            and not isinstance(var, variables.SetVariable)
        ):
            self._has_existing_dict_mutation = True

    def has_existing_dict_mutation(self):
        return self._has_existing_dict_mutation

    def _get_modified_vars(self):
        return [var for var in self.id_to_variable.values() if self.is_modified(var)]

    def codegen_save_tempvars(self, cg: PyCodegen):
        # Make sure we codegen these modified VT to their source by default, so
        # that mutation and aliasing are properly accounted for.
        for var in self._get_modified_vars():
            if isinstance(var.mutation_type, AttributeMutationNew) and isinstance(
                var, variables.CellVariable
            ):
                # Cells created in the root frame are created either by
                # `MAKE_CELL` or by them being in `co_cellvars`, so we only emit
                # `make_cell` for the non-root-frame cells here.
                # TODO generalize this so we never need to call `make_cell`.
                if var.local_name is None:
                    cg.add_push_null(
                        lambda: cg.load_import_from(utils.__name__, "make_cell")
                    )
                    cg.extend_output(create_call_function(0, False))
                    cg.add_cache(var)
                    var.source = LocalSource(cg.tempvars[var])  # type: ignore[attr-defined]
                elif var.source is None:
                    var.source = LocalCellSource(var.local_name)
            elif isinstance(var.mutation_type, AttributeMutationNew):
                if isinstance(var, variables.AutogradFunctionContextVariable):
                    unimplemented_v2(
                        gb_type="AutogradFunctionContextVariable escaped Dynamo-traced region",
                        context="",
                        explanation="We cannot reconstruct a torch.autograd.Function's context object.",
                        hints=[],
                    )

                # Reconstruct the bytecode for
                # base_cls.__new__(user_cls, *args)

                if isinstance(var, variables.UserDefinedObjectVariable):

                    def load_new_method():
                        assert var.base_cls_vt is not None
                        cg(var.base_cls_vt)  # type: ignore[attr-defined]
                        cg.extend_output([cg.create_load_attr("__new__")])

                    cg.add_push_null(load_new_method)
                else:
                    cg.add_push_null(
                        lambda: cg.load_import_from(utils.__name__, "object_new")
                    )
                cg(var.mutation_type.cls_source)

                # Generate the args to the __new__ method
                for arg in var.init_args:
                    cg(arg)

                # Call the __new__ method
                cg.extend_output(create_call_function(1 + len(var.init_args), False))

                cg.add_cache(var)
                var.source = LocalSource(cg.tempvars[var])
            else:
                # The remaning cases here are `AttributeMutationExisting` and
                # `MutableSideEffects`, which have sources already.
                assert var.source is not None

        for ctx, args in self.save_for_backward:
            cg(ctx.source)
            cg.load_method("save_for_backward")
            for arg in args:
                cg(arg)
            cg.extend_output(
                [
                    *create_call_method(len(args)),
                    create_instruction("POP_TOP"),
                ]
            )

    def register_hook(self, tensor, hook, handle, name):
        assert isinstance(tensor, variables.TensorVariable)
        assert isinstance(hook, variables.VariableTracker)
        assert (
            isinstance(handle, variables.RemovableHandleVariable)
            and handle.is_mutable()
        )
        assert hasattr(torch.Tensor, name)
        idx = len(self.tensor_hooks.keys())
        # duplicate index possible because of self.remove_hook()
        while idx in self.tensor_hooks:
            idx += 1
        self.tensor_hooks[idx] = (tensor, hook, handle, name)
        assert not handle.idx
        handle.idx = idx

    def remove_hook(self, idx):
        del self.tensor_hooks[idx]

    def codegen_hooks(self, cg):
        for (
            tensor,
            hook,
            handle,
            name,
        ) in self.tensor_hooks.values():
            # Note: [On tensor.register_hook]
            #
            # register_hook on a tensor, AKA backward hooks, have slightly nuanced differences in how they are implemented
            # when it comes to hooks on objects with sources (inputs, params) vs objects without sources (intermediaries).
            #
            # For tensors with a source, we bypass direct inclusion of register_hook calls in the graph.
            # Instead, these are tracked and stashed as a global variable, enabling their association with tensors in
            # the residuals. During dynamo's frame creation, these hooks are invoked seamlessly on known reconstructible/fetch-able
            # tensors. Because a source indicates knowledge of this object outside the torch compile region, and
            # because we are running residuals firmly before .backward() can be run, it is sound to invoke
            # `register_hook` on a known tensor.
            #
            # For tensors without a source, we support a limited subset of hooks. Global functions only, and
            # compiled_autograd must be enabled or we will graph break.
            #
            # Handling the Handle: When a user retains the register_hook result in a handle, we intercept the
            # STORE_FAST operation to record the user-designated local variable name. This ensures the reconstructed
            # bytecode retains this name. If no handle is defined, we simply pop the generated value to keep the
            # stack intact.
            #
            # Dynamo Tensor Hooks Workflow:
            # - Functions passed to register_hook are lifted globally.
            # - For tensors with sources:
            #   - In the "side_effects" phase of codegen, we iterate over tensors with hooks to:
            #     - Generate the tensor.
            #     - Issue a register_hook call on the tensor, linking to the globally stored function.
            #     - Incorporate a handle if one was established in the eager phase.
            #  - For tensors without sources:
            #    - We don't generate any instructions for registering a hook.
            #    - Handles from intermediary hooks are NYI.
            #    - We produce a call function that utilizes the trace_wrapped higher order op, closing over it.
            #    - We then manually insert the call function above into the graph.
            # - The handle's exact user-specified name, "user_code_variable_name", is discerned and associated during STORE_FAST.
            assert tensor.source, "Hooks on non input tensors NYI - should not get here"

            def gen_fn():
                cg(tensor)
                cg.extend_output([cg.create_load_attr(name)])

            cg.add_push_null(gen_fn)
            cg(hook)
            cg.extend_output(create_call_function(1, False))

            # Adding the handle to the cache means RemovableHandleVariable().reconstruct() will
            # be associated with the return value of register_hook().  This consumes the top of stack.
            cg.add_cache(handle)

    def get_ca_final_callbacks_var(self):
        from .variables.base import ValueMutationNew

        if self.ca_final_callbacks_var is None:
            self.ca_final_callbacks_var = variables.ListVariable(
                [], mutation_type=ValueMutationNew()
            )
        return self.ca_final_callbacks_var

    def codegen_update_mutated(self, cg: PyCodegen):
        suffixes = []
        for var in self._get_modified_vars():
            if isinstance(var, variables.ListVariable):
                # old[:] = new
                cg(var, allow_cache=False)  # Don't codegen via source
                cg(var.source)  # type: ignore[attr-defined]
                cg.extend_output(
                    [
                        cg.create_load_const(None),
                        cg.create_load_const(None),
                        create_instruction("BUILD_SLICE", arg=2),
                    ]
                )
                suffixes.append([create_instruction("STORE_SUBSCR")])
            elif isinstance(var, variables.lists.DequeVariable):
                # For limited maxlen, the order of operations matter for side
                # effect, but we currently don't track the order, so no support.
                if not (
                    isinstance(var.maxlen, variables.ConstantVariable)
                    and var.maxlen.value is None
                ):
                    unimplemented_v2(
                        gb_type="Side effect on existing deque with limited maxlen",
                        context="",
                        explanation="This is not supported.",
                        hints=[
                            "Don't use a deque with `maxlen` specified.",
                        ],
                    )

                # old.extend(new), this runs last
                cg(var.source)
                cg.load_method("extend")
                cg(var, allow_cache=False)  # Don't codegen via source
                suffixes.append(
                    [
                        *create_call_method(1),
                        create_instruction("POP_TOP"),
                    ]
                )

                # old.clear(), this runs first
                cg(var.source)
                cg.load_method("clear")
                suffixes.append(
                    [
                        *create_call_method(0),
                        create_instruction("POP_TOP"),
                    ]
                )

            elif isinstance(var, variables.ConstDictVariable):
                # Reconstruct works as follow:
                # (1) Skip codegen if there are no new items
                # (2) codegen(...) each pair of key/value
                # (3) create a new dictionary with the pairs of key/values above
                # (4) clear the original dictionary
                #   + only if a key was removed from the input dict
                # (5) update the original dictionary with the dict created in (2)

                if var.has_new_items():
                    cg(var.source)  # type: ignore[attr-defined]
                    cg.load_method("update")
                    cg(var, allow_cache=False)  # Don't codegen via source

                    if var.should_reconstruct_all:
                        cg(var.source)  # type: ignore[attr-defined]
                        cg.load_method("clear")

                    suffixes.append(
                        [
                            *create_call_method(1),  # update
                            create_instruction("POP_TOP"),
                        ]
                    )

                    if var.should_reconstruct_all:
                        # clear will appear before "update" as the suffixes are
                        # applied in reverse order.
                        suffixes.append(
                            [
                                *create_call_method(0),  # clear
                                create_instruction("POP_TOP"),
                            ]
                        )

            elif isinstance(
                var, variables.torch_function.TorchFunctionModeStackVariable
            ):
                # Needed in the finally block for stack restoration
                cg.add_push_null(
                    lambda: cg.load_import_from(
                        utils.__name__, "get_torch_function_mode_stack"
                    )
                )
                cg.call_function(0, False)
                name = variables.torch_function.get_prev_stack_var_name()
                cg.code_options["co_varnames"] += (name,)
                cg.append_output(create_instruction("STORE_FAST", argval=name))
                cg.add_push_null(
                    lambda: cg.load_import_from(
                        utils.__name__, "set_torch_function_mode_stack"
                    )
                )

                cg.foreach(var.symbolic_stack)
                cg.append_output(
                    create_instruction("BUILD_LIST", arg=len(var.symbolic_stack))
                )
                cg.call_function(1, False)
                cg.append_output(create_instruction("POP_TOP"))

            elif isinstance(var, variables.CellVariable) and var.local_name is not None:
                # Emit more readable and performant bytecode.
                # TODO generalize this for cells created during inlining.
                if var in self.store_attr_mutations:
                    contents_var = self.load_cell(var)
                    cg(contents_var)
                    suffixes.append([cg.create_store_deref(var.local_name)])

            elif self.is_attribute_mutation(var):
                if isinstance(
                    var, variables.UserDefinedDictVariable
                ) and self.is_modified(var._dict_vt):
                    # Do dict related update manually here. The store_attr
                    # mutations will be applied later.
                    varname_map = {}
                    for name in _manual_dict_setitem.__code__.co_varnames:
                        varname_map[name] = cg.tx.output.new_var()

                    try:
                        mro_index = type(var.value).__mro__.index(
                            collections.OrderedDict
                        )
                    except ValueError:
                        mro_index = type(var.value).__mro__.index(dict)

                    cg.extend_output(
                        [
                            create_instruction("LOAD_CONST", argval=mro_index),
                            create_instruction(
                                "STORE_FAST", argval=varname_map["mro_index"]
                            ),
                        ]
                    )

                    cg(var.source)  # type: ignore[attr-defined]
                    cg.extend_output(
                        [
                            create_instruction(
                                "STORE_FAST", argval=varname_map["dict_to"]
                            )
                        ]
                    )

                    cg(var._dict_vt, allow_cache=False)  # Don't codegen via source
                    cg.extend_output(
                        [
                            create_instruction(
                                "STORE_FAST", argval=varname_map["dict_from"]
                            )
                        ]
                    )

                    dict_update_insts = bytecode_from_template(
                        _manual_dict_setitem, varname_map=varname_map
                    )

                    suffixes.append(
                        [
                            *dict_update_insts,
                            create_instruction("POP_TOP"),
                        ]
                    )
                elif isinstance(
                    var, variables.UserDefinedListVariable
                ) and self.is_modified(var._list_vt):
                    # Update the list to the updated items. Be careful in
                    # calling the list methods and not the overridden methods.
                    varname_map = {}
                    for name in _manual_list_update.__code__.co_varnames:
                        varname_map[name] = cg.tx.output.new_var()

                    cg(var.source)  # type: ignore[attr-defined]
                    cg.extend_output(
                        [
                            create_instruction(
                                "STORE_FAST", argval=varname_map["list_to"]
                            )
                        ]
                    )

                    cg(var._list_vt, allow_cache=False)  # Don't codegen via source
                    cg.extend_output(
                        [
                            create_instruction(
                                "STORE_FAST", argval=varname_map["list_from"]
                            )
                        ]
                    )

                    list_update_insts = bytecode_from_template(
                        _manual_list_update, varname_map=varname_map
                    )

                    suffixes.append(
                        [
                            *list_update_insts,
                            create_instruction("POP_TOP"),
                        ]
                    )

                # Applying mutations involves two steps: 1) Push all
                # reconstructed objects onto the stack.  2) Call STORE_ATTR to
                # apply the mutations.
                #
                # Dynamo must ensure that mutations are applied in the same
                # order as in the original program. Therefore, two reverse
                # operations occur below.
                #
                # The first reverse operation concerns `suffixes`. We apply
                # suffixes in reverse order due to the way Python handles the
                # stack. In Step 1, we push all reconstructed objects onto the
                # stack, but the item at the top of the stack refers to the last
                # attribute in the mutation order. If not fixed, this will apply
                # the mutations of attributes in the reverse order.  To account
                # for this reversal, we iterate through the mutable attributes
                # in reverse order.
                for name, value in reversed(
                    self.store_attr_mutations.get(var, {}).items()
                ):
                    if isinstance(var, variables.NewGlobalVariable):
                        cg.tx.output.update_co_names(name)
                        cg(value)
                        assert isinstance(var.source, GlobalSource)  # type: ignore[attr-defined]
                        suffixes.append(
                            [create_instruction("STORE_GLOBAL", argval=name)]
                        )
                    elif isinstance(value, variables.DeletedVariable):
                        if isinstance(
                            var.mutation_type, AttributeMutationExisting
                        ) and hasattr(getattr(var, "value", None), name):
                            cg.tx.output.update_co_names(name)
                            cg(var.source)
                            suffixes.append(
                                [create_instruction("DELETE_ATTR", argval=name)]
                            )
                    elif (
                        isinstance(var, variables.UserDefinedObjectVariable)
                        and var.needs_slow_setattr()
                    ):
                        # __setattr__ is defined on this object, so call object.__setattr__ directly
                        cg.load_import_from("builtins", "object")
                        cg.load_method("__setattr__")
                        cg(var.source)  # type: ignore[attr-defined]
                        cg(variables.ConstantVariable(name))
                        cg(value)
                        suffixes.append(
                            [*create_call_method(3), create_instruction("POP_TOP")]
                        )
                    else:
                        cg.tx.output.update_co_names(name)
                        cg(value)
                        cg(var.source)
                        suffixes.append([create_instruction("STORE_ATTR", argval=name)])
            elif isinstance(var, variables.ListIteratorVariable):
                for _ in range(var.index):
                    cg.add_push_null(
                        lambda: cg.load_import_from(utils.__name__, "iter_next")
                    )
                    cg(var.source)  # type: ignore[attr-defined]
                    cg.call_function(1, False)
                    cg.pop_top()
            elif isinstance(var, variables.RandomVariable):
                # set correct random seed state
                def gen_fn():
                    cg(var.source)  # type: ignore[attr-defined]
                    cg.load_attr("setstate")

                cg.add_push_null(gen_fn)
                cg(var.wrap_state(var.random.getstate()))

                suffixes.append(
                    [
                        *create_call_function(1, False),  # setstate
                        create_instruction("POP_TOP"),
                    ]
                )
            else:
                raise AssertionError(type(var))

        # do all the actual mutations at the very end to handle dependencies
        for suffix in reversed(suffixes):
            cg.extend_output(suffix)

    def is_empty(self):
        return not (
            any(map(self.is_modified, self.id_to_variable.values()))
            or self.tensor_hooks
            or self.save_for_backward
            or self.tensor_hooks
        )

    def clear(self):
        self.keepalive.clear()
        self.id_to_variable.clear()


@contextlib.contextmanager
def allow_side_effects_under_checkpoint(tx: "InstructionTranslator"):
    assert tx.output.current_tracer.under_activation_checkpoint
    orig_val = tx.output.current_tracer.allow_side_effects_under_checkpoint
    try:
        tx.output.current_tracer.allow_side_effects_under_checkpoint = True
        yield
    finally:
        tx.output.current_tracer.allow_side_effects_under_checkpoint = orig_val


@contextlib.contextmanager
def disallow_side_effects_in_generator(tx: "InstructionTranslator"):
    orig_val = tx.output.current_tracer.is_reconstructing_generator
    try:
        tx.output.current_tracer.is_reconstructing_generator = True
        yield
    finally:
        tx.output.current_tracer.is_reconstructing_generator = orig_val<|MERGE_RESOLUTION|>--- conflicted
+++ resolved
@@ -348,20 +348,13 @@
     def get_variable_cls(self, user_cls):
         from torch.overrides import TorchFunctionMode
 
-<<<<<<< HEAD
-        # Find the variable class
-        variable_cls: Type[variables.UserDefinedObjectVariable] = (
-            variables.UserDefinedObjectVariable
-        )
-        if issubclass(user_cls, torch.nn.Module):
-=======
         from .variables.ctx_manager import GenericContextWrappingVariable
         from .variables.torch_function import TorchFunctionModeVariable
         from .variables.user_defined import is_forbidden_context_manager
 
-        variable_cls: type[
+        variable_cls: type[variables.UserDefinedObjectVariable] = (
             variables.UserDefinedObjectVariable
-        ] = variables.UserDefinedObjectVariable
+        )
         if issubclass(
             user_cls, TorchFunctionMode
         ) and TorchFunctionModeVariable.is_supported_torch_function_mode(user_cls):
@@ -373,7 +366,6 @@
         ):
             variable_cls = GenericContextWrappingVariable
         elif issubclass(user_cls, torch.nn.Module):
->>>>>>> d48eb58d
             variable_cls = variables.UnspecializedNNModuleVariable
         elif issubclass(user_cls, (dict, collections.OrderedDict)):
             variable_cls = variables.UserDefinedDictVariable
