# mypy: allow-untyped-defs

"""
Configuration module for TorchDynamo compiler and optimization settings.

This module contains various configuration flags and settings that control TorchDynamo's
behavior, including:
- Runtime behavior flags (e.g., guard settings, specialization options)
- Debugging and development options
- Performance tuning parameters
- Feature toggles for experimental features
"""

import getpass
import os
import sys
import tempfile
from os.path import abspath, dirname
from typing import Any, Callable, Literal, Optional, TYPE_CHECKING, Union

from torch._environment import is_fbcode
from torch.utils._config_module import Config, get_tristate_env, install_config_module


# to configure logging for dynamo, aot, and inductor
# use the following API in the torch._logging module
# torch._logging.set_logs(dynamo=<level>, aot=<level>, inductor<level>)
# or use the environment variable TORCH_LOGS="dynamo,aot,inductor" (use a prefix + to indicate higher verbosity)
# see this design doc for more detailed info
# Design doc: https://docs.google.com/document/d/1ZRfTWKa8eaPq1AxaiHrq4ASTPouzzlPiuquSBEJYwS8/edit#
# the name of a file to write the logs to
# [@compile_ignored: debug]
log_file_name: Optional[str] = None

# [@compile_ignored: debug] Verbose will print full stack traces on warnings and errors
verbose = os.environ.get("TORCHDYNAMO_VERBOSE", "0") == "1"

# [@compile_ignored: runtime_behaviour] verify the correctness of optimized backend
verify_correctness = False

# need this many ops to create an FX graph (deprecated: not used)
minimum_call_count = 1

# turn on/off DCE pass (deprecated: always true)
dead_code_elimination = True

# disable (for a function) when cache reaches this size

# controls the maximum number of cache entries with a guard on same ID_MATCH'd
# object. It also controls the maximum size of cache entries if they don't have
# any ID_MATCH'd guards.
# [@compile_ignored: runtime_behaviour]
recompile_limit = 8

# [@compile_ignored: runtime_behaviour] safeguarding to prevent horrible recomps
accumulated_recompile_limit = 256

# [@compile_ignored: runtime_behaviour] skip tracing recursively if cache limit is hit (deprecated: does not do anything)
skip_code_recursive_on_recompile_limit_hit = True

# raise a hard error if cache limit is hit.  If you are on a model where you
# know you've sized the cache correctly, this can help detect problems when
# you regress guards/specialization.  This works best when recompile_limit = 1.
# This flag is incompatible with: suppress_errors.
# [@compile_ignored: runtime_behaviour]
fail_on_recompile_limit_hit = False

cache_size_limit: int = Config(alias="torch._dynamo.config.recompile_limit")
accumulated_cache_size_limit: int = Config(
    alias="torch._dynamo.config.accumulated_recompile_limit"
)

# (deprecated: does not do anything)
skip_code_recursive_on_cache_limit_hit: bool = Config(
    alias="torch._dynamo.config.skip_code_recursive_on_recompile_limit_hit"
)
fail_on_cache_limit_hit: bool = Config(
    alias="torch._dynamo.config.fail_on_recompile_limit_hit"
)

# whether or not to specialize on int inputs.  This only has an effect with
# dynamic_shapes; when dynamic_shapes is False, we ALWAYS specialize on int
# inputs.  Note that assume_static_by_default will also cause ints to get
# specialized, so this is mostly useful for export, where we want inputs
# to be dynamic, but accesses to ints should NOT get promoted into inputs.
specialize_int = False

# Whether or not to specialize on float inputs.  Dynamo will always promote
# float inputs into Tensor inputs, but at the moment, backends inconsistently
# support codegen on float (this is to be fixed).
specialize_float = False

# legacy config, does nothing now!
dynamic_shapes = True

use_lazy_graph_module = (
    os.environ.get("TORCH_COMPILE_USE_LAZY_GRAPH_MODULE", "1") == "1"
)

# This is a temporarily flag, which changes the behavior of dynamic_shapes=True.
# When assume_static_by_default is True, we only allocate symbols for shapes marked dynamic via mark_dynamic.
# NOTE - this flag can be removed once we can run dynamic_shapes=False w/ the mark_dynamic API
# see [Note - on the state of mark_dynamic]
assume_static_by_default = True

# This flag changes how dynamic_shapes=True works, and is meant to be used in conjunction
# with assume_static_by_default=True.
# With this flag enabled, we always compile a frame as fully static for the first time, and, if we fail
# any guards due to wobbles in shape, we recompile with *all* the wobbled shapes as being marked dynamic.
automatic_dynamic_shapes = True

# Valid options: "dynamic", "unbacked"
automatic_dynamic_shapes_mark_as: Literal["dynamic", "unbacked"] = "dynamic"

# This flag changes how the shapes of parameters are treated.
# If this flag is set to True, then the shapes of torch.nn.Parameter as well as of torch.Tensor are attempted to be dynamic
# If this flag is set to False, then the shapes of torch.nn.Parameter are assumed to be static,
# while the shapes of torch.Tensor are assumed to be dynamic.
force_parameter_static_shapes = True

# This flag ensures that the shapes of a nn module are always assumed to be static
# If the flag is set to True, then the shapes of a nn.module are assumed to be static
# If the flag is set to False, then the shapes of a nn.module can be dynamic
force_nn_module_property_static_shapes = True

# Typically, if you mark_dynamic a dimension, we will error if the dimension
# actually ended up getting specialized.  This knob changes the behavior so
# that we don't error at all.  This is helpful for our CI where I'm using a
# heuristic to mark batch dimensions as dynamic and the heuristic may get it
# wrong.
allow_ignore_mark_dynamic = False

# Set this to False to assume nn.Modules() contents are immutable (similar assumption as freezing)
guard_nn_modules = True

# Uses CPython internal dictionary tags to detect mutation. There is some
# overlap between guard_nn_modules_using_dict_tags and guard_nn_modules flag.
# guard_nn_modules unspecializes the nn module instance and adds guard for each
# relevant member of the nn modules. On the other hand,
# guard_nn_modules_using_dict_tags specializes on each nn module instance but
# uses low overhead dict version matching to detect mutations, obviating the
# need to guard on members of the nn modules. With
# guard_nn_modules_using_dict_tags, the guard_nn_modules is not really required
# but kept around for debugging and discussing unspecializing nn module
# variables.
# TODO(janimesh, voz): Remove both of these flags (or at least guard_nn_modules)
# once we have reached stability for the guard_nn_modules_using_dict_tags.
guard_nn_modules_using_dict_tags = True

# Flag to enable preparation for graph freezing, so that the named parameters and
# buffers are passed as params_flat in tracing context by AOT autograd.
# Non-Inductor backends can use this list for graph freezing.
prepare_freezing = os.environ.get("TORCHDYNAMO_PREPARE_FREEZING", "0") == "1"

# NOTE this has been deprecated, it does nothing now.
traceable_tensor_subclasses: set[type[Any]] = set()

# If a tensor subclass is put into this set, Dynamo will model its instasnces in
# a very conservative and limited way (most likely causing lots of graph breaks
# if one apply tensor ops on these instances). This is useful if you encounter
# internal compiler errors from Dynamo which are caused by tensor subclasses,
# and you are willing to tolerate potential graph breaks rather than hard error.
nontraceable_tensor_subclasses: set[type[Any]] = set()

# Suppress errors in torch._dynamo.optimize, instead forcing a fallback to eager.
# This is a good way to get your model to work one way or another, but you may
# lose optimization opportunities this way.  Devs, if your benchmark model is failing
# this way, you should figure out why instead of suppressing it.
# This flag is incompatible with: fail_on_recompile_limit_hit.
suppress_errors = bool(os.environ.get("TORCHDYNAMO_SUPPRESS_ERRORS", False))

# Record and write an execution record of the current frame to a file
# if an exception is encountered
# @compile_ignored[debug]
replay_record_enabled = os.environ.get("TORCH_COMPILE_REPLAY_RECORD", "0") == "1"

# Rewrite assert statement in python with torch._assert
rewrite_assert_with_torch_assert = True

# Disable dynamo
disable = os.environ.get("TORCH_COMPILE_DISABLE", "0") == "1"

# [@compile_ignored: runtime_behaviour] Get a cprofile trace of Dynamo
cprofile = os.environ.get("TORCH_COMPILE_CPROFILE", False)

# legacy config, does nothing now!
skipfiles_inline_module_allowlist: dict[Any, Any] = {}

# If a string representing a PyTorch module is in this ignorelist,
# the `allowed_functions.is_allowed` function will not consider it
# when creating a list of PyTorch functions that will appear in
# FX IR.
allowed_functions_module_string_ignorelist = {
    "torch.distributions",
    "torch.testing",
    "torch._refs",
    "torch._prims",
    "torch._decomp",
}

# Debug Flag to try minifier at different stages. Possible values are {None, "aot", "dynamo"}
# None - Minifier is switched off
# dynamo - Runs minifier on the TorchDynamo produced graphs, if compilation fails
# aot - Runs minifier on the Aot Autograd produced graphs, if compilation fails
# [@compile_ignored: debug]
repro_after = os.environ.get("TORCHDYNAMO_REPRO_AFTER", None)

# Compiler compilation debug info
# 1: Dumps the original graph out to repro.py if compilation fails
# 2: Dumps a minifier_launcher.py if compilation fails.
# 3: Always dumps a minifier_launcher.py. Good for segfaults.
# 4: Dumps a minifier_launcher.py if the accuracy fails.
# [@compile_ignored: debug]
repro_level = int(os.environ.get("TORCHDYNAMO_REPRO_LEVEL", 2))

# By default, we try to detect accuracy failure by running both forward
# and backward of a torchdynamo produced graph (if you are using repro_after
# 'dynamo').  This setting forces us to only test the forward graph and
# not the backward graph.  This can be helpful if you're trying to debug
# an inference only problem, but the minifier seems to be choking on the
# backwards step
# TODO: Detect this situation automatically so the user doesn't need
# to manually configure this
# [@compile_ignored: debug]
repro_forward_only = os.environ.get("TORCHDYNAMO_REPRO_FORWARD_ONLY") == "1"

# The tolerance we should use when testing if a compiled graph
# has diverged so that we should treat it as an accuracy failure
# [@compile_ignored: debug]
repro_tolerance = 1e-3


# Whether to ignore non-floating point values when checking accuracy.
# Checking accuracy of non-floating point values such as boolean tensors
# can lead to false positives.
# [@compile_ignored: debug]
repro_ignore_non_fp = os.environ.get("TORCHDYNAMO_REPRO_IGNORE_NON_FP") == "1"

# If True, when testing if two models are the same, we will test them against
# a third fp64 reference and only report a problem if the RMSE relative to the
# fp64 is greater.  However, this will use more memory; you may disable this
# if memory usage is too high.
# [@compile_ignored: runtime_behaviour]
same_two_models_use_fp64 = True

# Not all backends support scalars. Some calls on torch.Tensor (like .item()) return a scalar type.
# When this flag is set to False, we introduce a graph break instead of capturing.
# This requires dynamic_shapes to be True.
capture_scalar_outputs = os.environ.get("TORCHDYNAMO_CAPTURE_SCALAR_OUTPUTS") == "1"

# Not all backends support operators that have dynamic output shape (e.g.,
# nonzero, unique).  When this flag is set to False, we introduce a graph
# break instead of capturing.  This requires dynamic_shapes to be True.
# If you set this to True, you probably also want capture_scalar_outputs
# (these are separated for historical reasons).
capture_dynamic_output_shape_ops = (
    os.environ.get("TORCHDYNAMO_CAPTURE_DYNAMIC_OUTPUT_SHAPE_OPS", "0") == "1"
)

# hybrid backed unbacked symints
prefer_deferred_runtime_asserts_over_guards = False

# For complex dynamic shapes guards that we're unable to specify with dynamo/export's
# range constraints + dims + derived dims language, we raise constraint violation
# errors or specialize by default. If set to True, this flag avoids crashing/specialization,
# and allows complex guards as runtime assertions in the graph.
allow_complex_guards_as_runtime_asserts = False

# By default, dynamo will treat all ints as backed SymInts, which means (1) it
# will wait to see the int change over multiple runs before generalizing and
# (2) it will still always 0/1 specialize an int.  When true, this knob
# forces dynamo to treat _length_per_key and _offset_per_key on
# KeyedJaggedTensor from torchrec as size-like unbacked SymInts, so that
# they (1) generalize immediately and (2) unsoundly never compare equal to
# 0/1.  This is not on by default as AOTAutograd/Inductor cannot currently
# compile this code; however, this can be useful for export.
force_unspec_int_unbacked_size_like_on_torchrec_kjt = False

# Currently, Dynamo will always specialize on int members of NN module.
# However, there could be cases where this is undesirable, e.g., when tracking
# step count leading to constant recompilation and eventually eager fallback.
# Setting this flag to True will allow int members to be potentially unspecialized
# through dynamic shape mechanism.
# Defaults to False for BC.
allow_unspec_int_on_nn_module = False

# Specify how to optimize a compiled DDP module. The flag accepts a boolean
# value or a string. There are 3 modes.
# 1. "ddp_optimizer" (or True): with "ddp_optimizer", Dynamo will automatically
# split model graph into pieces to match DDP bucket sizes to allow DDP
# comm/compute overlap.
# 2. "python_reducer" (experimental): this optimization requires the usage
# of compiled_autograd. With "python_reducer", DDP will disable the C++ reducer
# and use the Python reducer to allow compiled_autograd to trace the
# communication and allow comm/compute overlap without graph-breaks.
# 3. "no_optimization" (or False): Dynamo won't split the model graph, nor
# will Python reducer be used. With this mode, there will be no graph-breaks
# and the original DDP C++ reducer will be used. There will no comm/compute
# overlap. This mode CANNOT be used with compiled_autograd.
# Note that to avoid breaking the existing usage, mode 1 and mode 4 can be
# specified with a boolean value. True is using ddp_optimizer and False is
# no optimization.
optimize_ddp: Union[
    bool,
    Literal[
        "ddp_optimizer",
        "python_reducer",
        "python_reducer_without_compiled_forward",
        "no_optimization",
    ],
] = True

# By default, Dynamo emits runtime asserts (e.g. torch._check, torch._check_is_size) in the graph.
# In some cases those asserts could be performance costly
# E.g. torch._check(tensor[0].item() > 2) for tensor on cuda will require cuda sync.
# Setting this to True keeps them hinting to symbolic shapes engine,
# but not be emitted in the graph.
do_not_emit_runtime_asserts: bool = (
    os.environ.get("TORCH_DYNAMO_DO_NOT_EMIT_RUNTIME_ASSERTS", "0") == "1"
)

# Skip tracing the torchrec files added to trace_rules.FBCODE_SKIP_DIRS
skip_torchrec = True

# Don't apply most trace_rules.py rules
dont_skip_tracing = False

# No longer used
optimize_ddp_lazy_compile = False

# Whether to skip guarding on FSDP-managed modules
skip_fsdp_guards = True
# Whether to apply torch._dynamo.disable() to FSDP2 hooks.
# Defaults to True. If Traceable FSDP2 is used, set this to False.
skip_fsdp_hooks = True

# Make dynamo skip guarding on hooks on nn modules
# Note: unsafe: if your model actually has hooks and you remove them, or doesn't and  you add them,
# dynamo will not notice and will execute whichever version you first compiled.
skip_nnmodule_hook_guards = True

# Make dynamo skip no tensor aliasing guard on parameters
# Note: unsafe: if you compile a function with different parameters as inputs,
# and then later pass on the same parameter as two inputs, dynamo will not
# notice and lead to incorrect result.
skip_no_tensor_aliasing_guards_on_parameters = True

# Considers a tensor immutable if it is one of the values of a dictionary, and
# the dictionary tag is same across invocation calls.
skip_tensor_guards_with_matching_dict_tags = True

# If True, raises exception if TorchDynamo is called with a context manager
raise_on_ctx_manager_usage = True

# If True, raise when aot autograd is unsafe to use
raise_on_unsafe_aot_autograd = False

# This flag is ignored and maintained for backwards compatibility.
error_on_nested_jit_trace = True

# If true, error with a better message if we symbolically trace over a
# dynamo-optimized function. If false, silently suppress dynamo.
error_on_nested_fx_trace = True

# Disables graph breaking on rnn. YMMV with backends.
allow_rnn = False

# If true, enables feature that captures PyTorch sparsity in the
# exported FX graph. This flag should become the default eventually
# and be removed, but currently provides a way to fall back to old
# graph breaking behavior.
capture_sparse_compute = False if is_fbcode() else True

# If true, error if we try to compile a function that has
# been seen before.
# [@compile_ignored: runtime_behaviour]
error_on_recompile = False

# [@compile_ignored: debug] Whether to report any guard failures (deprecated: does not do anything)
report_guard_failures = True

# [@compile_ignored: debug] root folder of the project
base_dir = dirname(dirname(dirname(abspath(__file__))))

# Trace through NumPy or graphbreak
trace_numpy = True

# Default NumPy dtypes when tracing with torch.compile
# We default to 64bits. For efficiency, one may want to change these to float32
numpy_default_float = "float64"
numpy_default_complex = "complex128"
numpy_default_int = "int64"

# use numpy's PRNG if True, pytorch otherwise
use_numpy_random_stream = False

# Use C++ guard manager (deprecated: always true)
enable_cpp_guard_manager = True

<<<<<<< HEAD
# Use C++ guard manger for symbolic shapes
enable_cpp_symbolic_shape_guards = not is_fbcode()
=======
# Use C++ guard manager for symbolic shapes
enable_cpp_symbolic_shape_guards = False
>>>>>>> f873b46a

# Enable tracing through contextlib.contextmanager
enable_trace_contextlib = True

# Enable tracing through unittest
enable_trace_unittest = False

# Enable tracing generator functions lazily. If False, Dynamo will exhaust
# generators upon first execution. And if True, the generator will be accessed lazily
enable_faithful_generator_behavior = True

# Inline inbuilt nn modules
inline_inbuilt_nn_modules = Config(  # type: ignore[var-annotated]
    default=True,
    justknob="pytorch/compiler:inline_inbuilt_nn_modules",
)

# Install "free" tensor variables (globals, non-locals, nn module attributes)
# as graph attributes.  This is useful for export, as it
# produces a consistent number of inputs to the graph.
install_free_tensors = False

# Use C++ FrameLocalsMapping (raw array view of Python frame fastlocals) (deprecated: always True)
enable_cpp_framelocals_guard_eval = True

# Whether to automatically find and replace identical graph
# regions with a call to invoke_subgraph
use_graph_deduplication = False

# Whether to track nodes for deduplication (testing only)
# This flag is ignored if use_graph_deduplication is True
track_nodes_for_deduplication = False

# Whether to lint the graph after each region is replaced
# (Debug)
graph_deduplication_lint = False

# Issues a warning in Python 3.13.0 for possibly slower guard evaluation and
# instructs user to attempt using 3.13.1+, where the CPython bug is fixed.
# Should be disabled in dynamo-wrapped tests since some tests check that no warnings are issued.
issue_3_13_0_warning = True

# If False, skip frame (and future calls to the same code object) if we determine that the
# traced FX graph is empty when RETURN_* is traced.
allow_empty_graphs = False

# When set, total compile time instruction count is recorded using
# torch._dynamo.utilsCompileTimeInstructionCounter.
record_compile_time_instruction_count = False


def default_debug_dir_root():
    # [@compile_ignored: debug]
    DEBUG_DIR_VAR_NAME = "TORCH_COMPILE_DEBUG_DIR"
    if DEBUG_DIR_VAR_NAME in os.environ:
        return os.path.join(os.environ[DEBUG_DIR_VAR_NAME], "torch_compile_debug")
    elif is_fbcode():
        return os.path.join(
            tempfile.gettempdir(), getpass.getuser(), "torch_compile_debug"
        )
    else:
        return os.path.join(os.getcwd(), "torch_compile_debug")


# [@compile_ignored: debug]
debug_dir_root = default_debug_dir_root()

# [@compile_ignored: debug]
_save_config_ignore = {
    "repro_after",
    "repro_level",
    # workaround: "cannot pickle PyCapsule"
    "constant_functions",
    # workaround: "cannot pickle module"
    "skipfiles_inline_module_allowlist",
}

# for backend="cudagraphs", mutations on input be sent to the cudagraph backend
# or replayed in aot_autograd epilogue. default is False because mutation on inputs
# can prevent cudagraphing.
cudagraph_backend_keep_input_mutation = False

# enable cudagraph support for mutated inputs from prior cudagraph pool
cudagraph_backend_support_input_mutation = False

# When True, only ops that have the torch.Tag.pt2_compliant tag
# will be allowed into the graph; all other ops will be disallowed
# and will fall back to eager-mode PyTorch. Useful to ensure
# correctness of custom ops.
only_allow_pt2_compliant_ops = False

# This flag is ignored and maintained for backwards compatibility.
capture_autograd_function = True

# This flag is ignored and maintained for backwards compatibility.
capture_func_transforms = True

# If to log Dynamo compilation metrics into log files (for OSS) and Scuba tables (for fbcode).
log_compilation_metrics = True

# A set of logging functions which will be reordered to the end of graph breaks,
# allowing dynamo to construct large graph. Note that there are some
# limitations to this, such as how it does not correctly print objects that were
# mutated after the print statement.
reorderable_logging_functions: set[Callable[[Any], None]] = set()

# A set of methods that will be ignored while tracing,
# to prevent graph breaks.
# Add logging.Logger.<method> to ignore all calls for method,
# or logger.<method> to ignore calls for method from this logger instance only.
ignore_logger_methods: set[Callable[..., Any]] = set()

# simulates what would happen if we didn't have support for BUILD_SET opcode,
# used for testing
inject_BUILD_SET_unimplemented_TESTING_ONLY = False

_autograd_backward_strict_mode_banned_ops = [
    "layout",
    "is_neg",
    "is_conj",
    "is_pinned",
]

_autograd_backward_strict_mode_conditional_banned_ops = [
    "stride",
    "storage_offset",
    "is_contiguous",
]

# Enables caching of dispatches to fake tensors.
fake_tensor_cache_enabled = (
    os.environ.get("TORCH_FAKE_TENSOR_DISPATCH_CACHE", "1") == "1"
)

# Enables cross checking between the fake tensor cache and dispatch.
fake_tensor_cache_crosscheck_enabled = (
    os.environ.get("TORCH_FAKE_TENSOR_DISPATCH_CACHE_CROSSCHECK", "0") == "1"
)

# Disables inference mode for fake tensor prop during compilation. At runtime,
# the inference_mode is still respected.
fake_tensor_disable_inference_mode = True

# Enables the Compiled Autograd engine to trace autograd calls made under torch.compile().
# Note: AOTAutograd will still trace and partition an AOT backward graph local to that
# compiled region. But AOTAutograd traces without knowledge of backward hooks which are
# coordinated by the Autograd engine, and under the hood, it uses the torch.autograd.grad
# API, so it cannot capture gradient accumulation operations (AccumulateGrad).
#
# Compiled Autograd will trace all autograd operations as seen by the Autograd engine.
# This flag will also lift certain restrictions during the forward trace such as
# registering backward hooks on tensors contained within the compiled region.
compiled_autograd = False

# Overrides torch.compile() kwargs for Compiled Autograd:
compiled_autograd_kwargs_override: dict[str, Any] = {}

# Enables use of collectives *during* compilation to synchronize behavior
# across ranks.  Today, this is used solely to modify automatic_dynamic_shapes
# behavior, making it so that we infer that if an input is dynamic by
# inspecting whether or not its input size varies across ranks.  Because
# this synchronization uses collectives, all ranks must run compilation at
# the same time; ranks must not diverge with graph breaks.  This can be most
# reliably achieved by ensuring PT2 only is run on SPMD programs.  If this
# invariant is inviolated, you will likely deadlock NCCL and encounter a
# NCCL timeout.
enable_compiler_collectives = os.environ.get("TORCH_COMPILER_COLLECTIVES", "0") == "1"

# Enables a local, filesystem "profile" which can be used for automatic
# dynamic decisions, analogous to profile-guided optimization.  This config
# ONLY has an effect if torch.compiler.config.workflow_id is specified,
# which specifies the name of the profile we will save/load.
#
# The idea is that if we observe that a particular input is dynamic over
# multiple iterations on one run, we can save a profile with this information
# so the next time we run we can just make it dynamic the first time around,
# skipping an unnecessary static compilation.  The profile can be soundly
# stale, if it is wrong, it just means we may make more things dynamic than
# was actually necessary (NB: this /can/ cause a failure if making something
# dynamic causes the compiler to stop working because you tickled a latent
# bug.)
#
# The profile is ONLY guaranteed to work if the user source code is 100%
# unchanged.  Applying the profile if there are user code changes is only
# best effort otherwise.  In particular, we identify particular code objects
# by filename, line number and name of their function, so adding/removing newlines
# will typically cause cache misses.  We continuously update the profile,
# so if we only discover something is dynamic on the second run, we will update
# the profile for subsequent runs.
automatic_dynamic_local_pgo: bool = Config(
    justknob="pytorch/remote_cache:enable_local_automatic_dynamic_pgo",
    env_name_force="TORCH_DYNAMO_AUTOMATIC_DYNAMIC_LOCAL_PGO",
    default=True,
)

# Like above, but using remote cache
automatic_dynamic_remote_pgo: Optional[bool] = get_tristate_env(
    "TORCH_DYNAMO_AUTOMATIC_DYNAMIC_REMOTE_PGO"
)

# temporary config to kill later
_unsafe_skip_fsdp_module_guards = (
    os.environ.get("UNSAFE_SKIP_FSDP_MODULE_GUARDS", "0") == "1"
)

# Run GC at the end of compilation
run_gc_after_compile = Config(  # type: ignore[var-annotated]
    default=True,
    justknob="pytorch/compiler:enable_run_gc_after_compile",
    env_name_default="TORCH_DYNAMO_RUN_GC_AFTER_COMPILE",
)

# Takes the function/module decorated with torch.compile and passes it through a
# wrapper. This ensures that nn.module hooks are also compiled in the same frame.
wrap_top_frame = False

# Flag to record runtime overhead in profile traces. Used for pre-graph bytecode
# and AOTAutograd runtime wrapper.
record_runtime_overhead = True

# HACK: this is for testing custom ops profiling only
_custom_ops_profile: Optional[Any] = None

if TYPE_CHECKING:
    from torch.utils._config_typing import *  # noqa: F401, F403

    def _make_closure_patcher(**changes): ...


install_config_module(sys.modules[__name__])<|MERGE_RESOLUTION|>--- conflicted
+++ resolved
@@ -397,13 +397,8 @@
 # Use C++ guard manager (deprecated: always true)
 enable_cpp_guard_manager = True
 
-<<<<<<< HEAD
-# Use C++ guard manger for symbolic shapes
+# Use C++ guard manager for symbolic shapes
 enable_cpp_symbolic_shape_guards = not is_fbcode()
-=======
-# Use C++ guard manager for symbolic shapes
-enable_cpp_symbolic_shape_guards = False
->>>>>>> f873b46a
 
 # Enable tracing through contextlib.contextmanager
 enable_trace_contextlib = True
