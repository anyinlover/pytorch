# mypy: allow-untyped-defs
# mypy: disable-error-code="method-assign"

"""
This module implements the core frame evaluation handler for TorchDynamo's compilation system.
The eval frame handler intercepts Python bytecode execution at runtime to enable dynamic
compilation and optimization of PyTorch code.

Key components defined here:
- Frame evaluation handlers that intercept and analyze Python execution frames
- Guards management for tracking dependencies and invalidating compiled code
- Optimization contexts and decorators (optimize, run_once, disable, etc.)
- Export functionality for saving optimized graphs
- Backend compiler integrations and callback management

Functions in this file are responsible for modifying the eval frame handler at RUNTIME.
Therefore, all functions in this file are hot and performance-critical. Functions that
only execute at compile time should be placed in torch._dynamo.convert_frame.

The eval frame handler is the core mechanism that enables TorchDynamo to dynamically
intercept, analyze and optimize PyTorch code during execution. It works by registering
a custom frame evaluation function that gets called for every Python frame, allowing
us to detect PyTorch operations and trigger compilation as needed.
"""

from __future__ import annotations

import atexit
import contextlib
import functools
import inspect
import logging
import os
import sys
import sysconfig
import textwrap
import threading
import traceback
import types
import warnings
import weakref
from dataclasses import dataclass
from enum import Enum
from os.path import dirname, join
from typing import Any, Callable, NamedTuple, Optional, TYPE_CHECKING, Union
from unittest.mock import patch

import sympy

import torch
import torch.fx
import torch.utils._pytree as pytree
import torch.utils.checkpoint
from torch import _guards

# see discussion at https://github.com/pytorch/pytorch/issues/120699
from torch._C._dynamo.eval_frame import (  # noqa: F401
    reset_code,
    set_code_exec_strategy,
    set_eval_frame,
    set_guard_complete_hook,
    set_guard_error_hook,
    set_skip_guard_eval_unsafe,
    unsupported,
)
from torch._dispatch.python import enable_python_dispatcher
from torch._dynamo.types import ConvertFrameReturn, FrameAction, FrameExecStrategy
from torch._export.utils import _compiling_state_context
from torch._subclasses.fake_tensor import unset_fake_temporarily
from torch._utils_internal import justknobs_check, log_export_usage
from torch.export.dynamic_shapes import (
    _combine_args,
    _DimHint,
    _DimHintType,
    _IntWrapper,
    _process_dynamic_shapes,
    _RelaxedConstraint,
    Constraint,
)
from torch.fx import GraphModule
from torch.fx.experimental._dynamism import (
    clone_and_convert_to_meta,
    track_dynamism_across_examples,
)
from torch.fx.experimental.proxy_tensor import make_fx
from torch.fx.experimental.symbolic_shapes import (
    ConstraintViolationError,
    DimDynamic,
    ShapeEnv,
    StatelessSymbolicContext,
)
from torch.fx.graph import _PyTreeCodeGen, _PyTreeInfo

from . import config, convert_frame, distributed, external_utils, trace_rules, utils
from .backends.registry import CompilerFn, lookup_backend
from .code_context import code_context
from .exc import (
    CondOpArgsMismatchError,
    ShortenTraceback,
    Unsupported,
    UserError,
    UserErrorType,
)
from .hooks import Hooks
from .mutation_guard import install_generation_tagging_init
from .utils import common_constant_types, compile_times


if TYPE_CHECKING:
    from torch._subclasses import fake_tensor

    from .types import CacheEntry, DynamoCallback


log = logging.getLogger(__name__)


always_optimize_code_objects = utils.ExactWeakKeyDictionary()
null_context = contextlib.nullcontext


# See https://github.com/python/typing/pull/240
class Unset(Enum):
    token = 0


cached_backends: dict[int, CompilerFn] = {}

unset = Unset.token


def _maybe_set_eval_frame(callback: DynamoCallback):
    # A wrapper on set_eval_frame that is guarded by a Justknob.
    # Users can disable torchDynamo by setting the JK to False.
    if not justknobs_check("pytorch/compiler:enable_compiler_set_eval_frame"):
        torch._dynamo.utils.warn_once(
            "Dynamo disabled by Justknob: enable_compiler_set_eval_frame, skipping set_eval_frame"
        )
        return callback
    else:
        return set_eval_frame(callback)


@dataclass
class DynamoStance:
    stance: str = "default"
    skip_guard_eval_unsafe: bool = False
    backend: Union[str, Callable[..., Any], None] = None


_stance = DynamoStance()


def _set_stance(stance: DynamoStance) -> DynamoStance:
    global _stance

    from torch._C._dynamo.eval_frame import get_eval_frame_callback

    callback = get_eval_frame_callback()

    if callback is not False and callback is not None:
        raise RuntimeError("attempted to set_stance in a torch.compile region")

    prior = _stance
    _stance = stance
    return prior


_set_stance._dynamo_forbidden = True  # type: ignore[attr-defined]

_EXAMPLE_INPUTS: Optional[dict[str, list[Any]]] = None


def get_example_inputs(key) -> list[Any]:
    global _EXAMPLE_INPUTS
    if _EXAMPLE_INPUTS is None:
        _EXAMPLE_INPUTS = {}

    if key not in _EXAMPLE_INPUTS:
        _EXAMPLE_INPUTS[key] = []

    return _EXAMPLE_INPUTS[key]


def _callback_from_stance(callback):
    if _stance.stance == "default":
        # force_backend
        if _stance.backend is not None and callback not in (False, None):
            callback = _create_wrapped_callback(get_compiler_fn(_stance.backend))

        return callback
    elif _stance.stance == "eager_then_compile":
        if callback not in (False, None):
            return _create_delayed_compile_callback(callback, _stance.stance)
        return callback
    elif _stance.stance == "aot_eager_then_compile":
        if callback not in (False, None):
            return _create_delayed_compile_callback(callback, _stance.stance)
        return callback
    elif _stance.stance == "force_eager":
        # disable
        return None
    elif _stance.stance == "eager_on_recompile":
        # run mode
        return False
    elif _stance.stance == "fail_on_recompile":
        if callback in (False, None):
            return callback

        def fail_callback(frame, *args, **kwargs):
            if trace_rules.check(frame.f_code):
                return ConvertFrameReturn()
            raise RuntimeError(
                "Detected recompile when torch.compile stance is 'fail_on_recompile'"
            )

        # to prevent cache miss due to different callback
        fail_callback._torchdynamo_orig_callable = callback  # type: ignore[attr-defined]

        return fail_callback
    else:
        raise RuntimeError(f"invalid torch.compile stance '{_stance}'")


def _create_wrapped_callback(compiler_fn):
    hooks = Hooks()
    return convert_frame.catch_errors_wrapper(
        convert_frame.convert_frame(  # type: ignore[arg-type]
            compiler_fn,
            hooks,
        ),
        hooks,
    )


def _get_or_add_example_inputs(frame):
    key = frame.f_code.co_filename + str(frame.f_code.co_firstlineno)
    example_inputs = get_example_inputs(key)

    if len(example_inputs) < 2:
        example_inputs.append(clone_and_convert_to_meta(frame.f_locals))

    return example_inputs


def _create_delayed_compile_callback(callback, stance):
    def callback_fn(*args, **kwargs):
        frame = args[0]
        example_inputs = _get_or_add_example_inputs(frame)

        if len(example_inputs) == 1:
            if stance == "eager_then_compile":
                return ConvertFrameReturn(
                    frame_exec_strategy=FrameExecStrategy(
                        FrameAction.DEFAULT, FrameAction.DEFAULT
                    )
                )
            elif stance == "aot_eager_then_compile":
                aot_eager_fn = get_compiler_fn("aot_eager")
                return _create_wrapped_callback(aot_eager_fn)(*args, **kwargs)

        dynamism = track_dynamism_across_examples(example_inputs)
        code_context.get_context(frame.f_code)["dynamism"] = dynamism
        compiler_fn = callback._torchdynamo_orig_callable._torchdynamo_orig_callable
        return _create_wrapped_callback(compiler_fn)(*args, **kwargs)

    return callback_fn


def _is_skip_guard_eval_unsafe_stance():
    return _stance.skip_guard_eval_unsafe


def _reset_guarded_backend_cache():
    global cached_backends
    for backend in cached_backends.values():
        if hasattr(backend, "reset"):
            backend.reset()
    cached_backends.clear()


DONT_WRAP_FILES = {
    # For tracing into fx modules
    inspect.getsourcefile(GraphModule),
    join(dirname(dirname(__file__)), "onnx/_internal/fx/dynamo_graph_extractor.py"),
}


def _debug_get_cache_entry_list(
    code: Union[types.CodeType, Callable[..., Any]],
) -> list[CacheEntry]:
    """
    Given a code object or a callable object, retrieve the cache entries
     stored in this code.
    """
    if callable(code):
        code = code.__code__
    return torch._C._dynamo.eval_frame._debug_get_cache_entry_list(code)


class OptimizedModule(torch.nn.Module):
    """
    Wraps the original nn.Module object and later patches its
    forward method to optimized self.forward method.
    """

    _torchdynamo_orig_callable: Callable[..., Any]
    get_compiler_config: Callable[[], Any]

    _opt_mod_attributes = {
        "_orig_mod",
        "dynamo_ctx",
        "_torchdynamo_orig_callable",
        "get_compiler_config",
        "forward",
        "_forward",
        "__dict__",
        "named_children_walk",
        "_super_module_initialized",
    }

    def __init__(self, mod: torch.nn.Module, dynamo_ctx) -> None:
        # NOTE: this must go first, because attribute reads/writes of `self`
        # uses `_orig_mod`, and sometimes users override `Module.__init__` to
        # do attribute reads/writes on `self`.
        #
        # We also can't use regular setattr because `super().__setattr__` will
        # complain for module value before `super().__init__()`
        object.__setattr__(self, "_orig_mod", mod)
        self._super_module_initialized = False
        super().__init__()
        self._super_module_initialized = True

        # Installs the params/buffer
        self._orig_mod = mod  # `super().__setattr__` will register this module
        self.dynamo_ctx = dynamo_ctx
        self._initialize()
        self.training = self._orig_mod.training

    def _initialize(self):
        # Do this stuff in constructor to lower overhead slightly
        if isinstance(self.dynamo_ctx, DisableContext):
            # No need to check trace rules
            self.forward = self.dynamo_ctx(self._orig_mod.__call__)
        elif config.wrap_top_frame or (
            isinstance(self._orig_mod.forward, types.MethodType)
            and (
                trace_rules.check(self._orig_mod.forward)
                or getattr(self._orig_mod, "_is_fsdp_managed_module", False)
            )
        ):
            # This may be a torch.nn.* instance in trace_rules.py which
            # won't trigger a frame evaluation workaround to add an extra
            # frame we can capture
            self.forward = self.dynamo_ctx(external_utils.wrap_inline(self._orig_mod))
        else:
            # Invoke hooks outside of dynamo then pickup the inner frame
            self.forward = self.dynamo_ctx(self._orig_mod.__call__)

        if hasattr(self._orig_mod, "_initialize_hook"):
            self._forward = self.forward
            self.forward = self._call_lazy_check

    def __call__(self, *args, **kwargs):
        if torch.nn.modules.module._has_any_global_hook():
            warnings.warn(
                "Using `torch.compile(module)` when there are global hooks on "
                "modules (e.g., from `register_module_forward_hook`); this will"
                " cause the hooks to fire an extra time for the "
                "`OptimizedModule` created by `torch.compile(module)`. If this "
                "causes undesired behavior, please try using `module.compile()`"
                ", or use the per-module hooks instead",
                stacklevel=2,
            )
        return super().__call__(*args, **kwargs)

    def __reduce__(self):
        return (self.__class__, (self._orig_mod, self.dynamo_ctx))

    def __getstate__(self):
        state = dict(self.__dict__)
        state.pop("forward", None)
        state.pop("__call__", None)
        return state

    def __setstate__(self, state):
        self.__dict__ = state
        self._initialize()

    @property
    def training(self):
        return self._orig_mod.training

    @training.setter
    def training(self, value):
        # Ignore the `training` mutation in `super().__init__()`, since that's
        # setting the default on `nn.Module`, but we are mirroring the
        # `training` attr in `self._orig_mod`.
        if self._super_module_initialized:
            self._orig_mod.training = value

    def __getattr__(self, name):
        if name == "_orig_mod":
            return self._modules["_orig_mod"]
        return getattr(self._orig_mod, name)

    def __setattr__(self, name, val) -> None:
        # Allow patching over class attributes
        if hasattr(type(self), name):
            return super().__setattr__(name, val)

        if name in OptimizedModule._opt_mod_attributes:
            return super().__setattr__(name, val)
        return setattr(self._orig_mod, name, val)

    def __delattr__(self, name):
        # This mirrors `__setattr__`
        if hasattr(type(self), name):
            return super().__delattr__(name)

        if name in OptimizedModule._opt_mod_attributes:
            return super().__delattr__(name)
        return delattr(self._orig_mod, name)

    def _call_lazy_check(self, *args, **kwargs):
        if (
            hasattr(self._orig_mod, "_initialize_hook")
            and hasattr(self._orig_mod, "_infer_parameters")
            and callable(self._orig_mod._infer_parameters)
        ):
            # In the case of a lazy module, we want to run
            # the pre-hooks which initialize it.
            # Afterwards, lazy module deletes its pre-hooks
            # to avoid treating it as lazy on subsequent recompile.
            self._orig_mod._infer_parameters(self._orig_mod, args, kwargs)
        return self._forward(*args, **kwargs)

    def __dir__(self):
        orig_mod_attrs = self._orig_mod.__dir__()
        return orig_mod_attrs + [
            attr for attr in super().__dir__() if attr not in orig_mod_attrs
        ]


def remove_from_cache(f):
    """
    Make sure f.__code__ is not cached to force a recompile
    """
    if isinstance(f, types.CodeType):
        reset_code(f)
    elif hasattr(f, "__code__"):
        reset_code(f.__code__)
    elif hasattr(getattr(f, "forward", None), "__code__"):
        reset_code(f.forward.__code__)
    else:
        from . import reset  # type: ignore[attr-defined]

        reset()
        log.warning("could not determine __code__ for %s", f)


def nothing():
    pass


def always_false():
    return False


def innermost_fn(fn):
    """
    In case of nesting of _TorchDynamoContext calls, find the innermost
    function. TorchDynamo caches on fn.__code__ object, so its necessary to find
    the innermost function to pass on the optimize, run, disable etc.
    """
    unaltered_fn = fn
    while hasattr(unaltered_fn, "_torchdynamo_orig_callable"):
        unaltered_fn = unaltered_fn._torchdynamo_orig_callable
        assert callable(unaltered_fn), (
            f"A callable function is expected, but {type(unaltered_fn)} is provided."
        )
    return unaltered_fn


def make_set_enable_dynamic(enable: bool):
    assert isinstance(enable, bool)
    if enable:
        # Assume everything is dynamic by default
        return config._make_closure_patcher(assume_static_by_default=False)
    else:
        return config._make_closure_patcher(
            automatic_dynamic_shapes=False, assume_static_by_default=True
        )


# A thread local storage that serves to store information as Dynamo traces
# through a user provided function.
class DynamoTLS(threading.local):
    # Each string is a summary of a frame Dynamo attempted to trace, stored in
    # temporal order.
    traced_frame_infos: list[str] = []


dynamo_tls = DynamoTLS()


def clear_dynamo_tls():
    dynamo_tls.traced_frame_infos.clear()


@atexit.register
def _log_traced_frames():
    """
    At program exit, log all of the frames Dynamo has attempted to trace from,
    excluding the continuation frames generated by Dynamo.
    """
    msg = "\n".join(dynamo_tls.traced_frame_infos)
    msg = textwrap.indent(msg, "  * ")
    msg = f"TorchDynamo attempted to trace the following frames: [\n{msg}\n]"
    log.info(msg)


def guard_collectives_hook(guard_eval_result):
    import torch.distributed as dist
    from torch._dynamo.utils import dynamo_timed

    # guard_eval_result == True  ==>  cache hit
    if pg := distributed.get_guard_pg():
        with dynamo_timed(
            "guard_collective", log_pt2_compile_event=True, log_waitcounter=True
        ):
            log.info("guard_collective %s", guard_eval_result)
            torch._logging.trace_structured(
                "artifact",
                metadata_fn=lambda: {
                    "name": "guard_collective",
                    "encoding": "string",
                },
                payload_fn=lambda: str(guard_eval_result),
            )
            # TODO: a bit awkward to time, this isn't inside of the dynamo compile region
            all_results = [None] * pg.size()
            dist.all_gather_object(all_results, guard_eval_result, group=pg)
            # True = everyone hit, OK to run
            # False = someone missed, force recompile everywhere
            res = all(all_results)
            log.info("guard_collective %s -> %s", guard_eval_result, res)
            return res
    return guard_eval_result


class _TorchDynamoContext:
    def __init__(
        self,
        callback: DynamoCallback,
        on_enter=nothing,
        backend_ctx_ctor=null_context,
        patch_fn=nothing,
        first_ctx=False,
        *,
        error_on_graph_break=False,
        export=False,
        dynamic=None,
        compiler_config=None,
        package=None,
    ) -> None:
        super().__init__()
        assert callable(callback) or callback is False or callback is None
        self.callback: DynamoCallback = callback
        self._backend_ctx_ctor = backend_ctx_ctor
        self.prior: Union[Unset, DynamoCallback] = unset
        self.first_ctx = first_ctx
        self.error_on_graph_break = error_on_graph_break
        self.export = export
        self._dynamic = dynamic
        self.compiler_config = compiler_config
        self.cleanup_fns: list[Callable[[], Any]] = []
        self.enter_exit_hooks = []
        self._package = package
        patch_fn()

        # Save the backends so that we can reset them during torch._dynamo.reset
        backend = innermost_fn(callback)
        cached_backends.setdefault(id(backend), backend)

        if dynamic is not None:
            self.enter_exit_hooks.append(make_set_enable_dynamic(dynamic))

        if on_enter is not nothing:
            # this case is not common
            def call_on_enter():
                on_enter()
                return nothing

            self.enter_exit_hooks.append(call_on_enter)

        if backend_ctx_ctor is not contextlib.nullcontext:
            # this case is not common
            def call_backend_ctx():
                ctx = backend_ctx_ctor()
                ctx.__enter__()
                return functools.partial(ctx.__exit__, None, None, None)

            self.enter_exit_hooks.append(call_backend_ctx)

    def __enter__(self):
        if config.raise_on_ctx_manager_usage:
            raise RuntimeError(
                "torch._dynamo.optimize(...) is used with a context manager. "
                "Please refer to https://pytorch.org/tutorials/intermediate/torch_compile_tutorial.html "
                "to use torch._dynamo.optimize(...) as an annotation/decorator. "
            )
        self.prior = set_eval_frame(None)
        self.cleanup_fns = [enter() for enter in self.enter_exit_hooks]
        self.prior_skip_guard_eval_unsafe = set_skip_guard_eval_unsafe(
            _is_skip_guard_eval_unsafe_stance()
        )
        self.prior_guard_complete_hook = set_guard_complete_hook(
            guard_collectives_hook if config.enable_guard_collectives else None
        )
        _maybe_set_eval_frame(_callback_from_stance(self.callback))

    def __exit__(self, exc_type, exc_val, exc_tb):
        assert self.prior is not unset
        set_eval_frame(None)
        set_guard_complete_hook(self.prior_guard_complete_hook)
        set_skip_guard_eval_unsafe(self.prior_skip_guard_eval_unsafe)
        for cleanup in self.cleanup_fns:
            cleanup()
        self.cleanup_fns.clear()
        _maybe_set_eval_frame(_callback_from_stance(self.prior))
        self.prior = unset

    def __call__(self, fn):
        # public api for compiler config/options
        def get_compiler_config():
            return self.compiler_config

        fn = innermost_fn(fn)

        # add context containing GraphModule to any GraphModule forward functions
        if isinstance(fn, GraphModule):
            # add context containing GraphModule to any GraphModule forward functions
            code_context.get_context(fn.forward.__code__)["orig_graphmodule"] = (
                weakref.ref(fn)
            )

        # Optimize the forward method of torch.nn.Module object
        if isinstance(fn, torch.nn.Module):
            mod = fn
            new_mod = OptimizedModule(mod, self)
            # Save the function pointer to find the original callable while nesting
            # of decorators.
            new_mod._torchdynamo_orig_callable = mod.forward

            # when compiling torch.nn.Module,
            # provide public api OptimizedModule.get_compiler_config()
            assert not hasattr(new_mod, "get_compiler_config")
            new_mod.get_compiler_config = get_compiler_config

            return new_mod

        if inspect.isclass(fn):
            # User has wrapped the class with compile/disable decorator. Apply
            # disable to init/call method.
            cls_obj = fn
            cls_obj.__call__ = self(cls_obj.__call__)
            if issubclass(cls_obj, torch.nn.Module):
                # NN module variable tracker directly inlines the _call_impl.
                cls_obj._call_impl = self(cls_obj._call_impl)
            return cls_obj

        assert callable(fn), (
            f"A callable function is expected, but {type(fn)} is provided."
        )

        try:
            filename = inspect.getsourcefile(fn)
        except TypeError:
            filename = None
        if config.wrap_top_frame or (
            (filename is None or trace_rules.check(fn))
            and (
                getattr(fn, "__name__", "")
                not in ["_call_impl", "_wrapped_call_impl", "_lazy_forward"]
            )
            and filename not in DONT_WRAP_FILES
        ):
            # call to a builtin without a frame for us to capture
            fn = external_utils.wrap_inline(fn)

        def do_nothing(*arg, **kwargs):
            pass

        if hasattr(self, "callback"):
            callback = self.callback
        else:
            callback = do_nothing

        is_jit_tracing = torch._C._is_tracing
        is_fx_tracing = torch.fx._symbolic_trace.is_fx_tracing

        @functools.wraps(fn)
        def compile_wrapper(*args, **kwargs):
            prior = set_eval_frame(None)
            try:
                if is_fx_tracing():
                    if config.error_on_nested_fx_trace:
                        raise RuntimeError(
                            "Detected that you are using FX to symbolically trace "
                            "a dynamo-optimized function. This is not supported at the moment."
                        )
                    else:
                        return fn(*args, **kwargs)

                if is_jit_tracing():
                    raise RuntimeError(
                        "Detected that you are using FX to torch.jit.trace "
                        "a dynamo-optimized function. This is not supported at the moment."
                    )

                cleanups = [enter() for enter in self.enter_exit_hooks]
                prior_skip_guard_eval_unsafe = set_skip_guard_eval_unsafe(
                    _is_skip_guard_eval_unsafe_stance()
                )
<<<<<<< HEAD
                prior_guard_complete_hook = set_guard_complete_hook(
                    guard_collectives_hook if config.enable_guard_collectives else None
                )
=======
                prior_error_on_graph_break = None
                if self.error_on_graph_break is not None:
                    prior_error_on_graph_break = config.error_on_graph_break
                    config.error_on_graph_break = self.error_on_graph_break
>>>>>>> f45f4838

                # Ensure that if an assertion occurs after graph pushes
                # something onto the DynamicLayerStack then we pop it off (the
                # constructed graph code isn't guarded with try/finally).
                #
                # This used to be a context but putting a `with` here is a noticible
                # perf regression (#126293)
                saved_dynamic_layer_stack_depth = (
                    torch._C._functorch.get_dynamic_layer_stack_depth()
                )

                _maybe_set_eval_frame(_callback_from_stance(callback))

                try:
                    return fn(*args, **kwargs)
                except Unsupported as e:
                    if config.verbose:
                        raise
                    # strip internal tracebacks from causes
                    cur_exn: BaseException = e
                    while cur_exn.__cause__ is not None:
                        cur_exn.__cause__.with_traceback(None)
                        cur_exn = cur_exn.__cause__
                    raise e.with_traceback(None) from e.__cause__  # User compiler error
                except ShortenTraceback as e:
                    # Failures in the backend likely don't have useful
                    # data in the TorchDynamo frames, so we strip them out.
                    raise e.remove_dynamo_frames() from None  # see TORCHDYNAMO_VERBOSE=1
                finally:
                    # Restore the dynamic layer stack depth if necessary.
                    set_eval_frame(None)
                    if prior_error_on_graph_break is not None:
                        config.error_on_graph_break = prior_error_on_graph_break
                    torch._C._functorch.pop_dynamic_layer_stack_and_undo_to_depth(
                        saved_dynamic_layer_stack_depth
                    )

                    set_skip_guard_eval_unsafe(prior_skip_guard_eval_unsafe)
                    set_guard_complete_hook(prior_guard_complete_hook)
                    for cleanup in cleanups:
                        cleanup()
            finally:
                _maybe_set_eval_frame(prior)

        # hooks to properly handle inlining
        compile_wrapper._torchdynamo_inline = (  # type: ignore[attr-defined]
            external_utils.wrap_inline_with_set_fullgraph(fn, self.error_on_graph_break)
        )

        # Save the function pointer to find the original callable while nesting
        # of decorators.
        compile_wrapper._torchdynamo_orig_callable = fn  # type: ignore[attr-defined]

        # when compiling user function instead of nn.Module
        # provide public api _fn.get_compiler_config()
        assert not hasattr(compile_wrapper, "get_compiler_config")
        compile_wrapper.get_compiler_config = get_compiler_config  # type: ignore[attr-defined]

        # If the function is called using torch._dynamo.optimize decorator, we
        # should prevent any type of skipping.
        if callback not in (None, False):
            if not hasattr(fn, "__code__"):
                raise RuntimeError(
                    textwrap.dedent(
                        """

                        torch._dynamo.optimize is called on a non function object.
                        If this is a callable class, please wrap the relevant code into a function and optimize the
                        wrapper function.

                        >> class CallableClass:
                        >>     def __init__(self) -> None:
                        >>         super().__init__()
                        >>         self.relu = torch.nn.ReLU()
                        >>
                        >>     def __call__(self, x):
                        >>         return self.relu(torch.sin(x))
                        >>
                        >>     def print_hello(self):
                        >>         print("Hello world")
                        >>
                        >> mod = CallableClass()

                        If you want to optimize the __call__ function and other code, wrap that up in a function

                        >> def wrapper_fn(x):
                        >>     y = mod(x)
                        >>     return y.sum()

                        and then optimize the wrapper_fn

                        >> opt_wrapper_fn = torch._dynamo.optimize(wrapper_fn)
                        """
                    )
                )
            always_optimize_code_objects[fn.__code__] = True

        return compile_wrapper


class OptimizeContext(_TorchDynamoContext):
    def __init__(
        self,
        callback,
        backend_ctx_ctor,
        first_ctx=False,
        *,
        error_on_graph_break=False,
        export=False,
        dynamic=None,
        compiler_config=None,
        rebuild_ctx: Optional[
            Callable[[], Union[OptimizeContext, _NullDecorator]]
        ] = None,
        package=None,
    ) -> None:
        def on_enter():
            install_generation_tagging_init()

        super().__init__(
            callback=callback,
            on_enter=on_enter,
            backend_ctx_ctor=backend_ctx_ctor,
            patch_fn=TorchPatcher.patch,
            first_ctx=first_ctx,
            error_on_graph_break=error_on_graph_break,
            export=export,
            dynamic=dynamic,
            compiler_config=compiler_config,
            package=package,
        )

        if config.compiled_autograd:
            _dynamic = self._dynamic
            if _dynamic is None:
                _dynamic = not torch._dynamo.config.assume_static_by_default

            def call_compiled_autograd():
                assert rebuild_ctx is not None
                compiler_fn = rebuild_ctx()
                ctx = torch._dynamo.compiled_autograd._enable(
                    compiler_fn, dynamic=_dynamic, ignore_active_disable_ctx=False
                )
                ctx.__enter__()
                return functools.partial(ctx.__exit__, None, None, None)

            self.enter_exit_hooks.append(call_compiled_autograd)

    def __reduce__(self):
        return (
            self.__class__,
            (self.callback, self._backend_ctx_ctor, self.first_ctx),
            {
                "export": self.export,
                "dynamic": self._dynamic,
                "compiler_config": self.compiler_config,
            },
        )


class RunOnlyContext(_TorchDynamoContext):
    def __init__(self) -> None:
        # cudagraph trees relies on generation increment
        def on_enter():
            torch._dynamo.mutation_guard.GenerationTracker.generation += 1

        super().__init__(callback=False, on_enter=on_enter)

    def __reduce__(self):
        return (self.__class__, ())


class DisableContext(_TorchDynamoContext):
    def __init__(self, msg: Optional[str] = None, wrapping: bool = True) -> None:
        super().__init__(callback=None)
        self.msg = msg
        self.wrapping = wrapping

    def __call__(self, fn):
        # Earlier this code was in the base class _TorchDynamoContext. But we
        # moved it here to have better code organization. For disable, we just
        # want the callback to be None. We don't have to check trace_rules or
        # create any wrapper.
        fn = innermost_fn(fn)

        if isinstance(fn, torch.nn.Module):
            mod = fn
            new_mod = OptimizedModule(mod, self)
            new_mod._torchdynamo_orig_callable = mod.forward
            return new_mod

        if isinstance(fn, type):
            # User has wrapped the class with compile/disable decorator. Apply
            # disable to init/call method.
            cls_obj = fn
            # Disable on init is useful for reconstruction of bytecodes where we
            # want to prevent Dynamo from tracing into the init function. Check
            # test_reconstruction in test_model_output.py.
            cls_obj.__init__ = self(cls_obj.__init__)  # type: ignore[misc]
            cls_obj.__call__ = self(cls_obj.__call__)
            if issubclass(cls_obj, torch.nn.Module):
                # NN module variable tracker directly inlines the _call_impl. Disable it.
                cls_obj._call_impl = self(cls_obj._call_impl)
            return cls_obj

        assert callable(fn), (
            f"A callable function is expected, but {type(fn)} is provided."
        )

        def _fn(*args, **kwargs):
            prior = set_eval_frame(None)
            try:
                prior_skip_guard_eval_unsafe = set_skip_guard_eval_unsafe(
                    _is_skip_guard_eval_unsafe_stance()
                )
                prior_guard_complete_hook = set_guard_complete_hook(
                    guard_collectives_hook if config.enable_guard_collectives else None
                )
                _maybe_set_eval_frame(_callback_from_stance(self.callback))
                try:
                    return fn(*args, **kwargs)
                finally:
                    set_eval_frame(None)
                    set_skip_guard_eval_unsafe(prior_skip_guard_eval_unsafe)
                    set_guard_complete_hook(prior_guard_complete_hook)
            finally:
                _maybe_set_eval_frame(prior)

        # Under some circumstances (e.g. precompile) we can end up calling @disable
        # decorator in generated bytecode and trigger recompile. This is due to the
        # fact that the old callback from torch.compile() is still active and under
        # this circumstance we will trigger a failure with set_stance("fail_on_recompile").
        # Therefore we want to skip calling into any frame in this case.
        if self.wrapping:
            _fn = functools.wraps(fn)(_fn)

        _fn._torchdynamo_disable = True  # type: ignore[attr-defined]
        _fn._torchdynamo_disable_msg = self.msg  # type: ignore[attr-defined]

        # Save the function pointer to find the original callable while nesting
        # of decorators.
        _fn._torchdynamo_orig_callable = fn  # type: ignore[attr-defined]

        return _fn

    def __reduce__(self):
        return (self.__class__, ())


def _optimize_catch_errors(
    compile_fn,
    hooks: Hooks,
    backend_ctx_ctor=null_context,
    error_on_graph_break=False,
    export=False,
    dynamic=None,
    compiler_config=None,
    rebuild_ctx=None,
    package=None,
):
    return OptimizeContext(
        convert_frame.catch_errors_wrapper(compile_fn, hooks),
        backend_ctx_ctor=backend_ctx_ctor,
        first_ctx=True,
        error_on_graph_break=error_on_graph_break,
        export=export,
        dynamic=dynamic,
        compiler_config=compiler_config,
        rebuild_ctx=rebuild_ctx,
        package=package,
    )


def get_compiler_fn(compiler_fn):
    from .repro.after_dynamo import wrap_backend_debug

    if hasattr(compiler_fn, "compiler_name"):
        compiler_str = compiler_fn.compiler_name
    elif isinstance(compiler_fn, str):
        compiler_str = compiler_fn
    else:
        compiler_str = None
    compiler_fn = lookup_backend(compiler_fn)
    return wrap_backend_debug(compiler_fn, compiler_str)


class _NullDecorator(contextlib.nullcontext):  # type: ignore[type-arg]
    def __call__(self, fn):
        assert callable(fn), (
            f"A callable function is expected, but {type(fn)} is provided."
        )
        return fn


def check_if_dynamo_supported():
    if sys.version_info >= (3, 14):
        raise RuntimeError("Python 3.14+ not yet supported for torch.compile")
    elif sysconfig.get_config_var("Py_GIL_DISABLED") == 1 and sys.version_info < (
        3,
        13,
        3,
    ):
        raise RuntimeError(
            "torch.compile is not supported on Python < 3.13.3 built with GIL disabled. "
            "Please use Python 3.13.3+."
        )


def is_dynamo_supported():
    try:
        check_if_dynamo_supported()
        return True
    except Exception:
        return False


def check_if_inductor_supported():
    check_if_dynamo_supported()


def is_inductor_supported():
    try:
        check_if_inductor_supported()
        return True
    except Exception:
        return False


def check_for_incompatible_configs():
    # Some of the configs should be mutually exclusive
    assert not (config.suppress_errors and config.fail_on_recompile_limit_hit), (
        "Dynamo configs suppress_error and fail_on_recompile_limit_hit can not both be active at the same time."
    )


def optimize(*args, **kwargs):
    def rebuild_ctx():
        ca_kwargs_override = config.compiled_autograd_kwargs_override
        if ca_kwargs_override:
            # NOTE: The process of translating other `torch.compile` kwargs to `torch._dynamo.optimize` kwargs
            # is more complicated, we will add it in the future when needed.
            assert set(ca_kwargs_override.keys()) == {"fullgraph"}, (
                f"Only `fullgraph` kwarg override is supported for now, but got {ca_kwargs_override.keys()}"
            )
            kwargs["nopython"] = ca_kwargs_override["fullgraph"]
        return optimize(*args, **kwargs)

    return _optimize(rebuild_ctx, *args, **kwargs)


def _optimize(
    rebuild_ctx: Callable[[], Union[OptimizeContext, _NullDecorator]],
    backend="inductor",
    *,
    nopython=False,
    guard_export_fn=None,
    guard_fail_fn=None,
    guard_filter_fn=None,
    disable=False,
    dynamic=None,
    package=None,
) -> Union[OptimizeContext, _NullDecorator]:
    """
    The main entrypoint of TorchDynamo.  Do graph capture and call
    backend() to optimize extracted graphs.

    Args:
        backend: One of the two things:
            - Either, a function/callable taking a torch.fx.GraphModule and
            example_inputs and returning a python callable that runs the
            graph faster.
            One can also provide additional context for the backend, like
            torch.jit.fuser("fuser2"), by setting the backend_ctx_ctor attribute.
            See AOTAutogradMemoryEfficientFusionWithContext for the usage.
            - Or, a string backend name in `torch._dynamo.list_backends()`
        nopython: If True, graph breaks will be errors and there will
            be a single whole-program graph.
        disable: If True, turn this decorator into a no-op
        dynamic: If True, upfront compile as dynamic a kernel as possible.  If False,
            disable all dynamic shapes support (always specialize).  If None, automatically
            detect when sizes vary and generate dynamic kernels upon recompile.

    Example Usage::

        @torch._dynamo.optimize()
        def toy_example(a, b): ...
    """
    check_if_dynamo_supported()
    check_for_incompatible_configs()
    # Note: The hooks object could be global instead of passed around, *however* that would make
    # for a confusing API usage and plumbing story wherein we nest multiple .optimize calls.
    # There is some prior art around this, w/r/t nesting backend calls are enforced to be the same
    # compiler, however, this feels onerous for callback and hooks, and it feels better to give our users an
    # easier to understand UX at the cost of a little more plumbing on our end.
    hooks = Hooks(
        guard_export_fn=guard_export_fn,
        guard_fail_fn=guard_fail_fn,
        guard_filter_fn=guard_filter_fn,
    )
    torch._C._log_api_usage_once("torch._dynamo.optimize")
    if (
        disable
        or os.environ.get("TORCHDYNAMO_DISABLE", "") == "1"
        or (not justknobs_check("pytorch/compiler:enable_dynamo"))
    ):
        return _NullDecorator()

    backend = get_compiler_fn(backend)

    # Find if backend has any extra context manager
    backend_ctx_ctor = getattr(backend, "backend_ctx_ctor", null_context)

    # The backend function is stashed in the callable returned by
    # _optimize_catch_errors in the field _torchdynamo_orig_callable. This can
    # be used by eval_frame.c to insert a guard on the backend.
    return _optimize_catch_errors(
        convert_frame.convert_frame(backend, hooks, package=package),
        hooks,
        backend_ctx_ctor,
        error_on_graph_break=nopython,
        dynamic=dynamic,
        compiler_config=(
            backend.get_compiler_config()
            if hasattr(backend, "get_compiler_config")
            else None
        ),
        rebuild_ctx=rebuild_ctx,
        package=package,
    )


# TODO(voz): Consider making "explain" output alongside a run / part of a run
@patch("torch._dynamo.symbolic_convert.explain", True)
def explain(f, *extra_args, **extra_kwargs):
    def inner(*args, **kwargs):
        # TODO(voz): Do we want a decorator for this?
        from . import reset  # type: ignore[attr-defined]

        reset()

        graphs: list[torch.fx.GraphModule] = []
        break_reasons: list[Any] = []
        op_count: int = 0
        ops_per_graph: list[torch.fx.Node] = []
        out_guards: list[_guards.Guard] = []

        def dynamo_graph_accumulating_compiler(
            gm: torch.fx.GraphModule, example_inputs
        ):
            from .backends.debugging import _explain_graph_detail

            nonlocal graphs
            nonlocal op_count
            nonlocal ops_per_graph
            nonlocal break_reasons

            gm, graphs, op_count, ops_per_graph, break_reasons = _explain_graph_detail(
                gm, graphs, op_count, ops_per_graph, break_reasons
            )

            return gm.forward

        def guard_export_print(guards):
            nonlocal out_guards
            out_guards.extend(guards)

        opt_f = optimize(
            dynamo_graph_accumulating_compiler,
            nopython=False,
            guard_export_fn=guard_export_print,
        )(f)
        # TODO(voz): We may have instances of `f` that mutate inputs, we should track sideeffects and reject.
        opt_f(*args, **kwargs)

        graph_count = len(graphs)
        graph_break_count = graph_count - 1
        compile_time = compile_times(repr="str")

        # TODO(voz): Do we want a decorator for this?
        reset()
        from .backends.debugging import ExplainOutput

        return ExplainOutput(
            graphs,
            graph_count,
            graph_break_count,
            break_reasons,
            op_count,
            ops_per_graph,
            out_guards,
            compile_time,
        )

    if extra_args or extra_kwargs:
        warnings.warn(
            "explain(f, *args, **kwargs) is deprecated, use explain(f)(*args, **kwargs) instead.  "
            "If you don't migrate, we may break your explain call in the future if your user defined kwargs "
            "conflict with future kwargs added to explain(f).",
            FutureWarning,
            stacklevel=2,
        )
        return inner(*extra_args, **extra_kwargs)
    else:
        return inner


class FlattenInputOutputSignature(torch.fx.Transformer):
    def __init__(
        self,
        m: torch.fx.GraphModule,
        flat_args: tuple[Any],
        matched_input_elements_positions: list[int],
        flat_results: list[Any],
        matched_output_elements_positions: list[int],
        example_fake_inputs: list[torch.Tensor],
        flat_args_dynamic_dims: list[set[int]],
        fake_mode: Optional[fake_tensor.FakeTensorMode] = None,
    ) -> None:
        super().__init__(m)

        assert len(flat_args_dynamic_dims) == len(flat_args)
        matched_input_elements_to_fake = {
            val: example_fake_inputs[ix]
            for ix, val in enumerate(matched_input_elements_positions)
        }

        self.new_args = []
        for i in range(0, len(flat_args)):
            arg = super().placeholder(f"arg{i}", (), {})
            if i in matched_input_elements_to_fake:
                arg.node.meta["val"] = matched_input_elements_to_fake[i]
            else:
                # Fill node.mata["val"] with faketensor from the input,
                # if it's not found in matched_input_elements_positions
                if fake_mode is not None and isinstance(flat_args[i], torch.Tensor):
                    # TODO(zhxchen17) Also preserve all the user constraints here.
                    arg.node.meta["val"] = fake_mode.from_tensor(
                        flat_args[i],
                        symbolic_context=StatelessSymbolicContext(
                            dynamic_sizes=[
                                (
                                    DimDynamic.DYNAMIC
                                    if d in flat_args_dynamic_dims[i]
                                    else DimDynamic.STATIC
                                )
                                for d in range(len(flat_args[i].shape))
                            ],
                            constraint_sizes=[None] * len(flat_args[i].shape),
                        ),
                    )
                elif isinstance(flat_args[i], _IntWrapper):
                    arg.node.meta["val"] = flat_args[i].val
                else:
                    arg.node.meta["val"] = flat_args[i]

            self.new_args.append(arg)
        self.old_args_gen = (self.new_args[i] for i in matched_input_elements_positions)
        self.matched_output_elements_positions = matched_output_elements_positions
        self.flat_results = flat_results

    def placeholder(self, target, args, kwargs):
        arg = next(self.old_args_gen)
        if "val" in self.current_node.meta:
            arg.node.meta["val"] = self.current_node.meta["val"]
        if "tensor_dict" in self.current_node.meta:
            arg.node.meta["tensor_dict"] = self.current_node.meta["tensor_dict"]
        if "example_value" in self.current_node.meta:
            # NB: intentionally do not use set_example_value
            arg.node.meta["example_value"] = self.current_node.meta["example_value"]
        if "unbacked_bindings" in self.current_node.meta:
            arg.node.meta["unbacked_bindings"] = self.current_node.meta[
                "unbacked_bindings"
            ]
        return arg

    def output(self, target, args, kwargs):
        dynamo_result_flat = args[0]
        lookup = [*dynamo_result_flat, *self.new_args]
        new_results_flat = []
        for i in range(len(self.flat_results)):
            if self.matched_output_elements_positions[i] is not None:
                new_results_flat.append(
                    lookup[self.matched_output_elements_positions[i]]
                )
            else:
                const_val = self.flat_results[i]
                assert isinstance(const_val, tuple(common_constant_types))
                new_results_flat.append(const_val)
        return super().output(target, (new_results_flat,), {})

    def run_node(self, n):
        self.current_node = n
        result_proxy = super().run_node(n)
        if "val" in self.current_node.meta:
            result_proxy.node.meta["val"] = self.current_node.meta["val"]
        if "example_value" in self.current_node.meta:
            # NB: intentionally do not use set_example_value
            result_proxy.node.meta["example_value"] = self.current_node.meta[
                "example_value"
            ]
        if "unbacked_bindings" in self.current_node.meta:
            result_proxy.node.meta["unbacked_bindings"] = self.current_node.meta[
                "unbacked_bindings"
            ]
        if self.current_node.op != "output":
            result_proxy.node._rename(
                getattr(self.current_node, "name", result_proxy.node.name)
            )
        return result_proxy

    def transform(self):
        result_gm = super().transform()
        if "dynamo_flat_name_to_original_fqn" in self.module.meta:  # type: ignore[operator]
            result_gm.meta["dynamo_flat_name_to_original_fqn"] = self.module.meta[  # type: ignore[index]
                "dynamo_flat_name_to_original_fqn"  # type: ignore[index]
            ]
        if "dynamo_compile_id" in self.module.meta:  # type: ignore[operator]
            result_gm.meta["dynamo_compile_id"] = self.module.meta["dynamo_compile_id"]  # type: ignore[index]
        return result_gm


class ExportResult(NamedTuple):
    graph_module: torch.fx.GraphModule
    guards: _guards.GuardsSet
    # NB: Do not add new fields without overriding __iter__; people are
    # destructuring so it is BC-breaking


# NOTE: this function only supports graphs created by Dynamo's OutputGraph module
def check_signature_rewritable(graph):
    input_errors = []
    for node in graph.graph.find_nodes(op="placeholder"):
        # set in OutputGraph._call_user_compiler
        assert hasattr(node, "_dynamo_source")
        assert hasattr(graph, "_source_to_user_stacks")

        source = node._dynamo_source
        user_stacks = graph._source_to_user_stacks.get(source)
        if user_stacks is None:
            continue
        assert len(user_stacks) > 0
        # In some cases we may not have a useful stack.  Look for a
        # useful stack
        stack = None
        for s in user_stacks:
            if len(s) == 0:
                continue
            stack = s
            break
        if stack is None:
            msg = f"{source.name()}, a closed over free variable"
        else:
            tb = "".join(traceback.format_list(stack))
            extra = ""
            if len(user_stacks) > 1:
                extra = f"(elided {len(user_stacks) - 1} more accesses)"
            msg = f"{source.name()}, accessed at:\n{tb}{extra}"
        # TODO: option to print ALL of the stack traces at once
        input_errors.append(msg)

    if input_errors:
        raise UserError(
            UserErrorType.INVALID_INPUT,
            "Cannot export model which references tensors that are neither "
            "buffers/parameters/constants nor are direct inputs.  For each tensor, if you'd "
            "like this tensor to be an explicit input, add it as a dummy argument "
            "to the top-level model definition you are exporting; if you would "
            "like its value to be embedded as an exported constant, wrap its access "
            "in a function marked with @assume_constant_result.\n\n"
            + "\n\n".join(input_errors),
        )


def rewrite_signature(
    f_sig,
    graph,
    fake_mode,
    flat_args,
    in_spec,
    example_fake_inputs,
    graph_captured_input,
    graph_captured_output,
    dynamo_traced_result,
    flat_args_dynamic_dims,
):
    orig_args, orig_kwargs = pytree.tree_unflatten(flat_args, in_spec)

    def check_user_input_output(flat_values, error_type):
        supported_types = [
            torch.Tensor,
            torch.SymInt,
            torch.SymFloat,
            torch.SymBool,
            torch._C.ScriptObject,
            _IntWrapper,
        ] + list(common_constant_types)

        def is_supported_type(val):
            return isinstance(val, tuple(supported_types))

        value_type = "input" if error_type == UserErrorType.INVALID_INPUT else "output"
        # We only check that the outputs are not None. Inputs can be None.
        for v in flat_values:
            if not is_supported_type(v):
                if error_type == UserErrorType.INVALID_INPUT and v is None:
                    continue

                raise UserError(
                    error_type,
                    f"It looks like one of the {value_type}s with type `{type(v)}` "
                    "is not supported or pytree-flattenable. \n"
                    f"Exported graphs {value_type}s can only contain the "
                    f"following supported types: {supported_types}. \n"
                    "If you are using a custom class object, "
                    "please register a pytree_flatten/unflatten function "
                    "using `torch.utils._pytree.register_pytree_node` or "
                    "`torch.export.register_dataclass`.",
                )

    check_user_input_output(flat_args, UserErrorType.INVALID_INPUT)
    flat_results_traced, out_spec_traced = pytree.tree_flatten(dynamo_traced_result)
    check_user_input_output(flat_results_traced, UserErrorType.INVALID_OUTPUT)

    def check_optional_input_and_error(f_sig: inspect.Signature):
        # Check if function has optional input.
        for name, param in f_sig.parameters.items():
            if param.default is not inspect.Parameter.empty:
                from torch._dynamo.exc import Unsupported

                log.error(
                    "Parameter %s is optional with a default value of %s",
                    name,
                    param.default,
                )
                raise Unsupported(
                    "Tracing through optional input is not supported yet",
                    case_name="optional_input",
                )

    def produce_matching(debug_type, sources, candidates):
        matched_elements_positions: list[Optional[int]] = []
        dict_of_source_vals = {}
        for i, val in enumerate(sources):
            dict_of_source_vals[id(val)] = i

        for i, val in enumerate(candidates):
            if isinstance(val, tuple(common_constant_types)):
                matched_elements_positions.append(None)
            elif id(val) not in dict_of_source_vals:
                if debug_type == "inputs":
                    check_optional_input_and_error(f_sig)
                raise AssertionError(
                    f"Unexpectedly found a {type(val)} in the {debug_type}.\n"
                    'Please file an issue along with a paste of the logs from TORCH_LOGS="+export"',
                )
            else:
                matched_elements_positions.append(dict_of_source_vals[id(val)])

        return matched_elements_positions

    matched_input_elements_positions = produce_matching(
        "inputs", flat_args, graph_captured_input
    )

    assert graph_captured_output is not None
    matched_output_elements_positions = produce_matching(
        "outputs", list(graph_captured_output) + flat_args, flat_results_traced
    )

    new_graph = FlattenInputOutputSignature(
        graph,
        flat_args,
        matched_input_elements_positions,
        flat_results_traced,
        matched_output_elements_positions,
        example_fake_inputs,
        flat_args_dynamic_dims,
        fake_mode,
    ).transform()

    # Make dynamo graph to have same input/output spec as user code
    def argument_names(f_sig, args, kwargs) -> list[str]:
        def signature_to_fullargspec(sig: inspect.Signature):
            # Get a list of Parameter objects from the Signature object
            params = list(sig.parameters.values())
            # Separate positional arguments, keyword-only arguments and varargs/varkw
            args = [
                p.name
                for p in params
                if p.kind == inspect.Parameter.POSITIONAL_OR_KEYWORD
            ]
            kwonlyargs = [
                p.name for p in params if p.kind == inspect.Parameter.KEYWORD_ONLY
            ]
            varargs = next(
                (p.name for p in params if p.kind == inspect.Parameter.VAR_POSITIONAL),
                None,
            )
            varkw = next(
                (p.name for p in params if p.kind == inspect.Parameter.VAR_KEYWORD),
                None,
            )
            # Get default values for positional arguments and keyword-only arguments
            defaults = tuple(
                p.default
                for p in params
                if p.kind == inspect.Parameter.POSITIONAL_OR_KEYWORD
                and p.default is not inspect.Parameter.empty
            )
            kwonlydefaults = {
                p.name: p.default
                for p in params
                if p.kind == inspect.Parameter.KEYWORD_ONLY
                and p.default is not inspect.Parameter.empty
            }
            # Get annotations for parameters and return value
            annotations = {}
            if sig.return_annotation:
                annotations = {"return": sig.return_annotation}
            for parameter in params:
                annotations[parameter.name] = parameter.annotation
            # Return a FullArgSpec object with the extracted attributes
            return inspect.FullArgSpec(
                args, varargs, varkw, defaults, kwonlyargs, kwonlydefaults, annotations
            )

        fullargspec = signature_to_fullargspec(f_sig)

        # 1. Map `args` 1-to-1 to positional arguments in original signature.
        input_strs = fullargspec.args[: len(args)]

        if len(args) > len(fullargspec.args):
            # 2. If there are more arguments left in `args`, they map to varargs in original
            # signature. Assign names as {varargs}_0, {varargs}_1, ...
            assert fullargspec.varargs is not None, "More arguments than expected"
            input_strs += [
                f"{fullargspec.varargs}_{i}"
                for i in range(0, len(args) - len(input_strs))
            ]
        elif len(args) < len(fullargspec.args):
            # 3. If there are fewer arguments in `args` than `fullargspec.args`,
            # it implies these are arguments either with default values, or provided in
            # `kwargs`. The former can be safely ignored. Because Dynamo.export does not
            # export them as part of the function signature. The latter will be handled
            # in the next step.
            for unprovided_arg in fullargspec.args[
                len(args) : -len(fullargspec.defaults or [])
            ]:
                assert unprovided_arg in kwargs, f"Missing argument {unprovided_arg}"

        # 4. Keyword arguments provided in `kwargs`.
        input_strs += list(kwargs.keys())

        # 5. Keyword-only arguments with default values if not provided are not exported
        # as part of the function signature.
        for kwonly_arg in fullargspec.kwonlyargs:
            kwonlydefaults = fullargspec.kwonlydefaults or {}
            assert kwonly_arg in kwargs or kwonly_arg in kwonlydefaults, (
                f"Missing keyword only argument {kwonly_arg}"
            )

        return input_strs

    new_graph.graph._codegen = _PyTreeCodeGen(
        _PyTreeInfo(
            argument_names(f_sig, orig_args, orig_kwargs),
            in_spec,
            out_spec_traced,
        )
    )
    new_graph.recompile()
    return new_graph


def export(
    f: Callable[..., Any],
    *extra_args,
    aten_graph: bool = False,
    pre_dispatch: bool = False,
    decomposition_table: Optional[
        dict[torch._ops.OpOverload, Callable[..., Any]]
    ] = None,
    tracing_mode: str = "symbolic",
    dynamic_shapes: Optional[Union[dict[str, Any], tuple[Any], list[Any]]] = None,
    specialize_float: bool = True,
    assume_static_by_default: bool = False,
    same_signature: bool = True,
    disable_constraint_solver: bool = False,
    prefer_deferred_runtime_asserts_over_guards: bool = False,
    allow_complex_guards_as_runtime_asserts: bool = False,
    _log_export_usage: bool = True,
    constraints: Optional[list[Constraint]] = None,
    **extra_kwargs,
) -> Callable[..., ExportResult]:
    """
    Export an input function f to a format that can be executed outside of PyTorch using the FX graph.

    Args:
        f (callable): A PyTorch function to be exported.

        aten_graph (bool): If True, exports a graph with ATen operators.
        If False, exports a graph with Python operators. Default is False.

        pre_dispatch (bool): If True, exports a graph with ATen operators,
        but before any logic in the PyTorch dispatcher has run.
        This can be useful if you want to apply further transformations on a graph before running it
        through autograd, autocast, or any other functionalities that are integrated into the dispatcher.
        This flag is only valid if aten_graph=True is set.
        Default is False.

        decomposition_table (dict): A dictionary that maps operators to their decomposition functions.
        Required if aten_graph or tracing_mode is specified. Default is None.

        tracing_mode (str): If "symbolic", turn on dynamic shapes support. Default is "symbolic".

        dynamic_shapes:
         An optional argument where the type should either be:
         1) a dict from argument names of ``f`` to their dynamic shape specifications,
         2) a tuple that specifies dynamic shape specifications for each input in original order.
         If you are specifying dynamism on keyword args, you will need to pass them in the order that
         is defined in the original function signature.

         The dynamic shape of a tensor argument can be specified as either
         (1) a dict from dynamic dimension indices to :func:`Dim` types, where it is
         not required to include static dimension indices in this dict, but when they are,
         they should be mapped to None; or (2) a tuple / list of :func:`Dim` types or None,
         where the :func:`Dim` types correspond to dynamic dimensions, and static dimensions
         are denoted by None. Arguments that are dicts or tuples / lists of tensors are
         recursively specified by using mappings or sequences of contained specifications.

        same_signature (bool): If True, rewrite the returned graph's signature to be the same as f.

        disable_constraint_solver (bool): Whether the dim constraint solver must be disabled.

    Returns:
        A function that given args and kwargs, returns a tuple of (graph, guards)
        Graph: An FX graph representing the execution of the input PyTorch function with the provided arguments and options.
        Guards: The guards we accumulated during tracing f above

    Raises:
        AssertionError: If decomposition_table is specified without setting aten_graph=True,
        or if graph breaks during tracing in export.

        AssertionError: If Dynamo input and output is not consistent with traced input/output.

    Note - this headerdoc was authored by ChatGPT, with slight modifications by the author.
    """
    if _log_export_usage:
        log_export_usage(event="export.private_api", flags={"_dynamo"})

    # Deal with "local variable referenced before assignment"
    _f = f
    _specialize_float = specialize_float
    _assume_static_by_default = assume_static_by_default
    _constraints = constraints

    def inner(*args, **kwargs):
        if not _constraints:
            combined_args = _combine_args(_f, args, kwargs)
            constraints = _process_dynamic_shapes(combined_args, dynamic_shapes)
        else:
            constraints = _constraints

        f = _f
        specialize_float = _specialize_float
        assume_static_by_default = _assume_static_by_default
        check_if_dynamo_supported()
        torch._C._log_api_usage_once("torch._dynamo.export")
        if decomposition_table is not None:
            assert aten_graph, (
                "Specifying a decomposition_table table or tracing mode is illegal without setting aten_graph=True"
            )
        if pre_dispatch:
            assert aten_graph, "pre_dispatch=True can only be used when aten_graph=True"
        f = innermost_fn(f)
        call_to_inspect = f.forward if isinstance(f, torch.nn.Module) else f
        original_signature = inspect.signature(call_to_inspect)
        graph = None
        out_guards = None
        graph_captured_input = None
        graph_captured_result: Optional[tuple[torch.Tensor, ...]] = None
        fake_mode = None
        result_traced = None

        def guard_export_print(guards: _guards.GuardsSet):
            nonlocal out_guards
            assert out_guards is None, (
                "whole graph export entails exactly one guard export"
            )
            out_guards = guards

        example_inputs = []

        def dynamo_normalization_capturing_compiler(
            gm: torch.fx.GraphModule, inner_example_inputs
        ):
            nonlocal graph
            assert graph is None, (
                "Tried to emit a second graph during export. Tracing through 'f' must produce a single graph."
            )
            graph = gm

            nonlocal fake_mode, example_inputs
            # NB: do NOT pass inner_example_inputs here, we are detecting the
            # Dynamo allocated fake mode, which should be DISTINCT from a
            # potential outer ambient fake mode which the user provided.
            # example_inputs is always the user specified inputs, so they
            # would have the wrong fake mode attached to them
            fake_mode = _guards.detect_fake_mode()
            example_inputs = inner_example_inputs

            def result_capturing_wrapper(*graph_inputs):
                nonlocal graph_captured_result
                nonlocal graph_captured_input

                graph_captured_input = graph_inputs
                assert graph is not None

                named_parameters = dict(graph.named_parameters(remove_duplicate=False))
                named_buffers = dict(graph.named_buffers(remove_duplicate=False))

                ambient_fake_mode = (
                    _guards.detect_fake_mode(graph_inputs)
                    if _guards.detect_fake_mode(graph_inputs) is not None
                    else fake_mode
                )

                # We reran fake tensor propagation, but we didn't do
                # anything with the resulting unbacked SymInts.  Drop them
                # from the pending list.
                # NB: this is wrong if graph_captured_result has
                # data-dependent output size!
                ignore_fresh_unbacked = null_context()
                assert ambient_fake_mode is not None
                if shape_env := ambient_fake_mode.shape_env:
                    ignore_fresh_unbacked = shape_env.ignore_fresh_unbacked_symbols()

                with (
                    ambient_fake_mode,
                    enable_python_dispatcher(),
                    ignore_fresh_unbacked,
                ):
                    params_and_buffers = {
                        **named_parameters,
                        **named_buffers,
                    }
                    fake_params_buffers = {}

                    for name, value in params_and_buffers.items():
                        fake_params_buffers[name] = ambient_fake_mode.from_tensor(
                            value, static_shapes=True
                        )

                    def fakify_with_ambient(path, t):
                        if isinstance(t, torch.Tensor):
                            return ambient_fake_mode.from_tensor(t, static_shapes=True)
                        elif isinstance(t, _IntWrapper):
                            if (
                                t.dynamism is not None
                                and isinstance(t.dynamism, _DimHint)
                                and t.dynamism.type
                                in (
                                    _DimHintType.DYNAMIC,
                                    _DimHintType.AUTO,
                                )
                            ):  # type: ignore[union-attr]
                                from torch._export.non_strict_utils import (
                                    key_path_to_source,
                                )

                                source = key_path_to_source(path)
                                symint = ambient_fake_mode.shape_env.create_unspecified_symint_and_symbol(  # type: ignore[union-attr]
                                    t.val, source, DimDynamic.DYNAMIC
                                )
                                return symint
                            else:
                                return t.val
                        else:
                            return t

                    fake_graph_inputs = pytree.tree_map_with_path(
                        fakify_with_ambient, graph_inputs
                    )
                    graph_captured_result = torch.func.functional_call(
                        graph, fake_params_buffers, fake_graph_inputs
                    )

                return graph_captured_result

            return result_capturing_wrapper

        # Note: This is needed by rewrite_signature. We need to put it before
        # optimize_assert since user program may mutate the inputs.
        flat_args, in_spec = pytree.tree_flatten((args, kwargs))

        remove_from_cache(f)
        constraint_violation_error = None
        if tracing_mode != "symbolic":
            assume_static_by_default = True
        with (
            config.patch(
                specialize_int=True,
                specialize_float=specialize_float,
                assume_static_by_default=assume_static_by_default,
                automatic_dynamic_shapes=False,
                capture_dynamic_output_shape_ops=True,
                capture_scalar_outputs=True,
                prefer_deferred_runtime_asserts_over_guards=prefer_deferred_runtime_asserts_over_guards,
                allow_complex_guards_as_runtime_asserts=allow_complex_guards_as_runtime_asserts,
            ),
            _compiling_state_context(),
        ):
            opt_f = optimize_assert(
                dynamo_normalization_capturing_compiler,
                hooks=Hooks(
                    guard_export_fn=guard_export_print,
                    guard_fail_fn=None,
                ),
                export=True,
                export_constraints=constraints,
            )(f)
            # TODO(voz): We may have instances of `f` that mutate inputs, we should track sideeffects and reject.
            try:
                result_traced = opt_f(*args, **kwargs)
            except ConstraintViolationError as e:
                constraint_violation_error = e
        remove_from_cache(f)

        if (
            not disable_constraint_solver
            and (shape_env := getattr(fake_mode, "shape_env", None)) is not None
            and (dim_constraints := shape_env.dim_constraints) is not None
            and not isinstance(
                call_to_inspect, (torch._ops.OpOverloadPacket, torch._ops.OpOverload)
            )
            and not trace_rules.check(call_to_inspect)
        ):
            dim_constraints.solve()
            forced_specializations = dim_constraints.forced_specializations()
            msg = dim_constraints.prettify_results(
                original_signature,
                dynamic_shapes,
                constraint_violation_error,
                forced_specializations,
            )
            if constraint_violation_error:
                constraint_violation_error.args = (
                    constraint_violation_error.args[0] + msg,
                )
            else:
                if forced_specializations:
                    constraint_violation_error = ConstraintViolationError(msg)
                else:
                    log.info(
                        "Summary of dimension constraints:%s",
                        msg,
                    )

            # Error if we have any constraints on static values
            for k in shape_env.var_to_range.keys():
                if isinstance(k, sympy.Integer):
                    constraint_violation_error = ConstraintViolationError(
                        f"{''.join(traceback.format_list(shape_env.var_to_stack[k]))}\n"
                        "It appears that you're trying to set a constraint on a "
                        f"value which we evaluated to have a static value of {k}. "
                        'Set TORCH_LOGS="+export" for more information.'
                    )
        if constraint_violation_error:
            raise constraint_violation_error

        if graph is None:
            assert same_signature, (
                "Failed to produce a graph during tracing as no tensor operations were found and same_signature is False."
            )
            # If the module does not contain any tensor computation, we would create a graph with inputs and outputs.
            # To be consitant with the graph traced by dynano, `graph` will have only tensor inputs as placeholders
            # and tensor outputs as output nodes. non-tensor inputs and outputs will be added when rewriting signature.
            # We will also construct the `example_inputs`, `graph_captured_input`, and `graph_captured_result` corresponding
            # to `graph`.
            example_inputs = []
            graph_captured_input = ()
            graph_captured_result = ()
            fake_mode = torch._subclasses.FakeTensorMode(
                shape_env=ShapeEnv(), export=True
            )
            if out_guards is None:
                out_guards = _guards.GuardsSet()
            assert out_guards is not None  # suppress mypy error
            parameter_names = list(original_signature.parameters.keys())
            fx_graph = torch.fx.Graph()
            for i, name in enumerate(parameter_names):
                if torch.is_tensor(flat_args[i]):
                    node = fx_graph.placeholder(name)
                    node.meta["val"] = fake_mode.from_tensor(
                        flat_args[i], static_shapes=True
                    )
                    graph_captured_input = graph_captured_input + (flat_args[i],)
                    example_inputs.append(flat_args[i])
            fx_graph.output(graph_captured_result)
            module = torch.nn.Module()
            graph = torch.fx.GraphModule(module, fx_graph)
            log.info(
                "Failed to capture a graph during tracing as no tensor operations were found.:\n\n%s",
                graph.print_readable(print_output=False, colored=True),
            )
        else:
            assert out_guards is not None, "Failed to produce guards during tracing"
            assert fake_mode is not None

            log.info(
                "Dynamo captured graph:\n\n%s",
                graph.print_readable(print_output=False, colored=True),
            )

            # This check need to happened before aten_graph
            # because placeholder's _source_node attribute is not preserved by make_fx
            if same_signature:
                check_signature_rewritable(graph)

        # NB: This is mostly hitting the cache; Dynamo already converted these
        example_fake_inputs = [
            fake_mode.from_tensor(t) if isinstance(t, torch.Tensor) else t
            for t in example_inputs
        ]

        if aten_graph:
            # Running graph with interpreter is needed for propagating the stack_trace
            def graph_with_interpreter(*args):
                with torch.fx.traceback.preserve_node_meta():
                    return torch.fx.Interpreter(graph).run(*args)  # type: ignore[arg-type]

            with unset_fake_temporarily(), enable_python_dispatcher(), fake_mode:
                try:
                    graph = make_fx(
                        graph_with_interpreter,
                        decomposition_table=decomposition_table,
                        tracing_mode="real",
                        _allow_non_fake_inputs=True,
                        pre_dispatch=pre_dispatch,
                        _allow_fake_constant=False,
                    )(*example_fake_inputs)
                except CondOpArgsMismatchError as e:
                    # Wrap the internal error to the user-facing error
                    raise UserError(  # noqa: B904
                        UserErrorType.DYNAMIC_CONTROL_FLOW,
                        str(e),
                        case_name="cond_operands",
                    )

            assert graph is not None
            for node in graph.graph.find_nodes(op="get_attr"):
                if isinstance(getattr(graph, node.target), torch.Tensor):  # type: ignore[arg-type]
                    node.meta["val"] = fake_mode.from_tensor(
                        getattr(graph, node.target),  # type: ignore[arg-type]
                        static_shapes=True,
                    )

        if same_signature:
            flat_args_dynamic_dims = [
                {
                    c.dim
                    for c in (constraints or ())
                    if (
                        c.t_id == id(x)
                        and not isinstance(c, _RelaxedConstraint)
                        and c.constraint_range.vr.lower != c.constraint_range.vr.upper
                    )
                }
                for x in flat_args
            ]
            graph = rewrite_signature(
                original_signature,
                graph,
                fake_mode,
                flat_args,
                in_spec,
                example_fake_inputs,
                graph_captured_input,
                graph_captured_result,
                result_traced,  # type: ignore[possibly-undefined]
                flat_args_dynamic_dims,
            )
        return ExportResult(graph, out_guards)  # type: ignore[arg-type]

    if extra_args or extra_kwargs:
        warnings.warn(
            "export(f, *args, **kwargs) is deprecated, use export(f)(*args, **kwargs) instead.  "
            "If you don't migrate, we may break your export call in the future if your user defined kwargs "
            "conflict with future kwargs added to export(f).",
            FutureWarning,
            stacklevel=2,
        )
        return inner(*extra_args, **extra_kwargs)
    else:
        return inner


def optimize_assert(*args, **kwargs):
    if "rebuild_ctx" in kwargs and kwargs["rebuild_ctx"] is not None:
        # called from optimize
        rebuild_ctx = kwargs["rebuild_ctx"]
        del kwargs["rebuild_ctx"]
    else:

        def rebuild_ctx():
            return optimize_assert(*args, **kwargs)

    return _optimize_assert(rebuild_ctx, *args, **kwargs)


def _optimize_assert(
    rebuild_ctx: Callable[[], OptimizeContext],
    backend,
    *,
    hooks=Hooks(None, None, None),
    export=False,
    export_constraints=None,
    dynamic=None,
    package=None,
):
    """
    The same as `torch._dynamo.optimize(backend, nopython=True)`,
    but ignores config.error_on_graph_break setting.

    Used for export, since we must always error on graph breaks and ignore
    config.error_on_graph_break. Can also be used for testing.
    """
    backend = get_compiler_fn(backend)

    # Find if backend has any extra context manager
    backend_ctx_ctor = getattr(backend, "backend_ctx_ctor", null_context)

    return _optimize_catch_errors(
        convert_frame.convert_frame_assert(
            backend,
            export=export,
            export_constraints=export_constraints,
            package=package,
        ),
        hooks,
        backend_ctx_ctor,
        export=export,
        dynamic=dynamic,
        rebuild_ctx=rebuild_ctx,
        package=package,
    )


class TorchPatcher:
    @staticmethod
    @functools.cache
    def patch():
        # A better way to disable the following would be decorate the source
        # functions with @torch._disable_dynamo. However, this causes issues
        # with torch.deploy internally.
        from .decorators import disable

        torch.jit.trace = disable(
            torch.jit.trace, reason="tracing into TorchScript not fully supported"
        )
        torch.jit.trace_module = disable(
            torch.jit.trace_module,
            reason="tracing into TorchScript not fully supported",
        )
        torch.jit._get_trace_graph = disable(
            torch.jit._get_trace_graph,
            reason="tracing into TorchScript not fully supported",
        )
        torch.fx._symbolic_trace.Tracer.trace = disable(
            torch.fx._symbolic_trace.Tracer.trace,
            reason="tracing into FX not fully supported",
        )
        torch.distributions.Distribution.set_default_validate_args(False)

        from torch.optim import (
            adadelta,
            adagrad,
            adam,
            adamax,
            adamw,
            asgd,
            lbfgs,
            nadam,
            radam,
            rmsprop,
            rprop,
            sgd,
            sparse_adam,
        )

        optimizer_modules = {
            adadelta,
            adagrad,
            adam,
            adamax,
            adamw,
            asgd,
            lbfgs,
            nadam,
            radam,
            rmsprop,
            rprop,
            sgd,
            sparse_adam,
        }

        for opt_mod in optimizer_modules:
            opt_name = opt_mod.__name__.split(".")[-1]
            fused_fn_name = f"_fused_{opt_name}"

            if hasattr(opt_mod, fused_fn_name):
                setattr(
                    opt_mod,
                    fused_fn_name,
                    disable(
                        getattr(opt_mod, fused_fn_name),
                        reason="don't trace into fused optimizer",
                    ),
                )

        optimizer_classes = [
            opt
            for opt in torch.optim.__dict__.values()
            if inspect.isclass(opt) and issubclass(opt, torch.optim.Optimizer)
        ]

        # Note: we don't support sparsity or tracing through backwards
        excluded_optimizer_classes = {
            torch.optim.SparseAdam,
            torch.optim.LBFGS,
        }

        for opt in optimizer_classes:
            if opt in excluded_optimizer_classes:
                opt.step = disable(
                    opt.step, reason=f"optimizer {opt} step not supported"
                )

            if hasattr(opt, "_init_group"):
                opt._init_group = disable(
                    opt._init_group, reason=f"optimizer {opt} _init_group not supported"
                )

    @staticmethod
    def suppress_torch_distributed_warnings(fn):
        def inner_fn(*args, **kwargs):
            warnings.filterwarnings(
                "ignore", category=UserWarning, module="torch.distributed"
            )
            return fn(*args, **kwargs)

        return inner_fn


def skip_code(code: types.CodeType):
    set_code_exec_strategy(
        code, FrameExecStrategy(FrameAction.SKIP, FrameAction.DEFAULT)
    )<|MERGE_RESOLUTION|>--- conflicted
+++ resolved
@@ -58,7 +58,6 @@
     reset_code,
     set_code_exec_strategy,
     set_eval_frame,
-    set_guard_complete_hook,
     set_guard_error_hook,
     set_skip_guard_eval_unsafe,
     unsupported,
@@ -91,7 +90,7 @@
 )
 from torch.fx.graph import _PyTreeCodeGen, _PyTreeInfo
 
-from . import config, convert_frame, distributed, external_utils, trace_rules, utils
+from . import config, convert_frame, external_utils, trace_rules, utils
 from .backends.registry import CompilerFn, lookup_backend
 from .code_context import code_context
 from .exc import (
@@ -518,35 +517,6 @@
     msg = textwrap.indent(msg, "  * ")
     msg = f"TorchDynamo attempted to trace the following frames: [\n{msg}\n]"
     log.info(msg)
-
-
-def guard_collectives_hook(guard_eval_result):
-    import torch.distributed as dist
-    from torch._dynamo.utils import dynamo_timed
-
-    # guard_eval_result == True  ==>  cache hit
-    if pg := distributed.get_guard_pg():
-        with dynamo_timed(
-            "guard_collective", log_pt2_compile_event=True, log_waitcounter=True
-        ):
-            log.info("guard_collective %s", guard_eval_result)
-            torch._logging.trace_structured(
-                "artifact",
-                metadata_fn=lambda: {
-                    "name": "guard_collective",
-                    "encoding": "string",
-                },
-                payload_fn=lambda: str(guard_eval_result),
-            )
-            # TODO: a bit awkward to time, this isn't inside of the dynamo compile region
-            all_results = [None] * pg.size()
-            dist.all_gather_object(all_results, guard_eval_result, group=pg)
-            # True = everyone hit, OK to run
-            # False = someone missed, force recompile everywhere
-            res = all(all_results)
-            log.info("guard_collective %s -> %s", guard_eval_result, res)
-            return res
-    return guard_eval_result
 
 
 class _TorchDynamoContext:
@@ -615,15 +585,11 @@
         self.prior_skip_guard_eval_unsafe = set_skip_guard_eval_unsafe(
             _is_skip_guard_eval_unsafe_stance()
         )
-        self.prior_guard_complete_hook = set_guard_complete_hook(
-            guard_collectives_hook if config.enable_guard_collectives else None
-        )
         _maybe_set_eval_frame(_callback_from_stance(self.callback))
 
     def __exit__(self, exc_type, exc_val, exc_tb):
         assert self.prior is not unset
         set_eval_frame(None)
-        set_guard_complete_hook(self.prior_guard_complete_hook)
         set_skip_guard_eval_unsafe(self.prior_skip_guard_eval_unsafe)
         for cleanup in self.cleanup_fns:
             cleanup()
@@ -723,16 +689,10 @@
                 prior_skip_guard_eval_unsafe = set_skip_guard_eval_unsafe(
                     _is_skip_guard_eval_unsafe_stance()
                 )
-<<<<<<< HEAD
-                prior_guard_complete_hook = set_guard_complete_hook(
-                    guard_collectives_hook if config.enable_guard_collectives else None
-                )
-=======
                 prior_error_on_graph_break = None
                 if self.error_on_graph_break is not None:
                     prior_error_on_graph_break = config.error_on_graph_break
                     config.error_on_graph_break = self.error_on_graph_break
->>>>>>> f45f4838
 
                 # Ensure that if an assertion occurs after graph pushes
                 # something onto the DynamicLayerStack then we pop it off (the
@@ -771,7 +731,6 @@
                     )
 
                     set_skip_guard_eval_unsafe(prior_skip_guard_eval_unsafe)
-                    set_guard_complete_hook(prior_guard_complete_hook)
                     for cleanup in cleanups:
                         cleanup()
             finally:
@@ -948,16 +907,12 @@
                 prior_skip_guard_eval_unsafe = set_skip_guard_eval_unsafe(
                     _is_skip_guard_eval_unsafe_stance()
                 )
-                prior_guard_complete_hook = set_guard_complete_hook(
-                    guard_collectives_hook if config.enable_guard_collectives else None
-                )
                 _maybe_set_eval_frame(_callback_from_stance(self.callback))
                 try:
                     return fn(*args, **kwargs)
                 finally:
                     set_eval_frame(None)
                     set_skip_guard_eval_unsafe(prior_skip_guard_eval_unsafe)
-                    set_guard_complete_hook(prior_guard_complete_hook)
             finally:
                 _maybe_set_eval_frame(prior)
 
