--- conflicted
+++ resolved
@@ -1081,18 +1081,6 @@
     ):
         return _NullDecorator()
 
-<<<<<<< HEAD
-=======
-    if nopython:
-        return optimize_assert(
-            backend,
-            dynamic=dynamic,
-            hooks=hooks,
-            rebuild_ctx=rebuild_ctx,
-            package=package,
-        )
-
->>>>>>> 79944360
     backend = get_compiler_fn(backend)
 
     # Find if backend has any extra context manager
@@ -1102,11 +1090,7 @@
     # _optimize_catch_errors in the field _torchdynamo_orig_callable. This can
     # be used by eval_frame.c to insert a guard on the backend.
     return _optimize_catch_errors(
-<<<<<<< HEAD
-        convert_frame.convert_frame(backend, hooks, nopython),
-=======
-        convert_frame.convert_frame(backend, hooks=hooks, package=package),
->>>>>>> 79944360
+        convert_frame.convert_frame(backend, hooks, nopython, package=package),
         hooks,
         backend_ctx_ctor,
         dynamic=dynamic,
