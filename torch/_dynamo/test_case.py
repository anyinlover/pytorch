# mypy: allow-untyped-defs

"""Testing utilities for Dynamo, providing a specialized TestCase class and test running functionality.

This module extends PyTorch's testing framework with Dynamo-specific testing capabilities.
It includes:
- A custom TestCase class that handles Dynamo-specific setup/teardown
- Test running utilities with dependency checking
- Automatic reset of Dynamo state between tests
- Proper handling of gradient mode state
"""

import contextlib
import importlib
import inspect
import logging
import os
import re
import sys
import unittest
from typing import Union

import torch
import torch.testing
from torch._dynamo import polyfills
from torch._logging._internal import trace_log
from torch.testing._internal.common_utils import (  # type: ignore[attr-defined]
    IS_WINDOWS,
    TEST_WITH_CROSSREF,
    TEST_WITH_TORCHDYNAMO,
    TestCase as TorchTestCase,
)

from . import config, reset, utils


log = logging.getLogger(__name__)


def run_tests(needs: Union[str, tuple[str, ...]] = ()) -> None:
    from torch.testing._internal.common_utils import run_tests

    if TEST_WITH_TORCHDYNAMO or TEST_WITH_CROSSREF:
        return  # skip testing

    if (
        not torch.xpu.is_available()
        and IS_WINDOWS
        and os.environ.get("TORCHINDUCTOR_WINDOWS_TESTS", "0") == "0"
    ):
        return

    if isinstance(needs, str):
        needs = (needs,)
    for need in needs:
        if need == "cuda":
            if not torch.cuda.is_available():
                return
        else:
            try:
                importlib.import_module(need)
            except ImportError:
                return
    run_tests()


class TestCase(TorchTestCase):
    _exit_stack: contextlib.ExitStack

    @classmethod
    def tearDownClass(cls) -> None:
        cls._exit_stack.close()
        super().tearDownClass()

    @classmethod
    def setUpClass(cls) -> None:
        super().setUpClass()
        cls._exit_stack = contextlib.ExitStack()  # type: ignore[attr-defined]
        cls._exit_stack.enter_context(  # type: ignore[attr-defined]
            config.patch(
                raise_on_ctx_manager_usage=True,
                suppress_errors=False,
                log_compilation_metrics=False,
            ),
        )

    def setUp(self) -> None:
        self._prior_is_grad_enabled = torch.is_grad_enabled()
        super().setUp()
        reset()
        utils.counters.clear()
        self.handler = logging.NullHandler()
        trace_log.addHandler(self.handler)

    def tearDown(self) -> None:
        trace_log.removeHandler(self.handler)
        for k, v in utils.counters.items():
            print(k, v.most_common())
        reset()
        utils.counters.clear()
        super().tearDown()
        if self._prior_is_grad_enabled is not torch.is_grad_enabled():
            log.warning("Running test changed grad mode")
            torch.set_grad_enabled(self._prior_is_grad_enabled)


class CPythonTestCase(TestCase):
    """
    Test class for CPython tests located in "test/dynamo/CPython/Py_version/*".

    This class enables specific features that are disabled by default, such as
    tracing through unittest methods.
    """

    _stack: contextlib.ExitStack
    dynamo_strict_nopython = True

    # Restore original unittest methods to simplify tracing CPython test cases.
    assertEqual = unittest.TestCase.assertEqual  # type: ignore[assignment]
    assertNotEqual = unittest.TestCase.assertNotEqual  # type: ignore[assignment]
    assertTrue = unittest.TestCase.assertTrue
    assertFalse = unittest.TestCase.assertFalse
    assertIs = unittest.TestCase.assertIs
    assertIsNot = unittest.TestCase.assertIsNot
    assertIsNone = unittest.TestCase.assertIsNone
    assertIsNotNone = unittest.TestCase.assertIsNotNone
    assertIn = unittest.TestCase.assertIn
    assertNotIn = unittest.TestCase.assertNotIn
    assertIsInstance = unittest.TestCase.assertIsInstance
    assertNotIsInstance = unittest.TestCase.assertNotIsInstance
    assertAlmostEqual = unittest.TestCase.assertAlmostEqual
    assertNotAlmostEqual = unittest.TestCase.assertNotAlmostEqual
    assertGreater = unittest.TestCase.assertGreater
    assertGreaterEqual = unittest.TestCase.assertGreaterEqual
    assertLess = unittest.TestCase.assertLess
    assertLessEqual = unittest.TestCase.assertLessEqual
    assertRegex = unittest.TestCase.assertRegex
    assertNotRegex = unittest.TestCase.assertNotRegex
    assertCountEqual = unittest.TestCase.assertCountEqual
<<<<<<< HEAD
    assertMultiLineEqual = unittest.TestCase.assertMultiLineEqual
=======
    assertMultiLineEqual = polyfills.assert_multi_line_equal
>>>>>>> 7381c777
    assertSequenceEqual = polyfills.assert_sequence_equal
    assertListEqual = unittest.TestCase.assertListEqual
    assertTupleEqual = unittest.TestCase.assertTupleEqual
    assertSetEqual = unittest.TestCase.assertSetEqual
    assertDictEqual = unittest.TestCase.assertDictEqual
    assertRaises = unittest.TestCase.assertRaises
    assertRaisesRegex = unittest.TestCase.assertRaisesRegex
    assertWarns = unittest.TestCase.assertWarns
    assertWarnsRegex = unittest.TestCase.assertWarnsRegex
    assertLogs = unittest.TestCase.assertLogs
    fail = unittest.TestCase.fail
    failureException = unittest.TestCase.failureException

    def compile_fn(self, fn, backend, nopython):
        # We want to compile only the test function, excluding any setup code
        # from unittest
        method = getattr(self, self._testMethodName)
        method = torch._dynamo.optimize(backend, nopython=nopython)(method)
        setattr(self, self._testMethodName, method)
        return fn

    def _dynamo_test_key(self):
        suffix = super()._dynamo_test_key()
        test_cls = self.__class__
        test_file = inspect.getfile(test_cls).split(os.sep)[-1].split(".")[0]
        py_ver = re.search(r"/([\d_]+)/", inspect.getfile(test_cls))
        if py_ver:
            py_ver = py_ver.group().strip(os.sep).replace("_", "")  # type: ignore[assignment]
        else:
            return suffix
        return f"CPython{py_ver}-{test_file}-{suffix}"

    @classmethod
    def tearDownClass(cls) -> None:
        cls._stack.close()
        super().tearDownClass()

    @classmethod
    def setUpClass(cls) -> None:
        # Skip test if python versions doesn't match
        prefix = os.path.join("dynamo", "cpython") + os.path.sep
        regex = re.escape(prefix) + r"\d_\d{2}"
        search_path = inspect.getfile(cls)
        m = re.search(regex, search_path)
        if m:
            test_py_ver = tuple(map(int, m.group().removeprefix(prefix).split("_")))
            py_ver = sys.version_info[:2]
            if py_ver < test_py_ver:
                expected = ".".join(map(str, test_py_ver))
                got = ".".join(map(str, py_ver))
                raise unittest.SkipTest(
                    f"Test requires Python {expected} but got Python {got}"
                )
        else:
            raise unittest.SkipTest(
                f"Test requires a specific Python version but not found in path {inspect.getfile(cls)}"
            )

        super().setUpClass()
        cls._stack = contextlib.ExitStack()  # type: ignore[attr-defined]
        cls._stack.enter_context(  # type: ignore[attr-defined]
            config.patch(
                enable_trace_unittest=True,
            ),
        )<|MERGE_RESOLUTION|>--- conflicted
+++ resolved
@@ -137,11 +137,7 @@
     assertRegex = unittest.TestCase.assertRegex
     assertNotRegex = unittest.TestCase.assertNotRegex
     assertCountEqual = unittest.TestCase.assertCountEqual
-<<<<<<< HEAD
-    assertMultiLineEqual = unittest.TestCase.assertMultiLineEqual
-=======
     assertMultiLineEqual = polyfills.assert_multi_line_equal
->>>>>>> 7381c777
     assertSequenceEqual = polyfills.assert_sequence_equal
     assertListEqual = unittest.TestCase.assertListEqual
     assertTupleEqual = unittest.TestCase.assertTupleEqual
