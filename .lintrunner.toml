[[linter]]
code = 'FLAKE8'
include_patterns = ['**/*.py']
exclude_patterns = [
    '.git/**',
    'build_test_custom_build/**',
    'build/**',
    'caffe2/**',
    'docs/caffe2/**',
    'docs/cpp/src/**',
    'docs/src/**',
    'fb/**',
    '**/fb/**',
    'functorch/docs/**',
    'functorch/examples/**',
    'functorch/notebooks/**',
    'torch/_inductor/fx_passes/serialized_patterns/**',
    'torch/_inductor/autoheuristic/artifacts/**',
    'scripts/**',
    'test/generated_type_hints_smoketest.py',
    # CPython tests
    'test/dynamo/cpython/**',
    # Tests from the NumPy test suite
    'test/torch_np/numpy_test/**/*.py',
    'third_party/**',
    'torch/include/**',
    'torch/lib/**',
    'venv/**',
    '**/*.pyi',
    'tools/test/test_selective_build.py',
]
command = [
    'python3',
    'tools/linter/adapters/flake8_linter.py',
    '--',
    '@{{PATHSFILE}}'
]
init_command = [
    'python3',
    'tools/linter/adapters/pip_init.py',
    '--dry-run={{DRYRUN}}',
    'flake8==6.1.0',
    'flake8-bugbear==23.3.23',
    'flake8-comprehensions==3.15.0',
    'flake8-executable==2.1.3',
    'flake8-logging-format==0.9.0',
    'flake8-pyi==23.3.1',
    'flake8-simplify==0.19.3',
    'mccabe==0.7.0',
    'pycodestyle==2.11.1',
    'pyflakes==3.1.0',
    'torchfix==0.4.0 ; python_version >= "3.9" and python_version < "3.13"',
]


[[linter]]
code = 'CLANGFORMAT'
include_patterns = [
    'aten/src/ATen/*.h',
    'aten/src/ATen/cpu/vec/**/*.h',
    'aten/src/ATen/mps/**/*.mm',
    'aten/src/ATen/mps/**/*.h',
    'aten/src/ATen/xpu/**/*.h',
    'aten/src/ATen/xpu/**/*.cpp',
    'aten/src/ATen/core/boxing/**/*.h',
    'aten/src/ATen/core/dispatch/**/*.h',
    'aten/src/ATen/core/Formatting.cpp',
    'aten/src/ATen/native/mps/**/*.metal',
    'aten/src/ATen/native/mps/**/*.mm',
    'aten/src/ATen/native/mps/**/*.h',
    'aten/src/ATen/native/vulkan/**/*.h',
    'aten/src/ATen/native/vulkan/**/*.cpp',
    'aten/src/ATen/native/cuda/MultiTensorApply.cuh',
    'aten/src/ATen/native/**/Foreach*.*',
    'aten/src/ATen/native/cuda/fused*.*',
    'aten/src/ATen/native/cuda/Fused*.cu',
    'aten/src/ATen/native/cudnn/*.h',
    'aten/src/ATen/native/cudnn/*.cpp',
    'aten/src/ATen/native/mkldnn/xpu/**/*.h',
    'aten/src/ATen/native/mkldnn/xpu/**/*.cpp',
    'aten/src/ATen/native/Tensor*.h',
    'aten/src/ATen/native/Tensor*.cpp',
    'c10/**/*.h',
    'c10/**/*.cpp',
    'torch/csrc/**/*.h',
    'torch/csrc/**/*.hpp',
    'torch/csrc/**/*.cpp',
    'torch/nativert/**/*.h',
    'torch/nativert/**/*.cpp',
    'torch/standalone/**/*.h',
    'test/cpp/**/*.h',
    'test/cpp/**/*.cpp',
]
exclude_patterns = [
    'aten/src/ATen/native/vulkan/api/vk_mem_alloc.h',
    'aten/src/ATen/native/mps/kernels/Quantized.metal',
    'c10/util/strong_type.h',
    '**/fb/**',
    'torch/csrc/inductor/aoti_torch/generated/**',
    'torch/csrc/jit/serialization/mobile_bytecode_generated.h',
    'torch/csrc/utils/pythoncapi_compat.h',
    'aten/src/ATen/dlpack.h',
]
init_command = [
    'python3',
    'tools/linter/adapters/s3_init.py',
    '--config-json=tools/linter/adapters/s3_init_config.json',
    '--linter=clang-format',
    '--dry-run={{DRYRUN}}',
    '--output-dir=.lintbin',
    '--output-name=clang-format',
]
command = [
    'python3',
    'tools/linter/adapters/clangformat_linter.py',
    '--binary=.lintbin/clang-format',
    '--',
    '@{{PATHSFILE}}'
]
is_formatter = true

[[linter]]
code = 'MYPY'
include_patterns = [
    'torch/**/*.py',
    'torch/**/*.pyi',
    'caffe2/**/*.py',
    'caffe2/**/*.pyi',
    'test/test_bundled_images.py',
    'test/test_bundled_inputs.py',
    'test/test_complex.py',
    'test/test_datapipe.py',
    'test/test_futures.py',
    # 'test/test_numpy_interop.py',
    'test/test_torch.py',
    'test/test_type_hints.py',
    'test/test_type_info.py',
    'test/test_utils.py',
]
exclude_patterns = [
    '**/fb/**',
]
command = [
    'python3',
    'tools/linter/adapters/mypy_linter.py',
    '--config=mypy.ini',
    '--',
    '@{{PATHSFILE}}'
]
init_command = [
    'python3',
    'tools/linter/adapters/pip_init.py',
    '--dry-run={{DRYRUN}}',
    'numpy==1.26.4 ; python_version >= "3.9" and python_version <= "3.11"',
    'numpy==2.1.0 ; python_version >= "3.12"',
    'expecttest==0.3.0',
    'mypy==1.16.0',
    'sympy==1.13.3',
    'types-requests==2.27.25',
    'types-pyyaml==6.0.1',
    'types-tabulate==0.8.8',
    'types-protobuf==5.29.1.20250403',
    'types-setuptools==79.0.0.20250422',
    'types-jinja2==2.11.9',
    'types-colorama==0.4.6',
    'filelock==3.13.1',
    'junitparser==2.1.1',
    'rich==10.9.0',
    'pyyaml==6.0.1',
    'optree==0.13.0',
    'dataclasses-json==0.6.7',
    'pandas==2.2.3',
]

[[linter]]
code = 'MYPYSTRICT'
include_patterns = [
    '.github/**/*.py',
    'benchmarks/instruction_counts/**/*.py',
    'tools/**/*.py',
    'torchgen/**/*.py',
    'torch/utils/_pytree.py',
    'torch/utils/_cxx_pytree.py',
    'torch/utils/benchmark/utils/common.py',
    'torch/utils/benchmark/utils/timer.py',
    'torch/utils/benchmark/utils/valgrind_wrapper/**/*.py',
]
exclude_patterns = [
    # (linbinyu) copied from internal repo
    '**/fb/**',
    'tools/code_analyzer/gen_operators_yaml.py',
    'tools/dynamo/verify_dynamo.py',
    'tools/gen_vulkan_spv.py',
    'tools/test/gen_operators_yaml_test.py',
    'tools/test/gen_oplist_test.py',
    'tools/test/test_selective_build.py',
]
command = [
    'python3',
    'tools/linter/adapters/mypy_linter.py',
    '--config=mypy-strict.ini',
    '--code=MYPYSTRICT',
    '--',
    '@{{PATHSFILE}}'
]

[[linter]]
code = 'CLANGTIDY'
include_patterns = [
    # Enable coverage of headers in aten/src/ATen
    # and excluding most sub-directories for now.
    'aten/src/ATen/*.h',
    'aten/src/ATen/*.cpp',
    'aten/src/ATen/cuda/*.cpp',
    'aten/src/ATen/cpu/*.h',
    'aten/src/ATen/cpu/*.cpp',
    'aten/src/ATen/core/*.h',
    'aten/src/ATen/core/*.cpp',
    'aten/src/ATen/cudnn/*.h',
    'aten/src/ATen/cudnn/*.cpp',
    'aten/src/ATen/native/mkldnn/xpu/**/*.h',
    'aten/src/ATen/native/mkldnn/xpu/**/*.cpp',
    'aten/src/ATen/detail/*',
    'aten/src/ATen/functorch/*.h',
    'aten/src/ATen/functorch/*.cpp',
    'aten/src/ATen/native/nested/cuda/*.cpp',
    'aten/src/ATen/native/nested/cuda/*.h',
    'aten/src/ATen/native/nested/*.cpp',
    'aten/src/ATen/native/nested/*.h',
    'c10/**/*.cpp',
    'c10/**/*.h',
    'torch/*.h',
    'torch/_inductor/codegen/aoti_runtime/interface.cpp',
    'torch/csrc/*.h',
    'torch/csrc/*.cpp',
    'torch/csrc/**/*.h',
    'torch/csrc/**/*.cpp',
    'torch/csrc/jit/serialization/*.h',
    'torch/csrc/jit/serialization/*.cpp',
    'torch/nativert/*.h',
    'torch/nativert/*.cpp',
    'torch/nativert/**/*.h',
    'torch/nativert/**/*.cpp',
    'torch/standalone/**/*.h',
]
exclude_patterns = [
    # The negative filters below are to exclude files that include onnx_pb.h or
    # caffe2_pb.h, otherwise we'd have to build protos as part of this CI job.
    # CUDA files are also excluded.
    '**/fb/**',
    '**/generated/**',
    '**/*pb.h',
    '**/*inl.h',
    'aten/src/ATen/cpu/FlushDenormal.cpp',
    'aten/src/ATen/cpu/Utils.cpp',
    'aten/src/ATen/cpu/vml.h',
    'aten/src/ATen/CPUFixedAllocator.h',
    'aten/src/ATen/Parallel*.h',
    'c10/xpu/**/*.h',
    'c10/xpu/**/*.cpp',
    'c10/benchmark/intrusive_ptr_benchmark.cpp',
    'c10/cuda/CUDAAlgorithm.h',
    'c10/util/complex_math.h',
    'c10/util/complex_utils.h',
    'c10/util/flat_hash_map.h',
    'c10/util/logging*.h',
    'c10/metal/*.h',
    'c10/util/hash.h',
    'c10/util/strong_type.h',
    'c10/util/SmallVector.h',
    'c10/util/win32-headers.h',
    'c10/test/**/*.h',
    'third_party/**/*',
    'torch/csrc/api/include/torch/nn/modules/common.h',
    'torch/csrc/api/include/torch/linalg.h',
    'torch/csrc/autograd/generated/**',
    'torch/csrc/distributed/**/*.cu',
    'torch/csrc/distributed/c10d/WinSockUtils.hpp',
    'torch/csrc/distributed/c10d/quantization/quantization_gpu.h',
    'torch/csrc/dynamo/eval_frame.h',
    'torch/csrc/inductor/aoti_torch/c/shim.h',
    'torch/csrc/jit/**/*',
    'torch/csrc/jit/serialization/mobile_bytecode_generated.h',
    'torch/csrc/utils/generated_serialization_types.h',
    'torch/csrc/utils/pythoncapi_compat.h',
    'torch/csrc/inductor/aoti_runtime/sycl_runtime_wrappers.h',
    'aten/src/ATen/ExpandBase.h',
]
init_command = [
    'python3',
    'tools/linter/adapters/s3_init.py',
    '--config-json=tools/linter/adapters/s3_init_config.json',
    '--linter=clang-tidy',
    '--dry-run={{DRYRUN}}',
    '--output-dir=.lintbin',
    '--output-name=clang-tidy',
]
command = [
    'python3',
    'tools/linter/adapters/clangtidy_linter.py',
    '--binary=.lintbin/clang-tidy',
    '--build_dir=./build',
    '--',
    '@{{PATHSFILE}}'
]

[[linter]]
code = 'TYPEIGNORE'
include_patterns = ['**/*.py', '**/*.pyi']
exclude_patterns = [
    'fb/**',
    '**/fb/**',
    'test/test_jit.py',
]
command = [
    'python3',
    'tools/linter/adapters/grep_linter.py',
    '--pattern=# type:\s*ignore([^\[]|$)',
    '--linter-name=TYPEIGNORE',
    '--error-name=unqualified type: ignore',
    """--error-description=\
        This line has an unqualified `type: ignore`; \
        please convert it to `type: ignore[xxxx]`\
    """,
    '--',
    '@{{PATHSFILE}}'
]

[[linter]]
code = 'TYPENOSKIP'
include_patterns = ['mypy.ini']
command = [
    'python3',
    'tools/linter/adapters/grep_linter.py',
    '--pattern=follow_imports\s*=\s*skip',
    '--linter-name=TYPENOSKIP',
    '--error-name=use of follow_imports = skip',
    """--error-description=\
        follow_imports = skip is forbidden from mypy.ini configuration as it \
        is extremely easy to accidentally turn off type checking unintentionally.  If \
        you need to suppress type errors, use a top level # mypy: ignore-errors.  \
        Do not rely on automatic Any substitution; instead, manually # type: ignore \
        at use sites or define a pyi type stub with more relaxed types. \
    """,
    '--',
    '@{{PATHSFILE}}'
]

[[linter]]
code = 'NOQA'
include_patterns = ['**/*.py', '**/*.pyi']
exclude_patterns = [
    'caffe2/**',
    'fb/**',
    '**/fb/**'
    ]
command = [
    'python3',
    'tools/linter/adapters/grep_linter.py',
    '--pattern=# noqa([^:]|$)',
    '--linter-name=NOQA',
    '--error-name=unqualified noqa',
    """--error-description=\
        This line has an unqualified `noqa`; \
        please convert it to `noqa: XXXX`\
    """,
    '--',
    '@{{PATHSFILE}}'
]

[[linter]]
code = 'NATIVEFUNCTIONS'
include_patterns=['aten/src/ATen/native/native_functions.yaml']
command = [
    'python3',
    'tools/linter/adapters/nativefunctions_linter.py',
    '--native-functions-yml=aten/src/ATen/native/native_functions.yaml',
]
init_command = [
    'python3',
    'tools/linter/adapters/pip_init.py',
    '--dry-run={{DRYRUN}}',
    'ruamel.yaml==0.18.10',
]
is_formatter = true

[[linter]]
code = 'GHA'
include_patterns=['.github/workflows/**/*.yml']
command = [
    'python3',
    'tools/linter/adapters/gha_linter.py',
    '--',
    '@{{PATHSFILE}}'
]
init_command = [
    'python3',
    'tools/linter/adapters/pip_init.py',
    '--dry-run={{DRYRUN}}',
    'ruamel.yaml==0.18.10',
]

[[linter]]
code = 'NEWLINE'
include_patterns=['**']
exclude_patterns=[
    '**/contrib/**',
    'third_party/**',
    '**/*.bat',
    '**/*.expect',
    '**/*.ipynb',
    '**/*.ps1',
    '**/*.ptl',
    'fb/**',
    '**/fb/**',
    'tools/clang_format_hash/**',
    'test/cpp/jit/upgrader_models/*.ptl',
    'test/cpp/jit/upgrader_models/*.ptl.ff',
    'test/dynamo/cpython/**',
    '**/*.png',
    '**/*.gz',
    '**/*.patch',
]
command = [
    'python3',
    'tools/linter/adapters/newlines_linter.py',
    '--',
    '@{{PATHSFILE}}',
]
is_formatter = true

[[linter]]
code = 'SPACES'
include_patterns = ['**']
exclude_patterns = [
    '**/contrib/**',
    '**/*.diff',
    '**/*.patch',
    'third_party/**',
    'aten/src/ATen/native/vulkan/api/vk_mem_alloc.h',
    'fb/**',
    '**/fb/**',
    'test/cpp/jit/upgrader_models/*.ptl',
    'test/cpp/jit/upgrader_models/*.ptl.ff',
]
command = [
    'python3',
    'tools/linter/adapters/grep_linter.py',
    '--pattern=[[:blank:]]$',
    '--linter-name=SPACES',
    '--error-name=trailing spaces',
    '--replace-pattern=s/[[:blank:]]+$//',
    """--error-description=\
        This line has trailing spaces; please remove them.\
    """,
    '--',
    '@{{PATHSFILE}}'
]

[[linter]]
code = 'TABS'
include_patterns = ['**']
exclude_patterns = [
    '**/*.svg',
    '**/*Makefile',
    '**/contrib/**',
    'third_party/**',
    '**/.gitattributes',
    '**/.gitmodules',
    'fb/**',
    '**/fb/**',
    'aten/src/ATen/native/vulkan/api/vk_mem_alloc.h',
    'test/cpp/jit/upgrader_models/*.ptl',
    'test/cpp/jit/upgrader_models/*.ptl.ff',
    '.ci/docker/common/install_rocm_drm.sh',
    '.lintrunner.toml',
    '**/*.patch',
]
command = [
    'python3',
    'tools/linter/adapters/grep_linter.py',
    # @lint-ignore TXT2
    '--pattern=	',
    '--linter-name=TABS',
    '--error-name=saw some tabs',
    '--replace-pattern=s/\t/    /',
    """--error-description=\
        This line has tabs; please replace them with spaces.\
    """,
    '--',
    '@{{PATHSFILE}}'
]

[[linter]]
code = 'C10_UNUSED'
include_patterns = [
    '**/*.cpp',
    '**/*.h',
]
exclude_patterns = [
    'c10/macros/Macros.h',
]
command = [
    'python3',
    'tools/linter/adapters/grep_linter.py',
    '--pattern=C10_UNUSED',
    '--linter-name=C10_UNUSED',
    '--error-name=deprecated C10_UNUSED macro',
    '--replace-pattern=s/C10_UNUSED/[[maybe_unused]]/',
    """--error-description=\
        Deprecated macro, use [[maybe_unused]] directly\
    """,
    '--',
    '@{{PATHSFILE}}'
]

[[linter]]
code = 'C10_NODISCARD'
include_patterns = [
    '**/*.cpp',
    '**/*.h',
]
exclude_patterns = [
    'c10/macros/Macros.h',
]
command = [
    'python3',
    'tools/linter/adapters/grep_linter.py',
    '--pattern=C10_NODISCARD',
    '--linter-name=C10_NODISCARD',
    '--error-name=deprecated C10_NODISCARD macro',
    '--replace-pattern=s/C10_NODISCARD/[[nodiscard]]/',
    """--error-description=\
        Deprecated macro, use [[nodiscard]] directly\
    """,
    '--',
    '@{{PATHSFILE}}'
]

[[linter]]
code = 'INCLUDE'
include_patterns = [
    'c10/**',
    'aten/**',
    'torch/csrc/**',
    'torch/nativert/**',
]
exclude_patterns = [
    'aten/src/ATen/native/quantized/cpu/qnnpack/**',
    'aten/src/ATen/native/vulkan/api/vk_mem_alloc.h',
    'aten/src/ATen/native/vulkan/glsl/**',
    '**/fb/**',
    'torch/csrc/jit/serialization/mobile_bytecode_generated.h',
    'torch/csrc/utils/pythoncapi_compat.h',
]
command = [
    'python3',
    'tools/linter/adapters/grep_linter.py',
    '--pattern=#include "',
    '--linter-name=INCLUDE',
    '--error-name=quoted include',
    '--replace-pattern=s/#include "(.*)"$/#include <\1>/',
    """--error-description=\
        This #include uses quotes; please convert it to #include <xxxx>\
    """,
    '--',
    '@{{PATHSFILE}}'
]

[[linter]]
code = 'PYBIND11_INCLUDE'
include_patterns = [
    '**/*.cpp',
    '**/*.h',
]
exclude_patterns = [
    'torch/csrc/utils/pybind.h',
    'torch/utils/benchmark/utils/valgrind_wrapper/compat_bindings.cpp',
    'caffe2/**/*',
]
command = [
    'python3',
    'tools/linter/adapters/grep_linter.py',
    '--pattern=#include <pybind11\/(^|[^(gil\.h)])',
    '--allowlist-pattern=#include <torch\/csrc\/utils\/pybind.h>',
    '--linter-name=PYBIND11_INCLUDE',
    '--match-first-only',
    '--error-name=direct include of pybind11',
    # https://stackoverflow.com/a/33416489/23845
    # NB: this won't work if the pybind11 include is on the first line;
    # but that's fine because it will just mean the lint will still fail
    # after applying the change and you will have to fix it manually
    '--replace-pattern=1,/(#include <pybind11\/)/ s/(#include <pybind11\/)/#include <torch\/csrc\/utils\/pybind.h>\n\1/',
    """--error-description=\
        This #include directly includes pybind11 without also including \
        #include <torch/csrc/utils/pybind.h>;  this means some important \
        specializations may not be included.\
    """,
    '--',
    '@{{PATHSFILE}}'
]

[[linter]]
code = 'ERROR_PRONE_ISINSTANCE'
include_patterns = [
    'torch/_refs/**/*.py',
    'torch/_prims/**/*.py',
    'torch/_prims_common/**/*.py',
    'torch/_decomp/**/*.py',
    'torch/_meta_registrations.py',
]
exclude_patterns = [
    '**/fb/**',
]
command = [
    'python3',
    'tools/linter/adapters/grep_linter.py',
    '--pattern=isinstance\([^)]+(int|float)\)',
    '--linter-name=ERROR_PRONE_ISINSTANCE',
    '--error-name=error prone isinstance',
    """--error-description=\
        This line has an isinstance call that directly refers to \
        int or float.  This is error-prone because you may also \
        have wanted to allow SymInt or SymFloat in your test.  \
        To suppress this lint, use an appropriate type alias defined \
        in torch._prims_common; use IntLike/FloatLike when you would accept \
        both regular and symbolic numbers, Dim for ints representing \
        dimensions, or IntWithoutSymInt/FloatWithoutSymFloat if you really \
        meant to exclude symbolic numbers.
    """,
    '--',
    '@{{PATHSFILE}}'
]

[[linter]]
code = 'PYBIND11_SPECIALIZATION'
include_patterns = [
    '**/*.cpp',
    '**/*.h',
]
exclude_patterns = [
    # The place for all orphan specializations
    'torch/csrc/utils/pybind.h',
    # These specializations are non-orphan
    'torch/csrc/distributed/c10d/init.cpp',
    'torch/csrc/jit/python/pybind.h',
    'fb/**',
    '**/fb/**',
    # These are safe to exclude as they do not have Python
    'c10/**/*',
]
command = [
    'python3',
    'tools/linter/adapters/grep_linter.py',
    '--pattern=PYBIND11_DECLARE_HOLDER_TYPE',
    '--linter-name=PYBIND11_SPECIALIZATION',
    '--error-name=pybind11 specialization in non-standard location',
    """--error-description=\
        This pybind11 specialization (PYBIND11_DECLARE_HOLDER_TYPE) should \
        be placed in torch/csrc/utils/pybind.h so that it is guaranteed to be \
        included at any site that may potentially make use of it via py::cast. \
        If your specialization is in the same header file as the definition \
        of the holder type, you can ignore this lint by adding your header to \
        the exclude_patterns for this lint in .lintrunner.toml.  For more \
        information see https://github.com/pybind/pybind11/issues/4099 \
    """,
    '--',
    '@{{PATHSFILE}}'
]

[[linter]]
code = 'PYPIDEP'
include_patterns = ['.github/**']
exclude_patterns = [
    '**/*.rst',
    '**/*.py',
    '**/*.md',
    '**/*.diff',
    '**/fb/**',
]
command = [
    'python3',
    'tools/linter/adapters/grep_linter.py',
    """--pattern=\
    (pip|pip3|python -m pip|python3 -m pip|python3 -mpip|python -mpip) \
    install ([a-zA-Z0-9][A-Za-z0-9\\._\\-]+)([^/=<>~!]+)[A-Za-z0-9\\._\\-\\*\\+\\!]*$\
    """,
    '--linter-name=PYPIDEP',
    '--error-name=unpinned PyPI install',
    """--error-description=\
        This line has unpinned PyPi installs; \
        please pin them to a specific version: e.g. 'thepackage==1.2'\
    """,
    '--',
    '@{{PATHSFILE}}'
]

[[linter]]
code = 'EXEC'
include_patterns = ['**']
exclude_patterns = [
    'third_party/**',
    'torch/bin/**',
    '**/*.so',
    '**/*.py',
    '**/*.sh',
    '**/*.bash',
    '**/git-pre-commit',
    '**/git-clang-format',
    '**/gradlew',
    'fb/**',
    '**/fb/**',
]
command = [
    'python3',
    'tools/linter/adapters/exec_linter.py',
    '--',
    '@{{PATHSFILE}}',
]

[[linter]]
code = 'CUBINCLUDE'
include_patterns = ['aten/**']
exclude_patterns = [
    'aten/src/ATen/cuda/cub*.cuh',
    '**/fb/**',
]
command = [
    'python3',
    'tools/linter/adapters/grep_linter.py',
    '--pattern=#include <cub/',
    '--linter-name=CUBINCLUDE',
    '--error-name=direct cub include',
    """--error-description=\
        This line has a direct cub include; please include \
        ATen/cuda/cub.cuh instead and wrap your cub calls in \
        at::native namespace if necessary.
    """,
    '--',
    '@{{PATHSFILE}}'
]

[[linter]]
code = 'RAWCUDA'
include_patterns = [
    'aten/**',
    'c10/**',
]
exclude_patterns = [
    'aten/src/ATen/test/**',
    'c10/cuda/CUDAFunctions.h',
    'c10/cuda/CUDACachingAllocator.cpp',
    '**/fb/**',
]
command = [
    'python3',
    'tools/linter/adapters/grep_linter.py',
    '--pattern=cudaStreamSynchronize',
    '--linter-name=RAWCUDA',
    '--error-name=raw CUDA API usage',
    """--error-description=\
        This line calls raw CUDA APIs directly; please use at::cuda wrappers instead.
    """,
    '--',
    '@{{PATHSFILE}}'
]

[[linter]]
code = 'RAWCUDADEVICE'
include_patterns = [
    'aten/**',
    'c10/**',
    'torch/csrc/**',
    'torch/nativert/**',
]
exclude_patterns = [
    'aten/src/ATen/cuda/CUDAContext.cpp',
    'aten/src/ATen/cuda/CUDAGeneratorImpl.cpp',
    'aten/src/ATen/test/**',
    'c10/core/impl/InlineDeviceGuard.h',
    'c10/cuda/CUDAFunctions.cpp',
    'c10/cuda/CUDAGuard.h',
    'c10/cuda/impl/CUDATest.cpp',
    'torch/csrc/cuda/nccl.cpp',
    '**/fb/**',
]
command = [
    'python3',
    'tools/linter/adapters/grep_linter.py',
    '--pattern=cudaSetDevice(',
    '--pattern=cudaGetDevice(',
    '--linter-name=RAWCUDADEVICE',
    '--error-name=raw CUDA API usage',
    """--error-description=\
        This line calls raw CUDA APIs directly; please use c10::cuda wrappers instead.
    """,
    '--',
    '@{{PATHSFILE}}'
]

[[linter]]
code = 'ROOT_LOGGING'
include_patterns = [
    '**/*.py',
]
# These are not library code, but scripts in their own right, and so
# therefore are permitted to use logging
exclude_patterns = [
    'tools/**',
    'test/**',
    'benchmarks/**',
    'torch/distributed/run.py',
    'functorch/benchmarks/**',
    # Grandfathered in
    'caffe2/**',
    'fb/**',
    '**/fb/**',
]
command = [
    'python3',
    'tools/linter/adapters/grep_linter.py',
    '--pattern=logging\.(debug|info|warn|warning|error|critical|log|exception)\(',
    '--replace-pattern=s/logging\.(debug|info|warn|warning|error|critical|log|exception)\(/log.\1(/',
    '--linter-name=ROOT_LOGGING',
    '--error-name=use of root logger',
    """--error-description=\
        Do not use root logger (logging.info, etc) directly; instead \
        define 'log = logging.getLogger(__name__)' and call, e.g., log.info().
    """,
    '--',
    '@{{PATHSFILE}}'
]

[[linter]]
code = 'DEPLOY_DETECTION'
include_patterns = [
    '**/*.py',
]
command = [
    'python3',
    'tools/linter/adapters/grep_linter.py',
    '--pattern=sys\.executable == .torch_deploy.',
    '--replace-pattern=s/sys\.executable == .torch_deploy./torch._running_with_deploy\(\)/',
    '--linter-name=DEPLOY_DETECTION',
    '--error-name=properly detect deploy runner',
    """--error-description=\
        Do not use sys.executable to detect if running within deploy/multipy, use torch._running_with_deploy().
    """,
    '--',
    '@{{PATHSFILE}}'
]

[[linter]]
code = 'CMAKE'
include_patterns = [
    "**/*.cmake",
    "**/*.cmake.in",
    "**/CMakeLists.txt",
]
exclude_patterns = [
    'cmake/Modules/**',
    'cmake/Modules_CUDA_fix/**',
    'cmake/Caffe2Config.cmake.in',
    'aten/src/ATen/ATenConfig.cmake.in',
    'cmake/TorchConfig.cmake.in',
    'cmake/TorchConfigVersion.cmake.in',
    'cmake/cmake_uninstall.cmake.i',
    'fb/**',
    '**/fb/**',
]
command = [
    'python3',
    'tools/linter/adapters/cmake_linter.py',
    '--config=.cmakelintrc',
    '--',
    '@{{PATHSFILE}}',
]
init_command = [
    'python3',
    'tools/linter/adapters/pip_init.py',
    '--dry-run={{DRYRUN}}',
    'cmakelint==1.4.1',
]

[[linter]]
code = 'SHELLCHECK'
include_patterns = [
    '.ci/pytorch/**/*.sh'
]
exclude_patterns = [
    '**/fb/**',
]
command = [
    'python3',
    'tools/linter/adapters/shellcheck_linter.py',
    '--',
    '@{{PATHSFILE}}',
]
init_command = [
    'python3',
    'tools/linter/adapters/pip_init.py',
    '--dry-run={{DRYRUN}}',
    'shellcheck-py==0.7.2.1',
]

[[linter]]
code = 'ACTIONLINT'
include_patterns = [
    '.github/workflows/*.yml',
    '.github/workflows/*.yaml',
    # actionlint does not support composite actions yet
    # '.github/actions/**/*.yml',
    # '.github/actions/**/*.yaml',
]
exclude_patterns = [
    '**/fb/**',
]
command = [
    'python3',
    'tools/linter/adapters/actionlint_linter.py',
    '--binary=.lintbin/actionlint',
    '--',
    '@{{PATHSFILE}}',
]
init_command = [
    'python3',
    'tools/linter/adapters/s3_init.py',
    '--config-json=tools/linter/adapters/s3_init_config.json',
    '--linter=actionlint',
    '--dry-run={{DRYRUN}}',
    '--output-dir=.lintbin',
    '--output-name=actionlint',
]

[[linter]]
code = 'TESTOWNERS'
include_patterns = [
    'test/**/test_*.py',
    'test/**/*_test.py',
]
exclude_patterns = [
    'test/run_test.py',
    '**/fb/**',
]
command = [
    'python3',
    'tools/linter/adapters/testowners_linter.py',
    '--',
    '@{{PATHSFILE}}',
]

[[linter]]
code = 'TEST_HAS_MAIN'
include_patterns = [
    'test/**/test_*.py',
]
exclude_patterns = [
    'test/run_test.py',
    '**/fb/**',
    'test/dynamo/cpython/3.13/**',
    'test/quantization/**',  # should be run through test/test_quantization.py
    'test/jit/**',  # should be run through test/test_jit.py
    'test/ao/sparsity/**',  # should be run through test/test_ao_sparsity.py
    'test/fx/**',  # should be run through test/test_fx.py
    'test/bottleneck_test/**',  # excluded by test/run_test.py
    'test/package/**',  # excluded by test/run_test.py
    'test/distributed/argparse_util_test.py',
    'test/distributed/bin/test_script.py',
    'test/distributed/elastic/agent/server/test/local_elastic_agent_test.py',
    'test/distributed/elastic/multiprocessing/bin/test_script.py',
    'test/distributed/elastic/multiprocessing/bin/zombie_test.py',
    'test/distributed/elastic/multiprocessing/errors/api_test.py',
    'test/distributed/elastic/multiprocessing/errors/error_handler_test.py',
    'test/distributed/elastic/multiprocessing/redirects_test.py',
    'test/distributed/elastic/multiprocessing/tail_log_test.py',
    'test/distributed/elastic/rendezvous/api_test.py',
    'test/distributed/elastic/rendezvous/c10d_rendezvous_backend_test.py',
    'test/distributed/elastic/rendezvous/dynamic_rendezvous_test.py',
    'test/distributed/elastic/rendezvous/etcd_rendezvous_backend_test.py',
    'test/distributed/elastic/rendezvous/etcd_rendezvous_test.py',
    'test/distributed/elastic/rendezvous/etcd_server_test.py',
    'test/distributed/elastic/rendezvous/rendezvous_backend_test.py',
    'test/distributed/elastic/rendezvous/static_rendezvous_test.py',
    'test/distributed/elastic/rendezvous/utils_test.py',
    'test/distributed/elastic/timer/api_test.py',
    'test/distributed/elastic/utils/data/cycling_iterator_test.py',
    'test/distributed/launcher/api_test.py',
    'test/distributed/launcher/bin/test_script.py',
    'test/distributed/launcher/bin/test_script_init_method.py',
    'test/distributed/launcher/bin/test_script_is_torchelastic_launched.py',
    'test/distributed/launcher/bin/test_script_local_rank.py',
    'test/distributed/launcher/launch_test.py',
    'test/distributed/launcher/run_test.py',
    'test/distributed/optim/test_apply_optimizer_in_backward.py',
    'test/distributed/optim/test_named_optimizer.py',
    'test/distributed/test_c10d_spawn.py',
    'test/distributed/test_collective_utils.py',
    'test/distributions/test_distributions.py',
    'test/inductor/test_aot_inductor_utils.py',
    'test/lazy/test_bindings.py',
    'test/lazy/test_extract_compiled_graph.py',
    'test/lazy/test_meta_kernel.py',
    'test/nn/test_init.py',
    'test/onnx/model_defs/op_test.py',
    'test/onnx/test_models_quantized_onnxruntime.py',
    'test/onnx/test_onnxscript_no_runtime.py',
    'test/onnx_caffe2/test_caffe2_common.py',
    'test/optim/test_lrscheduler.py',
    'test/optim/test_optim.py',
    'test/optim/test_swa_utils.py',
    'test/run_test.py',
    'test/test_bundled_images.py',
    'test/test_cuda_expandable_segments.py',
    'test/test_hub.py',
]
command = [
    'python3',
    'tools/linter/adapters/test_has_main_linter.py',
    '--',
    '@{{PATHSFILE}}',
]

[[linter]]
code = 'CALL_ONCE'
include_patterns = [
    'c10/**',
    'aten/**',
    'torch/csrc/**',
    'torch/nativert/**',
]
exclude_patterns = [
    'c10/util/CallOnce.h',
    '**/fb/**',
]
command = [
    'python3',
    'tools/linter/adapters/grep_linter.py',
    '--pattern=std::call_once',
    '--linter-name=CALL_ONCE',
    '--error-name=invalid call_once',
    '--replace-pattern=s/std::call_once/c10::call_once/',
    """--error-description=\
        Use of std::call_once is forbidden and should be replaced with c10::call_once\
    """,
    '--',
    '@{{PATHSFILE}}'
]

[[linter]]
code = 'CONTEXT_DECORATOR'
include_patterns = [
    'torch/**',
]
command = [
    'python3',
    'tools/linter/adapters/grep_linter.py',
    '--pattern=@.*(dynamo_timed|preserve_rng_state|clear_frame|with_fresh_cache_if_config|use_lazy_graph_module|_disable_current_modes)',
    '--linter-name=CONTEXT_DECORATOR',
    '--error-name=avoid context decorator',
    """--error-description=\
        Do not use context manager as decorator as it breaks cProfile traces.  Use it as \
        a context manager instead\
    """,
    '--',
    '@{{PATHSFILE}}'
]

[[linter]]
code = 'ONCE_FLAG'
include_patterns = [
    'c10/**',
    'aten/**',
    'torch/csrc/**',
    'torch/nativert/**',
]
exclude_patterns = [
    '**/fb/**',
]
command = [
    'python3',
    'tools/linter/adapters/grep_linter.py',
    '--pattern=std::once_flag',
    '--linter-name=ONCE_FLAG',
    '--error-name=invalid once_flag',
    '--replace-pattern=s/std::once_flag/c10::once_flag/',
    """--error-description=\
        Use of std::once_flag is forbidden and should be replaced with c10::once_flag\
    """,
    '--',
    '@{{PATHSFILE}}'
]

[[linter]]
code = 'WORKFLOWSYNC'
include_patterns = [
    '.github/workflows/pull.yml',
    '.github/workflows/trunk.yml',
    '.github/workflows/periodic.yml',
    '.github/workflows/mac-mps.yml',
    '.github/workflows/slow.yml',
]
command = [
    'python3',
    'tools/linter/adapters/workflow_consistency_linter.py',
    '--',
    '@{{PATHSFILE}}'
]
init_command = [
    'python3',
    'tools/linter/adapters/pip_init.py',
    '--dry-run={{DRYRUN}}',
    'PyYAML==6.0.1',
]

[[linter]]
code = 'NO_WORKFLOWS_ON_FORK'
include_patterns = [
    '.github/**/*.yml',
    '.github/**/*.yaml',
]
exclude_patterns = [
    '**/fb/**',
]
command = [
    'python3',
    'tools/linter/adapters/no_workflows_on_fork.py',
    '--',
    '@{{PATHSFILE}}',
]
init_command = [
    'python3',
    'tools/linter/adapters/pip_init.py',
    '--dry-run={{DRYRUN}}',
    'PyYAML==6.0.1',
]

[[linter]]
code = 'CODESPELL'
command = [
    'python3',
    'tools/linter/adapters/codespell_linter.py',
    '--',
    '@{{PATHSFILE}}'
]
include_patterns = [
    '**',
]
exclude_patterns = [
    # We don't care too much about files in this directory, don't enforce
    # spelling on them
    'caffe2/**',
    'fb/**',
    '**/fb/**',
    'third_party/**',
    'test/dynamo/cpython/**',
    'torch/_vendor/**',
    'torch/_inductor/fx_passes/serialized_patterns/**',
    'torch/_inductor/autoheuristic/artifacts/**',
    # These files are all grandfathered in, feel free to remove from this list
    # as necessary
    # NOTE: remove the patterns in the order they are listed
    'aten/**',
    'aten/src/ATen/native/**',
    'aten/src/ATen/native/q*/**',
    'aten/src/ATen/native/[a-pA-P]*/**',
    'aten/src/ATen/[a-mA-M]*/**',
    'test/**',
    'test/test_*',
    'test/[a-hA-h]*/**',
    'test/inductor/**',
    'test/dynamo/**',
    'test/distributed/**',
<<<<<<< HEAD
=======
    'torch/**',
    'torch/_*/**',
    'torch/_inductor/**',
    'torch/_dynamo/**',
>>>>>>> e3b44edf
    'torch/ao/**',
    'torch/fx/**',
    'torch/distributed/**',
    'torch/distributed/tensor/**',
    'torch/[p-z]*/**',
    'torch/[j-o]*/**',
    'torch/utils/**',
    'torch/csrc/**',
    'torch/csrc/jit/**',
    'torch/csrc/jit/[a-o]*/**',
    'torch/csrc/[a-i]*/**',
    'torch/csrc/distributed/**',
]
init_command = [
    'python3',
    'tools/linter/adapters/pip_init.py',
    '--dry-run={{DRYRUN}}',
    'codespell[toml]==2.4.1',
]
is_formatter = true

# usort + ruff-format
[[linter]]
code = 'PYFMT'
include_patterns = [
    '**/*.py',
    '**/*.pyi',
]
command = [
    'python3',
    'tools/linter/adapters/pyfmt_linter.py',
    '--',
    '@{{PATHSFILE}}'
]
exclude_patterns = [
    'tools/gen_vulkan_spv.py',
    # We don't care too much about files in this directory, don't enforce
    # formatting on them
    'caffe2/**/*.py',
    'caffe2/**/*.pyi',
    'fb/**',
    '**/fb/**',
    'test/dynamo/cpython/**',
    'third_party/**/*.py',
    'third_party/**/*.pyi',
    'torch/_vendor/**',
    'torch/_inductor/fx_passes/serialized_patterns/**',
    'torch/_inductor/autoheuristic/artifacts/**',
    # These files are all grandfathered in, feel free to remove from this list
    # as necessary
    'test/quantization/__init__.py',
    'test/quantization/core/__init__.py',
    'test/quantization/core/experimental/apot_fx_graph_mode_ptq.py',
    'test/quantization/core/experimental/apot_fx_graph_mode_qat.py',
    'test/quantization/core/experimental/quantization_util.py',
    'test/quantization/core/experimental/test_bits.py',
    'test/quantization/core/experimental/test_fake_quantize.py',
    'test/quantization/core/experimental/test_linear.py',
    'test/quantization/core/experimental/test_nonuniform_observer.py',
    'test/quantization/core/experimental/test_quantized_tensor.py',
    'test/quantization/core/experimental/test_quantizer.py',
    'test/quantization/core/test_backend_config.py',
    'test/quantization/core/test_docs.py',
    'test/quantization/core/test_quantized_functional.py',
    'test/quantization/core/test_quantized_module.py',
    'test/quantization/core/test_quantized_op.py',
    'test/quantization/core/test_quantized_tensor.py',
    'test/quantization/core/test_top_level_apis.py',
    'test/quantization/core/test_utils.py',
    'test/quantization/core/test_workflow_module.py',
    'test/quantization/core/test_workflow_ops.py',
    'test/quantization/fx/__init__.py',
    'test/quantization/fx/test_equalize_fx.py',
    'test/quantization/fx/test_model_report_fx.py',
    'test/quantization/fx/test_numeric_suite_fx.py',
    'test/quantization/fx/test_quantize_fx.py',
    'test/quantization/fx/test_subgraph_rewriter.py',
    'test/test_function_schema.py',
    'test/test_functional_autograd_benchmark.py',
    'test/test_functional_optim.py',
    'test/test_functionalization_of_rng_ops.py',
    'test/test_datapipe.py',
    'test/test_futures.py',
    'test/test_fx.py',
    'test/test_fx_experimental.py',
    'test/test_fx_passes.py',
    'test/test_fx_reinplace_pass.py',
    'test/test_import_stats.py',
    'test/test_itt.py',
    'test/test_jit.py',
    'test/test_jit_autocast.py',
    'test/test_jit_cuda_fuser.py',
    'test/test_jit_disabled.py',
    'test/test_jit_fuser.py',
    'test/test_jit_fuser_legacy.py',
    'test/test_jit_legacy.py',
    'test/test_jit_llga_fuser.py',
    'test/test_jit_profiling.py',
    'test/test_jit_simple.py',
    'test/test_jit_string.py',
    'test/test_jiterator.py',
    'test/test_kernel_launch_checks.py',
    'test/test_linalg.py',
    'test/test_masked.py',
    'test/test_maskedtensor.py',
    'test/test_matmul_cuda.py',
    'test/test_meta.py',
    'test/test_metal.py',
    'test/test_mkl_verbose.py',
    'test/test_mkldnn.py',
    'test/test_mkldnn_fusion.py',
    'test/test_mkldnn_verbose.py',
    'test/test_mobile_optimizer.py',
    'test/test_model_dump.py',
    'test/test_modules.py',
    'test/test_monitor.py',
    'test/test_mps.py',
    'test/test_multiprocessing_spawn.py',
    'test/test_namedtensor.py',
    'test/test_namedtuple_return_api.py',
    'test/test_native_functions.py',
    'test/test_native_mha.py',
    'test/test_nn.py',
    'test/test_out_dtype_op.py',
    'test/test_overrides.py',
    'test/test_prims.py',
    'test/test_proxy_tensor.py',
    'test/test_pruning_op.py',
    'test/test_quantization.py',
    'test/test_reductions.py',
    'test/test_scatter_gather_ops.py',
    'test/test_schema_check.py',
    'test/test_segment_reductions.py',
    'test/test_serialization.py',
    'test/test_set_default_mobile_cpu_allocator.py',
    'test/test_sparse.py',
    'test/test_sparse_csr.py',
    'test/test_sparse_semi_structured.py',
    'test/test_spectral_ops.py',
    'test/test_stateless.py',
    'test/test_static_runtime.py',
    'test/test_subclass.py',
    'test/test_sympy_utils.py',
    'test/test_tensor_creation_ops.py',
    'test/test_tensorboard.py',
    'test/test_tensorexpr.py',
    'test/test_tensorexpr_pybind.py',
    'test/test_testing.py',
    'test/test_torch.py',
    'test/test_transformers.py',
    'test/test_type_promotion.py',
    'test/test_unary_ufuncs.py',
    'test/test_vulkan.py',
    'torch/_awaits/__init__.py',
    'torch/_export/__init__.py',
    'torch/_export/constraints.py',
    'torch/_export/db/__init__.py',
    'torch/_export/db/case.py',
    'torch/_export/db/examples/__init__.py',
    'torch/_export/db/examples/assume_constant_result.py',
    'torch/_export/db/examples/autograd_function.py',
    'torch/_export/db/examples/class_method.py',
    'torch/_export/db/examples/cond_branch_class_method.py',
    'torch/_export/db/examples/cond_branch_nested_function.py',
    'torch/_export/db/examples/cond_branch_nonlocal_variables.py',
    'torch/_export/db/examples/cond_closed_over_variable.py',
    'torch/_export/db/examples/cond_operands.py',
    'torch/_export/db/examples/cond_predicate.py',
    'torch/_export/db/examples/decorator.py',
    'torch/_export/db/examples/dictionary.py',
    'torch/_export/db/examples/dynamic_shape_assert.py',
    'torch/_export/db/examples/dynamic_shape_constructor.py',
    'torch/_export/db/examples/dynamic_shape_if_guard.py',
    'torch/_export/db/examples/dynamic_shape_map.py',
    'torch/_export/db/examples/dynamic_shape_round.py',
    'torch/_export/db/examples/dynamic_shape_slicing.py',
    'torch/_export/db/examples/dynamic_shape_view.py',
    'torch/_export/db/examples/fn_with_kwargs.py',
    'torch/_export/db/examples/list_contains.py',
    'torch/_export/db/examples/list_unpack.py',
    'torch/_export/db/examples/nested_function.py',
    'torch/_export/db/examples/null_context_manager.py',
    'torch/_export/db/examples/pytree_flatten.py',
    'torch/_export/db/examples/scalar_output.py',
    'torch/_export/db/examples/specialized_attribute.py',
    'torch/_export/db/examples/static_for_loop.py',
    'torch/_export/db/examples/static_if.py',
    'torch/_export/db/examples/tensor_setattr.py',
    'torch/_export/db/examples/type_reflection_method.py',
    'torch/_export/db/gen_example.py',
    'torch/_export/db/logging.py',
    'torch/testing/_internal/__init__.py',
    'torch/testing/_internal/autocast_test_lists.py',
    'torch/testing/_internal/autograd_function_db.py',
    'torch/testing/_internal/check_kernel_launches.py',
    'torch/testing/_internal/codegen/__init__.py',
    'torch/testing/_internal/codegen/random_topo_test.py',
    'torch/testing/_internal/common_cuda.py',
    'torch/testing/_internal/common_jit.py',
    'torch/testing/_internal/common_methods_invocations.py',
    'torch/testing/_internal/common_modules.py',
    'torch/testing/_internal/common_nn.py',
    'torch/testing/_internal/common_pruning.py',
    'torch/testing/_internal/common_quantization.py',
    'torch/testing/_internal/common_quantized.py',
    'torch/testing/_internal/common_subclass.py',
    'torch/testing/_internal/common_utils.py',
    'torch/testing/_internal/composite_compliance.py',
    'torch/testing/_internal/hop_db.py',
    'torch/testing/_internal/custom_op_db.py',
    'torch/testing/_internal/data/__init__.py',
    'torch/testing/_internal/data/network1.py',
    'torch/testing/_internal/data/network2.py',
    'torch/testing/_internal/dist_utils.py',
    'torch/testing/_internal/generated/__init__.py',
    'torch/testing/_internal/hypothesis_utils.py',
    'torch/testing/_internal/inductor_utils.py',
    'torch/testing/_internal/jit_metaprogramming_utils.py',
    'torch/testing/_internal/jit_utils.py',
    'torch/testing/_internal/logging_tensor.py',
    'torch/testing/_internal/logging_utils.py',
    'torch/testing/_internal/optests/__init__.py',
    'torch/testing/_internal/optests/aot_autograd.py',
    'torch/testing/_internal/optests/compile_check.py',
    'torch/testing/_internal/optests/fake_tensor.py',
    'torch/testing/_internal/optests/make_fx.py',
    'torch/testing/_internal/quantization_torch_package_models.py',
    'torch/testing/_internal/test_module/__init__.py',
    'torch/testing/_internal/test_module/future_div.py',
    'torch/testing/_internal/test_module/no_future_div.py',
    'torch/utils/benchmark/__init__.py',
    'torch/utils/benchmark/examples/__init__.py',
    'torch/utils/benchmark/examples/compare.py',
    'torch/utils/benchmark/examples/fuzzer.py',
    'torch/utils/benchmark/examples/op_benchmark.py',
    'torch/utils/benchmark/examples/simple_timeit.py',
    'torch/utils/benchmark/examples/sparse/compare.py',
    'torch/utils/benchmark/examples/sparse/fuzzer.py',
    'torch/utils/benchmark/examples/sparse/op_benchmark.py',
    'torch/utils/benchmark/examples/spectral_ops_fuzz_test.py',
    'torch/utils/benchmark/op_fuzzers/__init__.py',
    'torch/utils/benchmark/op_fuzzers/binary.py',
    'torch/utils/benchmark/op_fuzzers/sparse_binary.py',
    'torch/utils/benchmark/op_fuzzers/sparse_unary.py',
    'torch/utils/benchmark/op_fuzzers/spectral.py',
    'torch/utils/benchmark/op_fuzzers/unary.py',
    'torch/utils/benchmark/utils/__init__.py',
    'torch/utils/benchmark/utils/_stubs.py',
    'torch/utils/benchmark/utils/common.py',
    'torch/utils/benchmark/utils/compare.py',
    'torch/utils/benchmark/utils/compile.py',
    'torch/utils/benchmark/utils/cpp_jit.py',
    'torch/utils/benchmark/utils/fuzzer.py',
    'torch/utils/benchmark/utils/sparse_fuzzer.py',
    'torch/utils/benchmark/utils/timer.py',
    'torch/utils/benchmark/utils/valgrind_wrapper/__init__.py',
    'torch/utils/benchmark/utils/valgrind_wrapper/timer_interface.py',
    'torch/utils/bottleneck/__init__.py',
    'torch/utils/bottleneck/__main__.py',
    'torch/utils/bundled_inputs.py',
    'torch/utils/checkpoint.py',
    'torch/utils/collect_env.py',
    'torch/utils/cpp_backtrace.py',
    'torch/utils/cpp_extension.py',
    'torch/utils/dlpack.py',
    'torch/utils/file_baton.py',
    'torch/utils/flop_counter.py',
    'torch/utils/hipify/__init__.py',
    'torch/utils/hipify/constants.py',
    'torch/utils/hipify/cuda_to_hip_mappings.py',
    'torch/utils/hipify/hipify_python.py',
    'torch/utils/hipify/version.py',
    'torch/utils/hooks.py',
    'torch/utils/jit/__init__.py',
    'torch/utils/jit/log_extract.py',
    'torch/utils/mkldnn.py',
    'torch/utils/mobile_optimizer.py',
    'torch/utils/model_dump/__init__.py',
    'torch/utils/model_dump/__main__.py',
    'torch/utils/model_zoo.py',
    'torch/utils/show_pickle.py',
    'torch/utils/tensorboard/__init__.py',
    'torch/utils/tensorboard/_caffe2_graph.py',
    'torch/utils/tensorboard/_convert_np.py',
    'torch/utils/tensorboard/_embedding.py',
    'torch/utils/tensorboard/_onnx_graph.py',
    'torch/utils/tensorboard/_proto_graph.py',
    'torch/utils/tensorboard/_pytorch_graph.py',
    'torch/utils/tensorboard/_utils.py',
    'torch/utils/tensorboard/summary.py',
    'torch/utils/tensorboard/writer.py',
    'torch/utils/throughput_benchmark.py',
    'torch/utils/viz/__init__.py',
    'torch/utils/viz/_cycles.py',
]
init_command = [
    'python3',
    'tools/linter/adapters/pip_init.py',
    '--dry-run={{DRYRUN}}',
    '--no-black-binary',
    'black==23.12.1',
    'usort==1.0.8.post1',
    'isort==6.0.1',
    'ruff==0.11.13',  # sync with RUFF
]
is_formatter = true

[[linter]]
code = 'COPYRIGHT'
include_patterns = ['**']
exclude_patterns = [
    '.lintrunner.toml',
    'fb/**',
    '**/fb/**',
]
command = [
    'python3',
    'tools/linter/adapters/grep_linter.py',
    '--pattern=Confidential and proprietary',
    '--linter-name=COPYRIGHT',
    '--error-name=Confidential Code',
    """--error-description=\
        Proprietary and confidential source code\
        should not be contributed to PyTorch codebase\
    """,
    '--',
    '@{{PATHSFILE}}'
]

[[linter]]
code = 'BAZEL_LINTER'
include_patterns = ['WORKSPACE']
command = [
    'python3',
    'tools/linter/adapters/bazel_linter.py',
    '--binary=.lintbin/bazel',
    '--',
    '@{{PATHSFILE}}'
]
init_command = [
    'python3',
    'tools/linter/adapters/s3_init.py',
    '--config-json=tools/linter/adapters/s3_init_config.json',
    '--linter=bazel',
    '--dry-run={{DRYRUN}}',
    '--output-dir=.lintbin',
    '--output-name=bazel',
]
is_formatter = true

[[linter]]
code = 'LINTRUNNER_VERSION'
include_patterns = ['**']
exclude_patterns = [
    'fb/**',
    '**/fb/**',
]
command = [
    'python3',
    'tools/linter/adapters/lintrunner_version_linter.py'
]

[[linter]]
code = 'RUFF'
include_patterns = [
    '**/*.py',
    '**/*.pyi',
    '**/*.ipynb',
    'pyproject.toml',
]
exclude_patterns = [
    'caffe2/**',
    'functorch/docs/**',
    'functorch/notebooks/**',
    'torch/_inductor/fx_passes/serialized_patterns/**',
    'torch/_inductor/autoheuristic/artifacts/**',
    'test/dynamo/cpython/**',
    'scripts/**',
    'third_party/**',
    'fb/**',
    '**/fb/**',
]
command = [
    'python3',
    'tools/linter/adapters/ruff_linter.py',
    '--config=pyproject.toml',
    '--show-disable',
    '--',
    '@{{PATHSFILE}}'
]
init_command = [
    'python3',
    'tools/linter/adapters/pip_init.py',
    '--dry-run={{DRYRUN}}',
    'ruff==0.11.13',  # sync with PYFMT
]
is_formatter = true

# This linter prevents merge conflicts in csv files in pytorch by enforcing
# three lines of whitespace between entries such that unless people are modifying
# the same line, merge conflicts should not arise in git or hg
[[linter]]
code = 'MERGE_CONFLICTLESS_CSV'
include_patterns = ['benchmarks/dynamo/ci_expected_accuracy/*.csv']
command = [
    'python3',
    'tools/linter/adapters/no_merge_conflict_csv_linter.py',
    '--',
    '@{{PATHSFILE}}'
]
is_formatter = true


[[linter]]
code = 'META_NO_CREATE_UNBACKED'
include_patterns = [
  "torch/_meta_registrations.py"
]
command = [
    'python3',
    'tools/linter/adapters/grep_linter.py',
    '--pattern=create_unbacked',
    '--linter-name=META_NO_CREATE_UNBACKED',
    '--error-name=no create_unbacked in meta registrations',
    """--error-description=\
        Data-dependent operators should have their meta \
        registration in torch/_subclasses/fake_impls.py, \
        not torch/_meta_registrations.py
    """,
    '--',
    '@{{PATHSFILE}}'
]

[[linter]]
code = 'ATEN_CPU_GPU_AGNOSTIC'
include_patterns = [
    # aten source
    "aten/src/ATen/*.cpp",
    "aten/src/ATen/cpu/*.cpp",
    "aten/src/ATen/functorch/**/*.cpp",
    "aten/src/ATen/nnapi/*.cpp",
    "aten/src/ATen/quantized/*.cpp",
    "aten/src/ATen/vulkan/*.cpp",
    "aten/src/ATen/metal/*.cpp",
    "aten/src/ATen/detail/CPUGuardImpl.cpp",
    "aten/src/ATen/detail/MetaGuardImpl.cpp",
    # aten native source
    "aten/src/ATen/native/cpu/*.cpp",
    "aten/src/ATen/native/ao_sparse/cpu/kernels/*.cpp",
    "aten/src/ATen/native/ao_sparse/quantized/cpu/kernels/*.cpp",
    "aten/src/ATen/native/quantized/cpu/kernels/*.cpp",
    "aten/src/ATen/native/*.cpp",
    "aten/src/ATen/native/cpu/**/*.cpp",
    "aten/src/ATen/native/ao_sparse/*.cpp",
    "aten/src/ATen/native/ao_sparse/**/*.cpp",
    "aten/src/ATen/native/ao_sparse/quantized/*.cpp",
    "aten/src/ATen/native/ao_sparse/quantized/**/*.cpp",
    "aten/src/ATen/native/nested/*.cpp",
    "aten/src/ATen/native/quantized/*.cpp",
    "aten/src/ATen/native/quantized/**/*.cpp",
    "aten/src/ATen/native/sparse/*.cpp",
    "aten/src/ATen/native/transformers/*.cpp",
    "aten/src/ATen/native/utils/*.cpp",
    "aten/src/ATen/native/xnnpack/*.cpp",
    "aten/src/ATen/native/metal/MetalPrepackOpRegister.cpp",
    # aten headers
    "aten/src/ATen/*.h",
    "aten/src/ATen/functorch/**/*.h",
    "aten/src/ATen/ops/*.h",
    "aten/src/ATen/cpu/**/*.h",
    "aten/src/ATen/nnapi/*.h",
    "aten/src/ATen/quantized/*.h",
    "aten/src/ATen/vulkan/*.h",
    "aten/src/ATen/metal/*.h",
    "aten/src/ATen/mps/*.h",
    # aten native headers
    "aten/src/ATen/native/*.h",
    "aten/src/ATen/native/cpu/**/*.h",
    "aten/src/ATen/native/nested/*.h",
    "aten/src/ATen/native/sparse/*.h",
    "aten/src/ATen/native/ao_sparse/*.h",
    "aten/src/ATen/native/ao_sparse/cpu/*.h",
    "aten/src/ATen/native/ao_sparse/quantized/*.h",
    "aten/src/ATen/native/ao_sparse/quantized/cpu/*.h",
    "aten/src/ATen/native/quantized/*.h",
    "aten/src/ATen/native/quantized/cpu/*.h",
    "aten/src/ATen/native/transformers/*.h",
    "aten/src/ATen/native/quantized/cpu/qnnpack/include/*.h",
    "aten/src/ATen/native/utils/*.h",
    "aten/src/ATen/native/vulkan/ops/*.h",
    "aten/src/ATen/native/xnnpack/*.h",
    "aten/src/ATen/native/metal/MetalPrepackOpContext.h",
    "aten/src/ATen/native/mps/Copy.h",
    "aten/src/ATen/native/mkldnn/**/*.h",
]
exclude_patterns = [
    "aten/src/ATen/Context.h",
    "aten/src/ATen/Context.cpp",
    "aten/src/ATen/DLConvertor.cpp",
    "aten/src/ATen/core/Array.h",
    "aten/src/ATen/native/quantized/ConvUtils.h",
    "aten/src/ATen/native/sparse/SparseBlasImpl.cpp",  # triton implementation
    "aten/src/ATen/native/transformers/attention.cpp",
    "aten/src/ATen/native/**/cudnn/**",  # cudnn is cuda specific
]
command = [
    'python3',
    'tools/linter/adapters/grep_linter.py',
    '--pattern=(^#if.*USE_ROCM.*)|(^#if.*USE_CUDA.*)',
    '--linter-name=ATEN_CPU',
    '--error-name=aten-cpu should be gpu agnostic',
    """--error-description=\
        We strongly discourage the compile-time divergence \
        on ATen-CPU code for different GPU code. This \
        disallows sharing the same aten-cpu shared object \
        between different GPU backends \
    """,
    '--',
    '@{{PATHSFILE}}'
]
is_formatter = true

# `set_linter` detects occurrences of built-in `set` in areas of Python code like
# _inductor where the instability of iteration in `set` has proven a problem.

[[linter]]
code = 'SET_LINTER'
command = [
    'python3',
    'tools/linter/adapters/set_linter.py',
    '--lintrunner',
    '--',
    '@{{PATHSFILE}}'
]
include_patterns = [
    "torch/_inductor/**/*.py",
    "torch/_functorch/partitioners.py",
]
is_formatter = true

# `docstring_linter` reports on long Python classes, methods, and functions
# whose definitions have very small docstrings or none at all.
#
[[linter]]
code = 'DOCSTRING_LINTER'
command = [
    'python3',
    'tools/linter/adapters/docstring_linter.py',
    '--lintrunner',
    '--',
    '@{{PATHSFILE}}'
]
include_patterns = [
   'torch/_inductor/**/*.py'
]
is_formatter = false

# `import_linter` reports on importing disallowed third party libraries.
[[linter]]
code = 'IMPORT_LINTER'
command = [
    'python3',
    'tools/linter/adapters/import_linter.py',
    '--',
    '@{{PATHSFILE}}'
]
include_patterns = [
   'torch/_dynamo/**',
]
is_formatter = false

[[linter]]
code = 'TEST_DEVICE_BIAS'
command = [
    'python3',
    'tools/linter/adapters/test_device_bias_linter.py',
    '--',
    '@{{PATHSFILE}}',
]
include_patterns = [
    'test/**/test_*.py',
]

# 'header_only_linter' reports on properly testing header-only APIs.
[[linter]]
code = 'HEADER_ONLY_LINTER'
command = [
    'python3',
    'tools/linter/adapters/header_only_linter.py',
]
include_patterns = [
    'torch/header_only_apis.txt',
]
is_formatter = false<|MERGE_RESOLUTION|>--- conflicted
+++ resolved
@@ -1170,13 +1170,8 @@
     'test/inductor/**',
     'test/dynamo/**',
     'test/distributed/**',
-<<<<<<< HEAD
-=======
     'torch/**',
     'torch/_*/**',
-    'torch/_inductor/**',
-    'torch/_dynamo/**',
->>>>>>> e3b44edf
     'torch/ao/**',
     'torch/fx/**',
     'torch/distributed/**',
