--- conflicted
+++ resolved
@@ -1469,31 +1469,40 @@
 is_formatter = true
 
 [[linter]]
-<<<<<<< HEAD
+code = 'PYPROJECT'
+command = [
+    'python3',
+    'tools/linter/adapters/pyproject_linter.py',
+    '--',
+    '@{{PATHSFILE}}'
+]
+include_patterns = [
+    "**/pyproject.toml",
+]
+init_command = [
+    'python3',
+    'tools/linter/adapters/pip_init.py',
+    '--dry-run={{DRYRUN}}',
+    'packaging==25.0',
+    'tomli==2.2.1 ; python_version < "3.11"',
+]
+
+[[linter]]
 code = 'CMAKE_MINIMUM_REQUIRED'
 command = [
     'python3',
     'tools/linter/adapters/cmake_minimum_required_linter.py',
-=======
-code = 'PYPROJECT'
-command = [
-    'python3',
-    'tools/linter/adapters/pyproject_linter.py',
->>>>>>> 5517309b
     '--',
     '@{{PATHSFILE}}'
 ]
 include_patterns = [
     "**/pyproject.toml",
-<<<<<<< HEAD
     "**/CMakeLists.txt",
     "**/CMakeLists.txt.in",
     "**/*.cmake",
     "**/*.cmake.in",
     "**/*requirements*.txt",
     "**/*requirements*.in",
-=======
->>>>>>> 5517309b
 ]
 init_command = [
     'python3',
