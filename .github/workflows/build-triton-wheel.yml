--- conflicted
+++ resolved
@@ -138,15 +138,10 @@
           fi
 
           docker exec -t "${container_name}" yum install -y zlib-devel zip
-<<<<<<< HEAD
-          docker exec -t "${container_name}" "${PYTHON_EXECUTABLE}"  -m pip install -U setuptools==78.1.0 pybind11==2.13.1 auditwheel wheel cmake
-          docker exec -t "${container_name}" which wheel
+          docker exec -t "${container_name}" "${PYTHON_EXECUTABLE}"  -m pip install -U setuptools==78.1.0 pybind11==2.13.1 auditwheel wheel
+          docker exec -t "${container_name}" conda install cmake\>=3.20
           docker exec -t "${container_name}" which cmake
           docker exec -t "${container_name}" cmake --version
-=======
-          docker exec -t "${container_name}" "${PYTHON_EXECUTABLE}"  -m pip install -U setuptools==78.1.0 pybind11==2.13.1 auditwheel wheel
-          docker exec -t "${container_name}" conda install cmake\>=3.20
->>>>>>> 662e6e44
 
           if [[ ("${{ matrix.device }}" == "cuda" || "${{ matrix.device }}" == "rocm" || "${{ matrix.device }}" == "aarch64" ) ]]; then
             # With this install, it gets clang 16.0.6.
