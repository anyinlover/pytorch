--- conflicted
+++ resolved
@@ -34,11 +34,7 @@
       id-token: write
     strategy:
       matrix:
-<<<<<<< HEAD
-        cuda_version: ["128", "126"]
-=======
-        cuda_version: ["129", "128", "126", "118"]
->>>>>>> 8153340d
+        cuda_version: ["129", "128", "126"]
     steps:
       - name: Checkout PyTorch
         uses: actions/checkout@11bd71901bbe5b1630ceea73d27597364c9af683 # v4.2.2
