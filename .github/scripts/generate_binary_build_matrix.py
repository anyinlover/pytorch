--- conflicted
+++ resolved
@@ -15,13 +15,8 @@
 from typing import Optional
 
 
-<<<<<<< HEAD
-# NOTE: Also update the CUDA sources in `PIP_SOURCES` in tools/nightly.py when changing this list
-CUDA_ARCHES = ["11.8", "12.6", "12.8"]
-=======
-# NOTE: Also update the CUDA sources in tools/nightly.py when changing this list
+# NOTE: Please also update the CUDA sources in `PIP_SOURCES` in tools/nightly.py when changing this
 CUDA_ARCHES = ["12.6", "12.8"]
->>>>>>> 8bac2936
 CUDA_STABLE = "12.6"
 CUDA_ARCHES_FULL_VERSION = {
     "12.6": "12.6.3",
@@ -32,7 +27,7 @@
     "12.8": "9",
 }
 
-# NOTE: Also update the ROCm sources in `PIP_SOURCES` in tools/nightly.py when changing this list
+# NOTE: Please also update the ROCm sources in `PIP_SOURCES` in tools/nightly.py when changing this
 ROCM_ARCHES = ["6.3", "6.4"]
 
 XPU_ARCHES = ["xpu"]
