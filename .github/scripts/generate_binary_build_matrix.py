#!/usr/bin/env python3

"""Generates a matrix to be utilized through github actions

Will output a condensed version of the matrix if on a pull request that only
includes the latest version of python we support built on three different
architectures:
    * CPU
    * Latest CUDA
    * Latest ROCM
    * Latest XPU
"""

import os
from typing import Optional


# NOTE: Please also update the CUDA sources in `PIP_SOURCES` in tools/nightly.py when changing this
<<<<<<< HEAD
CUDA_ARCHES = ["12.4", "12.6", "12.8", "12.9"]
CUDA_STABLE = "12.6"
=======
CUDA_ARCHES = ["12.6", "12.8", "12.9"]
CUDA_STABLE = "12.8"
>>>>>>> 60b41de0
CUDA_ARCHES_FULL_VERSION = {
    "12.4": "12.4.1",
    "12.6": "12.6.3",
    "12.8": "12.8.1",
    "12.9": "12.9.1",
}
CUDA_ARCHES_CUDNN_VERSION = {
    "12.4": "9",
    "12.6": "9",
    "12.8": "9",
    "12.9": "9",
}

# NOTE: Please also update the ROCm sources in `PIP_SOURCES` in tools/nightly.py when changing this
ROCM_ARCHES = ["6.3", "6.4"]

XPU_ARCHES = ["xpu"]

CPU_AARCH64_ARCH = ["cpu-aarch64"]

CPU_S390X_ARCH = ["cpu-s390x"]

CUDA_AARCH64_ARCHES = ["12.9-aarch64"]


PYTORCH_EXTRA_INSTALL_REQUIREMENTS = {
    "12.4": (
        "nvidia-cuda-nvrtc-cu12==12.4.127; platform_system == 'Linux' and platform_machine == 'x86_64' | "
        "nvidia-cuda-runtime-cu12==12.4.127; platform_system == 'Linux' and platform_machine == 'x86_64' | "
        "nvidia-cuda-cupti-cu12==12.4.127; platform_system == 'Linux' and platform_machine == 'x86_64' | "
        "nvidia-cudnn-cu12==9.10.2.21; platform_system == 'Linux' and platform_machine == 'x86_64' | "
        "nvidia-cublas-cu12==12.4.5.8; platform_system == 'Linux' and platform_machine == 'x86_64' | "
        "nvidia-cufft-cu12==11.2.1.3; platform_system == 'Linux' and platform_machine == 'x86_64' | "
        "nvidia-curand-cu12==10.3.5.147; platform_system == 'Linux' and platform_machine == 'x86_64' | "
        "nvidia-cusolver-cu12==11.6.1.9; platform_system == 'Linux' and platform_machine == 'x86_64' | "
        "nvidia-cusparse-cu12==12.3.1.170; platform_system == 'Linux' and platform_machine == 'x86_64' | "
        "nvidia-cusparselt-cu12==0.7.1; platform_system == 'Linux' and platform_machine == 'x86_64' | "
        "nvidia-nccl-cu12==2.27.3; platform_system == 'Linux' and platform_machine == 'x86_64' | "
        "nvidia-nvtx-cu12==12.4.127; platform_system == 'Linux' and platform_machine == 'x86_64' | "
        "nvidia-nvjitlink-cu12==12.4.127; platform_system == 'Linux' and platform_machine == 'x86_64'"
    ),
    "12.6": (
        "nvidia-cuda-nvrtc-cu12==12.6.77; platform_system == 'Linux' and platform_machine == 'x86_64' | "
        "nvidia-cuda-runtime-cu12==12.6.77; platform_system == 'Linux' and platform_machine == 'x86_64' | "
        "nvidia-cuda-cupti-cu12==12.6.80; platform_system == 'Linux' and platform_machine == 'x86_64' | "
        "nvidia-cudnn-cu12==9.10.2.21; platform_system == 'Linux' and platform_machine == 'x86_64' | "
        "nvidia-cublas-cu12==12.6.4.1; platform_system == 'Linux' and platform_machine == 'x86_64' | "
        "nvidia-cufft-cu12==11.3.0.4; platform_system == 'Linux' and platform_machine == 'x86_64' | "
        "nvidia-curand-cu12==10.3.7.77; platform_system == 'Linux' and platform_machine == 'x86_64' | "
        "nvidia-cusolver-cu12==11.7.1.2; platform_system == 'Linux' and platform_machine == 'x86_64' | "
        "nvidia-cusparse-cu12==12.5.4.2; platform_system == 'Linux' and platform_machine == 'x86_64' | "
        "nvidia-cusparselt-cu12==0.7.1; platform_system == 'Linux' and platform_machine == 'x86_64' | "
        "nvidia-nccl-cu12==2.27.3; platform_system == 'Linux' and platform_machine == 'x86_64' | "
        "nvidia-nvshmem-cu12==3.3.9; platform_system == 'Linux' and platform_machine == 'x86_64' | "
        "nvidia-nvtx-cu12==12.6.77; platform_system == 'Linux' and platform_machine == 'x86_64' | "
        "nvidia-nvjitlink-cu12==12.6.85; platform_system == 'Linux' and platform_machine == 'x86_64' | "
        "nvidia-cufile-cu12==1.11.1.6; platform_system == 'Linux' and platform_machine == 'x86_64'"
    ),
    "12.8": (
        "nvidia-cuda-nvrtc-cu12==12.8.93; platform_system == 'Linux' and platform_machine == 'x86_64' | "
        "nvidia-cuda-runtime-cu12==12.8.90; platform_system == 'Linux' and platform_machine == 'x86_64' | "
        "nvidia-cuda-cupti-cu12==12.8.90; platform_system == 'Linux' and platform_machine == 'x86_64' | "
        "nvidia-cudnn-cu12==9.10.2.21; platform_system == 'Linux' and platform_machine == 'x86_64' | "
        "nvidia-cublas-cu12==12.8.4.1; platform_system == 'Linux' and platform_machine == 'x86_64' | "
        "nvidia-cufft-cu12==11.3.3.83; platform_system == 'Linux' and platform_machine == 'x86_64' | "
        "nvidia-curand-cu12==10.3.9.90; platform_system == 'Linux' and platform_machine == 'x86_64' | "
        "nvidia-cusolver-cu12==11.7.3.90; platform_system == 'Linux' and platform_machine == 'x86_64' | "
        "nvidia-cusparse-cu12==12.5.8.93; platform_system == 'Linux' and platform_machine == 'x86_64' | "
        "nvidia-cusparselt-cu12==0.7.1; platform_system == 'Linux' and platform_machine == 'x86_64' | "
        "nvidia-nccl-cu12==2.27.3; platform_system == 'Linux' and platform_machine == 'x86_64' | "
        "nvidia-nvshmem-cu12==3.3.9; platform_system == 'Linux' and platform_machine == 'x86_64' | "
        "nvidia-nvtx-cu12==12.8.90; platform_system == 'Linux' and platform_machine == 'x86_64' | "
        "nvidia-nvjitlink-cu12==12.8.93; platform_system == 'Linux' and platform_machine == 'x86_64' | "
        "nvidia-cufile-cu12==1.13.1.3; platform_system == 'Linux' and platform_machine == 'x86_64'"
    ),
    "12.9": (
        "nvidia-cuda-nvrtc-cu12==12.9.86; platform_system == 'Linux' and platform_machine == 'x86_64' | "
        "nvidia-cuda-runtime-cu12==12.9.79; platform_system == 'Linux' and platform_machine == 'x86_64' | "
        "nvidia-cuda-cupti-cu12==12.9.79; platform_system == 'Linux' and platform_machine == 'x86_64' | "
        "nvidia-cudnn-cu12==9.10.2.21; platform_system == 'Linux' and platform_machine == 'x86_64' | "
        "nvidia-cublas-cu12==12.9.1.4; platform_system == 'Linux' and platform_machine == 'x86_64' | "
        "nvidia-cufft-cu12==11.4.1.4; platform_system == 'Linux' and platform_machine == 'x86_64' | "
        "nvidia-curand-cu12==10.3.10.19; platform_system == 'Linux' and platform_machine == 'x86_64' | "
        "nvidia-cusolver-cu12==11.7.5.82; platform_system == 'Linux' and platform_machine == 'x86_64' | "
        "nvidia-cusparse-cu12==12.5.10.65; platform_system == 'Linux' and platform_machine == 'x86_64' | "
        "nvidia-cusparselt-cu12==0.7.1; platform_system == 'Linux' and platform_machine == 'x86_64' | "
        "nvidia-nccl-cu12==2.27.3; platform_system == 'Linux' and platform_machine == 'x86_64' | "
        "nvidia-nvshmem-cu12==3.3.9; platform_system == 'Linux' and platform_machine == 'x86_64' | "
        "nvidia-nvtx-cu12==12.9.79; platform_system == 'Linux' and platform_machine == 'x86_64' | "
        "nvidia-nvjitlink-cu12==12.9.86; platform_system == 'Linux' and platform_machine == 'x86_64' | "
        "nvidia-cufile-cu12==1.14.1.1; platform_system == 'Linux' and platform_machine == 'x86_64'"
    ),
    "xpu": (
        "intel-cmplr-lib-rt==2025.1.1 | "
        "intel-cmplr-lib-ur==2025.1.1 | "
        "intel-cmplr-lic-rt==2025.1.1 | "
        "intel-sycl-rt==2025.1.1 | "
        "oneccl-devel==2021.15.2; platform_system == 'Linux' and platform_machine == 'x86_64' | "
        "oneccl==2021.15.2; platform_system == 'Linux' and platform_machine == 'x86_64' | "
        "impi-rt==2021.15.0; platform_system == 'Linux' and platform_machine == 'x86_64' | "
        "onemkl-sycl-blas==2025.1.0 | "
        "onemkl-sycl-dft==2025.1.0 | "
        "onemkl-sycl-lapack==2025.1.0 | "
        "onemkl-sycl-rng==2025.1.0 | "
        "onemkl-sycl-sparse==2025.1.0 | "
        "dpcpp-cpp-rt==2025.1.1 | "
        "intel-opencl-rt==2025.1.1 | "
        "mkl==2025.1.0 | "
        "intel-openmp==2025.1.1 | "
        "tbb==2022.1.0 | "
        "tcmlib==1.3.0 | "
        "umf==0.10.0 | "
        "intel-pti==0.12.3"
    ),
}


def get_nccl_wheel_version(arch_version: str) -> str:
    import re

    requirements = map(
        str.strip, re.split("[;|]", PYTORCH_EXTRA_INSTALL_REQUIREMENTS[arch_version])
    )
    return next(x for x in requirements if x.startswith("nvidia-nccl-cu")).split("==")[
        1
    ]


def read_nccl_pin(arch_version: str) -> str:
    from pathlib import Path

    nccl_pin_path = os.path.join(
        Path(__file__).absolute().parents[2],
        ".ci",
        "docker",
        "ci_commit_pins",
        f"nccl-cu{arch_version[:2]}.txt",
    )
    with open(nccl_pin_path) as f:
        return f.read().strip()


def validate_nccl_dep_consistency(arch_version: str) -> None:
    nccl_release_tag = read_nccl_pin(arch_version)
    wheel_ver = get_nccl_wheel_version(arch_version)
    if not nccl_release_tag.startswith(f"v{wheel_ver}"):
        raise RuntimeError(
            f"{arch_version} NCCL release tag version {nccl_release_tag} does not correspond to wheel version {wheel_ver}"
        )


def arch_type(arch_version: str) -> str:
    if arch_version in CUDA_ARCHES:
        return "cuda"
    elif arch_version in ROCM_ARCHES:
        return "rocm"
    elif arch_version in XPU_ARCHES:
        return "xpu"
    elif arch_version in CPU_AARCH64_ARCH:
        return "cpu-aarch64"
    elif arch_version in CPU_S390X_ARCH:
        return "cpu-s390x"
    elif arch_version in CUDA_AARCH64_ARCHES:
        return "cuda-aarch64"
    else:  # arch_version should always be "cpu" in this case
        return "cpu"


DEFAULT_TAG = os.getenv("RELEASE_VERSION_TAG", "main")

WHEEL_CONTAINER_IMAGES = {
    **{gpu_arch: f"manylinux2_28-builder:cuda{gpu_arch}" for gpu_arch in CUDA_ARCHES},
    **{
        gpu_arch: f"manylinuxaarch64-builder:cuda{gpu_arch.replace('-aarch64', '')}"
        for gpu_arch in CUDA_AARCH64_ARCHES
    },
    **{gpu_arch: f"manylinux2_28-builder:rocm{gpu_arch}" for gpu_arch in ROCM_ARCHES},
    "xpu": "manylinux2_28-builder:xpu",
    "cpu": "manylinux2_28-builder:cpu",
    "cpu-aarch64": "manylinux2_28_aarch64-builder:cpu-aarch64",
    "cpu-s390x": "pytorch/manylinuxs390x-builder:cpu-s390x",
}

RELEASE = "release"
DEBUG = "debug"

LIBTORCH_CONTAINER_IMAGES: dict[str, str] = {
    **{gpu_arch: f"libtorch-cxx11-builder:cuda{gpu_arch}" for gpu_arch in CUDA_ARCHES},
    **{gpu_arch: f"libtorch-cxx11-builder:rocm{gpu_arch}" for gpu_arch in ROCM_ARCHES},
    "cpu": "libtorch-cxx11-builder:cpu",
}

FULL_PYTHON_VERSIONS = ["3.9", "3.10", "3.11", "3.12", "3.13", "3.13t"]


def translate_desired_cuda(gpu_arch_type: str, gpu_arch_version: str) -> str:
    return {
        "cpu": "cpu",
        "cpu-aarch64": "cpu",
        "cpu-s390x": "cpu",
        "cuda": f"cu{gpu_arch_version.replace('.', '')}",
        "cuda-aarch64": f"cu{gpu_arch_version.replace('-aarch64', '').replace('.', '')}",
        "rocm": f"rocm{gpu_arch_version}",
        "xpu": "xpu",
    }.get(gpu_arch_type, gpu_arch_version)


def list_without(in_list: list[str], without: list[str]) -> list[str]:
    return [item for item in in_list if item not in without]


def generate_libtorch_matrix(
    os: str,
    release_type: str,
    arches: Optional[list[str]] = None,
    libtorch_variants: Optional[list[str]] = None,
) -> list[dict[str, str]]:
    if arches is None:
        arches = ["cpu"]
        if os == "linux":
            arches += CUDA_ARCHES
            arches += ROCM_ARCHES
        elif os == "windows":
            arches += CUDA_ARCHES
        if "12.4" in arches:
            arches.remove("12.4")
    if libtorch_variants is None:
        libtorch_variants = [
            "shared-with-deps",
            "shared-without-deps",
            "static-with-deps",
            "static-without-deps",
        ]

    ret: list[dict[str, str]] = []
    for arch_version in arches:
        for libtorch_variant in libtorch_variants:
            gpu_arch_type = arch_type(arch_version)
            gpu_arch_version = "" if arch_version == "cpu" else arch_version
            # ROCm builds without-deps failed even in ROCm runners; skip for now
            if gpu_arch_type == "rocm" and ("without-deps" in libtorch_variant):
                continue
            ret.append(
                {
                    "gpu_arch_type": gpu_arch_type,
                    "gpu_arch_version": gpu_arch_version,
                    "desired_cuda": translate_desired_cuda(
                        gpu_arch_type, gpu_arch_version
                    ),
                    "libtorch_config": release_type,
                    "libtorch_variant": libtorch_variant,
                    "container_image": (
                        LIBTORCH_CONTAINER_IMAGES[arch_version].split(":")[0]
                        if os not in ("windows", "windows-arm64")
                        else ""
                    ),
                    "container_image_tag_prefix": (
                        LIBTORCH_CONTAINER_IMAGES[arch_version].split(":")[1]
                        if os not in ("windows", "windows-arm64")
                        else ""
                    ),
                    "package_type": "libtorch",
                    "build_name": f"libtorch-{gpu_arch_type}{gpu_arch_version}-{libtorch_variant}-{release_type}".replace(
                        ".", "_"
                    ),
                }
            )
    return ret


def generate_wheels_matrix(
    os: str,
    arches: Optional[list[str]] = None,
    python_versions: Optional[list[str]] = None,
    use_split_build: bool = False,
) -> list[dict[str, str]]:
    package_type = "wheel"
    if os == "linux" or os == "linux-aarch64" or os == "linux-s390x":
        # NOTE: We only build manywheel packages for x86_64 and aarch64 and s390x linux
        package_type = "manywheel"

    if python_versions is None:
        python_versions = FULL_PYTHON_VERSIONS

    if arches is None:
        # Define default compute archivectures
        arches = ["cpu"]
        if os == "linux":
            arches += CUDA_ARCHES + ROCM_ARCHES + XPU_ARCHES
        elif os == "windows":
            arches += CUDA_ARCHES + XPU_ARCHES
        elif os == "linux-aarch64":
            # Separate new if as the CPU type is different and
            # uses different build/test scripts
            arches = CPU_AARCH64_ARCH + CUDA_AARCH64_ARCHES
        elif os == "linux-s390x":
            # Only want the one arch as the CPU type is different and
            # uses different build/test scripts
            arches = ["cpu-s390x"]
        if "12.4" in arches:
            arches.remove("12.4")
    ret: list[dict[str, str]] = []
    for python_version in python_versions:
        for arch_version in arches:
            gpu_arch_type = arch_type(arch_version)
            gpu_arch_version = (
                ""
                if arch_version == "cpu"
                or arch_version == "cpu-aarch64"
                or arch_version == "cpu-s390x"
                or arch_version == "xpu"
                else arch_version
            )

            # TODO: Enable python 3.13t on cpu-s390x
            if gpu_arch_type == "cpu-s390x" and python_version == "3.13t":
                continue

            if use_split_build and (
                arch_version not in ["12.6", "12.8", "12.9", "cpu"] or os != "linux"
            ):
                raise RuntimeError(
                    "Split build is only supported on linux with cuda 12* and cpu.\n"
                    f"Currently attempting to build on arch version {arch_version} and os {os}.\n"
                    "Please modify the matrix generation to exclude this combination."
                )

            # cuda linux wheels require PYTORCH_EXTRA_INSTALL_REQUIREMENTS to install

            if (
                arch_version in ["12.4", "12.6", "12.8", "12.9"]
                and os == "linux"
                or arch_version in CUDA_AARCH64_ARCHES
            ):
                desired_cuda = translate_desired_cuda(gpu_arch_type, gpu_arch_version)
                ret.append(
                    {
                        "python_version": python_version,
                        "gpu_arch_type": gpu_arch_type,
                        "gpu_arch_version": gpu_arch_version,
                        "desired_cuda": desired_cuda,
                        "use_split_build": "True" if use_split_build else "False",
                        "container_image": WHEEL_CONTAINER_IMAGES[arch_version].split(
                            ":"
                        )[0],
                        "container_image_tag_prefix": WHEEL_CONTAINER_IMAGES[
                            arch_version
                        ].split(":")[1],
                        "package_type": package_type,
                        "pytorch_extra_install_requirements": (
                            PYTORCH_EXTRA_INSTALL_REQUIREMENTS[
                                f"{desired_cuda[2:4]}.{desired_cuda[4:]}"  # for cuda-aarch64: cu126 -> 12.6
                            ]
                            if os == "linux-aarch64"
                            else PYTORCH_EXTRA_INSTALL_REQUIREMENTS[arch_version]
                        ),
                        "build_name": (
                            f"{package_type}-py{python_version}-{gpu_arch_type}"
                            f"{'-' if 'aarch64' in gpu_arch_type else ''}{gpu_arch_version.replace('-aarch64', '')}".replace(
                                ".", "_"
                            )
                        ),  # include special case for aarch64 build, remove the -aarch64 postfix
                    }
                )
                # Special build building to use on Colab. Python 3.11 for 12.6 CUDA
                if python_version == "3.11" and arch_version == CUDA_STABLE:
                    ret.append(
                        {
                            "python_version": python_version,
                            "gpu_arch_type": gpu_arch_type,
                            "gpu_arch_version": gpu_arch_version,
                            "desired_cuda": translate_desired_cuda(
                                gpu_arch_type, gpu_arch_version
                            ),
                            "use_split_build": "True" if use_split_build else "False",
                            "container_image": WHEEL_CONTAINER_IMAGES[
                                arch_version
                            ].split(":")[0],
                            "container_image_tag_prefix": WHEEL_CONTAINER_IMAGES[
                                arch_version
                            ].split(":")[1],
                            "package_type": package_type,
                            "pytorch_extra_install_requirements": "",
                            "build_name": f"{package_type}-py{python_version}-{gpu_arch_type}{gpu_arch_version}-full".replace(  # noqa: B950
                                ".", "_"
                            ),
                        }
                    )
            else:
                ret.append(
                    {
                        "python_version": python_version,
                        "gpu_arch_type": gpu_arch_type,
                        "gpu_arch_version": gpu_arch_version,
                        "desired_cuda": translate_desired_cuda(
                            gpu_arch_type, gpu_arch_version
                        ),
                        "use_split_build": "True" if use_split_build else "False",
                        "container_image": WHEEL_CONTAINER_IMAGES[arch_version].split(
                            ":"
                        )[0],
                        "container_image_tag_prefix": WHEEL_CONTAINER_IMAGES[
                            arch_version
                        ].split(":")[1],
                        "package_type": package_type,
                        "build_name": f"{package_type}-py{python_version}-{gpu_arch_type}{gpu_arch_version}".replace(
                            ".", "_"
                        ),
                        "pytorch_extra_install_requirements": (
                            PYTORCH_EXTRA_INSTALL_REQUIREMENTS["xpu"]
                            if gpu_arch_type == "xpu"
                            else ""
                        ),
                    }
                )

    return ret


validate_nccl_dep_consistency("12.9")
validate_nccl_dep_consistency("12.8")
validate_nccl_dep_consistency("12.6")
validate_nccl_dep_consistency("12.4")<|MERGE_RESOLUTION|>--- conflicted
+++ resolved
@@ -16,13 +16,8 @@
 
 
 # NOTE: Please also update the CUDA sources in `PIP_SOURCES` in tools/nightly.py when changing this
-<<<<<<< HEAD
 CUDA_ARCHES = ["12.4", "12.6", "12.8", "12.9"]
-CUDA_STABLE = "12.6"
-=======
-CUDA_ARCHES = ["12.6", "12.8", "12.9"]
 CUDA_STABLE = "12.8"
->>>>>>> 60b41de0
 CUDA_ARCHES_FULL_VERSION = {
     "12.4": "12.4.1",
     "12.6": "12.6.3",
