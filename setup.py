--- conflicted
+++ resolved
@@ -1156,11 +1156,7 @@
     # These extensions are built by cmake and copied manually in build_extensions()
     # inside the build_ext implementation
     if cmake_cache_vars["BUILD_FUNCTORCH"]:
-<<<<<<< HEAD
-        extensions.append(Extension(name="functorch._C", sources=[]))
-=======
         ext_modules.append(Extension(name="functorch._C", sources=[]))
->>>>>>> 08afc1e3
 
     cmdclass = {
         "build_ext": build_ext,
