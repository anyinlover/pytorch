--- conflicted
+++ resolved
@@ -796,11 +796,7 @@
 
             # In ROCm on Windows case copy rocblas and hipblaslt files into
             # torch/lib/rocblas/library and torch/lib/hipblaslt/library
-<<<<<<< HEAD
             if IS_ROCM:
-=======
-            if str2bool(os.getenv("USE_ROCM")):
->>>>>>> f45f4838
                 rocm_dir_path = os.environ.get("ROCM_DIR")
                 rocm_bin_path = os.path.join(rocm_dir_path, "bin")
 
