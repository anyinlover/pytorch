# ---[ Generate and install header and cpp files
include(../cmake/Codegen.cmake)

# ---[ Vulkan code gen
if(USE_VULKAN)
  include(../cmake/VulkanCodegen.cmake)
endif()

# Debug messages - if you want to get a list of source files and examine
# target information, enable the following by -DPRINT_CMAKE_DEBUG_INFO=ON.
set(PRINT_CMAKE_DEBUG_INFO FALSE CACHE BOOL "print cmake debug information")
if(PRINT_CMAKE_DEBUG_INFO)
  include(../cmake/DebugHelper.cmake)
endif()

# ATen parallelism settings
#  OMP - OpenMP for intra-op, native thread pool for inter-op parallelism
#  NATIVE - using native thread pool for intra- and inter-op parallelism
if(INTERN_BUILD_MOBILE)
  set(ATEN_THREADING "NATIVE" CACHE STRING "ATen parallel backend")
else()
  if(USE_OPENMP)
    set(ATEN_THREADING "OMP" CACHE STRING "ATen parallel backend")
  else()
    set(ATEN_THREADING "NATIVE" CACHE STRING "ATen parallel backend")
  endif()
endif()

set(AT_PARALLEL_OPENMP 0)
set(AT_PARALLEL_NATIVE 0)

message(STATUS "Using ATen parallel backend: ${ATEN_THREADING}")
if("${ATEN_THREADING}" STREQUAL "OMP")
  set(AT_PARALLEL_OPENMP 1)
elseif("${ATEN_THREADING}" STREQUAL "NATIVE")
  set(AT_PARALLEL_NATIVE 1)
else()
  message(FATAL_ERROR "Unknown ATen parallel backend: ${ATEN_THREADING}")
endif()

# ---[ Declare source file lists

# ---[ ATen build
if(INTERN_BUILD_ATEN_OPS)
  set(__torch_CMAKE_POSITION_INDEPENDENT_CODE ${CMAKE_POSITION_INDEPENDENT_CODE})
  set(CMAKE_POSITION_INDEPENDENT_CODE ON)
  add_subdirectory(../aten aten)
  set(CMAKE_POSITION_INDEPENDENT_CODE ${__torch_CMAKE_POSITION_INDEPENDENT_CODE})

  # Generate the headers wrapped by our operator
  file(GLOB_RECURSE torchgen_python "${PROJECT_SOURCE_DIR}/torchgen/*.py")


  # Add source, includes, and libs to lists
  list(APPEND Caffe2_CPU_SRCS ${ATen_CPU_SRCS})
  list(APPEND Caffe2_GPU_SRCS ${ATen_CUDA_CPP_SRCS})
  list(APPEND Caffe2_XPU_SRCS ${ATen_XPU_SRCS})
  list(APPEND Caffe2_XPU_INCLUDE ${ATen_XPU_INCLUDE})
  list(APPEND Caffe2_XPU_DEPENDENCY_LIBS ${ATen_XPU_DEPENDENCY_LIBS})
  list(APPEND Caffe2_GPU_SRCS_W_SORT_BY_KEY ${ATen_CUDA_SRCS_W_SORT_BY_KEY})
  list(APPEND Caffe2_GPU_CU_SRCS ${ATen_CUDA_CU_SRCS})
  list(APPEND Caffe2_GPU_CU_SRCS_W_SORT_BY_KEY ${ATen_CUDA_CU_SRCS_W_SORT_BY_KEY})
  list(APPEND Caffe2_HIP_SRCS ${ATen_HIP_SRCS})
  list(APPEND Caffe2_MPS_SRCS ${ATen_MPS_SRCS})
  list(APPEND Caffe2_XPU_SRCS ${ATen_XPU_SRCS})
  list(APPEND Caffe2_HIP_SRCS ${ATen_HIP_SRCS_W_SORT_BY_KEY})
  list(APPEND Caffe2_CPU_TEST_SRCS ${ATen_CPU_TEST_SRCS})
  list(APPEND Caffe2_MPS_TEST_SRCS ${ATen_MPS_TEST_SRCS})
  list(APPEND Caffe2_GPU_TEST_SRCS ${ATen_CUDA_TEST_SRCS})
  list(APPEND Caffe2_HIP_TEST_SRCS ${ATen_HIP_TEST_SRCS})
  list(APPEND Caffe2_XPU_TEST_SRCS ${ATen_XPU_TEST_SRCS})
  list(APPEND Caffe2_CPU_TEST_SRCS ${ATen_CORE_TEST_SRCS})
  list(APPEND Caffe2_VULKAN_TEST_SRCS ${ATen_VULKAN_TEST_SRCS})
  list(APPEND Caffe2_CPU_INCLUDE ${ATen_CPU_INCLUDE})
  list(APPEND Caffe2_GPU_INCLUDE ${ATen_CUDA_INCLUDE})
  list(APPEND Caffe2_HIP_INCLUDE ${ATen_HIP_INCLUDE})
  list(APPEND Caffe2_XPU_INCLUDE ${ATen_XPU_INCLUDE})
  list(APPEND Caffe2_VULKAN_INCLUDE ${ATen_VULKAN_INCLUDE})
  list(APPEND Caffe2_DEPENDENCY_LIBS ${ATen_CPU_DEPENDENCY_LIBS})
  list(APPEND Caffe2_CUDA_DEPENDENCY_LIBS ${ATen_CUDA_DEPENDENCY_LIBS})
  list(APPEND Caffe2_HIP_DEPENDENCY_LIBS ${ATen_HIP_DEPENDENCY_LIBS})
  list(APPEND Caffe2_DEPENDENCY_INCLUDE ${ATen_THIRD_PARTY_INCLUDE})
  set(Caffe2_CUDA_DEPENDENCY_LIBS ${Caffe2_CUDA_DEPENDENCY_LIBS} PARENT_SCOPE)
endif()

# ---[ Caffe2 build
# Note: the folders that are being commented out have not been properly
# addressed yet.

if(NOT MSVC AND USE_XNNPACK)
  if(NOT TARGET fxdiv)
    set(FXDIV_BUILD_TESTS OFF CACHE BOOL "")
    set(FXDIV_BUILD_BENCHMARKS OFF CACHE BOOL "")
    add_subdirectory(
      "${FXDIV_SOURCE_DIR}"
      "${CMAKE_BINARY_DIR}/FXdiv")
  endif()
endif()

add_subdirectory(core)
add_subdirectory(serialize)
add_subdirectory(utils)
if(NOT USE_FBGEMM)
  add_subdirectory(perfkernels)
endif()

# Advanced: if we have allow list specified, we will do intersections for all
# main lib srcs.
if(CAFFE2_ALLOWLISTED_FILES)
  caffe2_do_allowlist(Caffe2_CPU_SRCS CAFFE2_ALLOWLISTED_FILES)
  caffe2_do_allowlist(Caffe2_GPU_SRCS CAFFE2_ALLOWLISTED_FILES)
  caffe2_do_allowlist(Caffe2_XPU_SRCS CAFFE2_ALLOWLISTED_FILES)
  caffe2_do_allowlist(Caffe2_GPU_SRCS_W_SORT_BY_KEY CAFFE2_ALLOWLISTED_FILES)
  caffe2_do_allowlist(Caffe2_GPU_CU_SRCS CAFFE2_ALLOWLISTED_FILES)
  caffe2_do_allowlist(Caffe2_GPU_CU_SRCS_W_SORT_BY_KEY CAFFE2_ALLOWLISTED_FILES)
  caffe2_do_allowlist(Caffe2_HIP_SRCS CAFFE2_ALLOWLISTED_FILES)
endif()

if(PRINT_CMAKE_DEBUG_INFO)
  message(STATUS "CPU sources: ")
  foreach(tmp ${Caffe2_CPU_SRCS})
    message(STATUS "  " ${tmp})
  endforeach()

  message(STATUS "GPU sources: (for torch_cuda_cpp)")
  foreach(tmp ${Caffe2_GPU_SRCS})
    message(STATUS "  " ${tmp})
  endforeach()

  message(STATUS "GPU sources: (for torch_cuda_cu)")
  foreach(tmp ${Caffe2_GPU_CU_SRCS})
    message(STATUS "  " ${tmp})
  endforeach()

  message(STATUS "torch_cuda_cu GPU sources (w/ sort by key): ")
  foreach(tmp ${Caffe2_GPU_CU_SRCS_W_SORT_BY_KEY})
    message(STATUS "  " ${tmp})
  endforeach()

  message(STATUS "torch_cuda_cpp GPU sources (w/ sort by key): ")
  foreach(tmp ${Caffe2_GPU_SRCS_W_SORT_BY_KEY})
    message(STATUS "  " ${tmp})
  endforeach()

  message(STATUS "CPU include: ")
  foreach(tmp ${Caffe2_CPU_INCLUDE})
    message(STATUS "  " ${tmp})
  endforeach()

  message(STATUS "GPU include: ")
  foreach(tmp ${Caffe2_GPU_INCLUDE})
    message(STATUS "  " ${tmp})
  endforeach()

  message(STATUS "CPU test sources: ")
  foreach(tmp ${Caffe2_CPU_TEST_SRCS})
    message(STATUS "  " ${tmp})
  endforeach()

  message(STATUS "GPU test sources: ")
  foreach(tmp ${Caffe2_GPU_TEST_SRCS})
    message(STATUS "  " ${tmp})
  endforeach()

  message(STATUS "HIP sources: ")
  foreach(tmp ${Caffe2_HIP_SRCS})
    message(STATUS "  " ${tmp})
  endforeach()

  message(STATUS "MPS sources: ")
  foreach(tmp ${Caffe2_MPS_SRCS})
    message(STATUS "  " ${tmp})
  endforeach()

  message(STATUS "XPU sources: ")
  foreach(tmp ${Caffe2_XPU_SRCS})
    message(STATUS "  " ${tmp})
  endforeach()

  message(STATUS "HIP test sources: ")
  foreach(tmp ${Caffe2_HIP_TEST_SRCS})
    message(STATUS "  " ${tmp})
  endforeach()

  message(STATUS "ATen CPU test sources: ")
  foreach(tmp ${ATen_CPU_TEST_SRCS})
    message(STATUS "  " ${tmp})
  endforeach()

  message(STATUS "ATen MPS test sources: ")
  foreach(tmp ${ATen_MPS_TEST_SRCS})
    message(STATUS "  " ${tmp})
  endforeach()

  message(STATUS "ATen CUDA test sources: ")
  foreach(tmp ${ATen_CUDA_TEST_SRCS})
    message(STATUS "  " ${tmp})
  endforeach()

  message(STATUS "ATen HIP test sources: ")
  foreach(tmp ${ATen_HIP_TEST_SRCS})
    message(STATUS "  " ${tmp})
  endforeach()

  message(STATUS "ATen XPU test sources: ")
  foreach(tmp ${ATen_XPU_TEST_SRCS})
    message(STATUS "  " ${tmp})
  endforeach()

  message(STATUS "ATen Vulkan test sources: ")
  foreach(tmp ${ATen_VULKAN_TEST_SRCS})
    message(STATUS "  " ${tmp})
  endforeach()

endif()

# ==========================================================
# formerly-libtorch
# ==========================================================

set(TORCH_SRC_DIR "${PROJECT_SOURCE_DIR}/torch")
set(TORCH_ROOT "${PROJECT_SOURCE_DIR}")

if(NOT TORCH_INSTALL_BIN_DIR)
  set(TORCH_INSTALL_BIN_DIR bin)
endif()

if(NOT TORCH_INSTALL_INCLUDE_DIR)
  set(TORCH_INSTALL_INCLUDE_DIR include)
endif()

if(NOT TORCH_INSTALL_LIB_DIR)
  set(TORCH_INSTALL_LIB_DIR lib)
endif()

set(CMAKE_POSITION_INDEPENDENT_CODE TRUE)

# Generate files
set(TOOLS_PATH "${TORCH_ROOT}/tools")

configure_file("${TORCH_SRC_DIR}/_utils_internal.py"
  "${TOOLS_PATH}/shared/_utils_internal.py"
  COPYONLY)

# Generate header with version info
configure_file("${TORCH_SRC_DIR}/csrc/api/include/torch/version.h.in"
  "${TORCH_SRC_DIR}/csrc/api/include/torch/version.h"
  @ONLY)

set(GENERATED_CXX_TORCH
  "${TORCH_SRC_DIR}/csrc/autograd/generated/Functions.cpp"
  "${TORCH_SRC_DIR}/csrc/autograd/generated/ViewFuncs.cpp"
  )

if(NOT INTERN_DISABLE_AUTOGRAD AND NOT BUILD_LITE_INTERPRETER)
  list(APPEND GENERATED_CXX_TORCH
    "${TORCH_SRC_DIR}/csrc/autograd/generated/VariableType_0.cpp"
    "${TORCH_SRC_DIR}/csrc/autograd/generated/VariableType_1.cpp"
    "${TORCH_SRC_DIR}/csrc/autograd/generated/VariableType_2.cpp"
    "${TORCH_SRC_DIR}/csrc/autograd/generated/VariableType_3.cpp"
    "${TORCH_SRC_DIR}/csrc/autograd/generated/VariableType_4.cpp"
    "${TORCH_SRC_DIR}/csrc/autograd/generated/TraceType_0.cpp"
    "${TORCH_SRC_DIR}/csrc/autograd/generated/TraceType_1.cpp"
    "${TORCH_SRC_DIR}/csrc/autograd/generated/TraceType_2.cpp"
    "${TORCH_SRC_DIR}/csrc/autograd/generated/TraceType_3.cpp"
    "${TORCH_SRC_DIR}/csrc/autograd/generated/TraceType_4.cpp"
    "${TORCH_SRC_DIR}/csrc/autograd/generated/ADInplaceOrViewType_0.cpp"
    "${TORCH_SRC_DIR}/csrc/autograd/generated/ADInplaceOrViewType_1.cpp"
    "${TORCH_SRC_DIR}/csrc/inductor/aoti_torch/generated/c_shim_cpu.cpp"
  )
  if(BUILD_LAZY_TS_BACKEND)
    list(APPEND GENERATED_CXX_TORCH
      "${TORCH_SRC_DIR}/csrc/lazy/generated/LazyNativeFunctions.cpp"
      "${TORCH_SRC_DIR}/csrc/lazy/generated/RegisterAutogradLazy.cpp"
      "${TORCH_SRC_DIR}/csrc/lazy/generated/RegisterLazy.cpp"
    )
  endif()
  if(USE_MPS)
    list(APPEND GENERATED_CXX_TORCH
      "${TORCH_SRC_DIR}/csrc/inductor/aoti_torch/generated/c_shim_mps.cpp"
    )
  endif()
endif()

set(GENERATED_H_TORCH
  "${TORCH_SRC_DIR}/csrc/autograd/generated/Functions.h"
  "${TORCH_SRC_DIR}/csrc/autograd/generated/variable_factories.h"
  "${TORCH_SRC_DIR}/csrc/autograd/generated/ViewFuncs.h"
  )

if(NOT INTERN_DISABLE_AUTOGRAD)
  list(APPEND GENERATED_H_TORCH
    "${TORCH_SRC_DIR}/csrc/autograd/generated/VariableType.h"
    "${TORCH_SRC_DIR}/csrc/lazy/generated/LazyIr.h"
    "${TORCH_SRC_DIR}/csrc/lazy/generated/LazyNonNativeIr.h"
    "${TORCH_SRC_DIR}/csrc/lazy/generated/LazyNativeFunctions.h"
  )
endif()

set(GENERATED_CXX_PYTHON
  "${TORCH_SRC_DIR}/csrc/autograd/generated/python_functions_0.cpp"
  "${TORCH_SRC_DIR}/csrc/autograd/generated/python_functions_1.cpp"
  "${TORCH_SRC_DIR}/csrc/autograd/generated/python_functions_2.cpp"
  "${TORCH_SRC_DIR}/csrc/autograd/generated/python_functions_3.cpp"
  "${TORCH_SRC_DIR}/csrc/autograd/generated/python_functions_4.cpp"
  "${TORCH_SRC_DIR}/csrc/autograd/generated/python_variable_methods.cpp"
  "${TORCH_SRC_DIR}/csrc/autograd/generated/python_torch_functions_0.cpp"
  "${TORCH_SRC_DIR}/csrc/autograd/generated/python_torch_functions_1.cpp"
  "${TORCH_SRC_DIR}/csrc/autograd/generated/python_torch_functions_2.cpp"
  "${TORCH_SRC_DIR}/csrc/autograd/generated/python_nn_functions.cpp"
  "${TORCH_SRC_DIR}/csrc/autograd/generated/python_fft_functions.cpp"
  "${TORCH_SRC_DIR}/csrc/autograd/generated/python_linalg_functions.cpp"
  "${TORCH_SRC_DIR}/csrc/autograd/generated/python_nested_functions.cpp"
  "${TORCH_SRC_DIR}/csrc/autograd/generated/python_sparse_functions.cpp"
  "${TORCH_SRC_DIR}/csrc/autograd/generated/python_special_functions.cpp"
  "${TORCH_SRC_DIR}/csrc/autograd/generated/python_return_types.cpp"
  "${TORCH_SRC_DIR}/csrc/autograd/generated/python_enum_tag.cpp"
  )

set(GENERATED_H_PYTHON
  "${TORCH_SRC_DIR}/csrc/autograd/generated/python_functions.h"
  "${TORCH_SRC_DIR}/csrc/autograd/generated/python_return_types.h"
  )

set(GENERATED_TESTING_PYTHON
  "${TORCH_SRC_DIR}/testing/_internal/generated/annotated_fn_args.py"
  )

set(GENERATED_CXX_TORCH_CUDA
  "${TORCH_SRC_DIR}/csrc/inductor/aoti_torch/generated/c_shim_cuda.cpp"
  )

set(GENERATED_CXX_TORCH_XPU
  "${TORCH_SRC_DIR}/csrc/inductor/aoti_torch/generated/c_shim_xpu.cpp"
  )

set(TORCH_GENERATED_CODE
  ${GENERATED_CXX_TORCH}
  ${GENERATED_H_TORCH}
  ${GENERATED_CXX_PYTHON}
  ${GENERATED_H_PYTHON}
  ${GENERATED_TESTING_PYTHON}
  ${GENERATED_CXX_TORCH_CUDA}
  )

if(USE_XPU)
  list(APPEND TORCH_GENERATED_CODE ${GENERATED_CXX_TORCH_XPU})
endif()

set(GEN_PER_OPERATOR_FLAG)
if(USE_PER_OPERATOR_HEADERS)
  list(APPEND GEN_PER_OPERATOR_FLAG "--per_operator_headers")
endif()

file(GLOB_RECURSE autograd_python "${TOOLS_PATH}/autograd/*.py")
file(GLOB_RECURSE autograd_yaml "${TOOLS_PATH}/autograd/*.yaml")
file(GLOB_RECURSE autograd_templates "${TOOLS_PATH}/autograd/templates/*")
add_custom_command(
  OUTPUT
  ${TORCH_GENERATED_CODE}
  COMMAND
  Python::Interpreter tools/setup_helpers/generate_code.py
    --native-functions-path "aten/src/ATen/native/native_functions.yaml"
    --tags-path "aten/src/ATen/native/tags.yaml"
    $<$<BOOL:${INTERN_DISABLE_AUTOGRAD}>:--disable-autograd>
    $<$<BOOL:${SELECTED_OP_LIST}>:--selected-op-list-path="${SELECTED_OP_LIST}">
    --force_schema_registration
    --gen_lazy_ts_backend
    ${GEN_PER_OPERATOR_FLAG}
  DEPENDS
    "${TORCH_ROOT}/aten/src/ATen/native/native_functions.yaml"
    "${TORCH_ROOT}/aten/src/ATen/native/tags.yaml"
    "${TORCH_ROOT}/aten/src/ATen/native/ts_native_functions.yaml"
    "${TORCH_ROOT}/torch/csrc/lazy/core/shape_inference.h"
    "${TORCH_ROOT}/torch/csrc/lazy/ts_backend/ts_native_functions.cpp"
    "${TORCH_ROOT}/aten/src/ATen/templates/DispatchKeyNativeFunctions.h"
    "${TORCH_ROOT}/aten/src/ATen/templates/DispatchKeyNativeFunctions.cpp"
    "${TORCH_ROOT}/aten/src/ATen/templates/LazyIr.h"
    "${TORCH_ROOT}/aten/src/ATen/templates/LazyNonNativeIr.h"
    "${TORCH_ROOT}/aten/src/ATen/templates/RegisterDispatchKey.cpp"
    ${autograd_python}
    ${autograd_yaml}
    ${autograd_templates}
    ${torchgen_python}
  WORKING_DIRECTORY "${TORCH_ROOT}")


# Required workaround for libtorch_python.so build
# see https://samthursfield.wordpress.com/2015/11/21/cmake-dependencies-between-targets-and-files-and-custom-commands/#custom-commands-in-different-directories
add_custom_target(
  generate-torch-sources
  DEPENDS ${TORCH_GENERATED_CODE}
  )

set(TORCH_SRCS ${GENERATED_CXX_TORCH})
list(APPEND TORCH_SRCS ${GENERATED_H_TORCH})
list(APPEND LIBTORCH_CMAKE_SRCS "")

list(APPEND LITE_EAGER_SYMOBLICATION_SRCS "")
if(USE_SOURCE_DEBUG_ON_MOBILE)
  append_filelist("libtorch_lite_eager_symbolication" LITE_EAGER_SYMOBLICATION_SRCS)
  # For source debug on lite interpreter, we have to add dependency on pickling
  # but references to read/writeArchiveAndTensor is not built for mobile
  # so this condition specifically says we are building for source debug
  # on mobile.
  if(BUILD_LITE_INTERPRETER)
    set_source_files_properties(${TORCH_SRC_DIR}/csrc/jit/serialization/pickle.cpp PROPERTIES COMPILE_FLAGS "-DC10_MOBILE -DFEATURE_TORCH_MOBILE")
  endif()
endif()

list(APPEND LITE_PROFILER_SRCS "")
if(USE_LITE_INTERPRETER_PROFILER)
  append_filelist("libtorch_edge_profiler_sources " LITE_PROFILER_SRCS)
endif()

# Switch between the full jit interpreter and lite interpreter
if(BUILD_LITE_INTERPRETER)
  append_filelist("libtorch_lite_cmake_sources" LIBTORCH_CMAKE_SRCS)
  list(APPEND LIBTORCH_CMAKE_SRCS ${LITE_EAGER_SYMOBLICATION_SRCS})
  list(APPEND LIBTORCH_CMAKE_SRCS ${LITE_PROFILER_SRCS})
  if(USE_LITE_AOTI)
    append_filelist("inductor_core_resources" LIBTORCH_CMAKE_SRCS)
  endif()
  set(CMAKE_POSITION_INDEPENDENT_CODE TRUE)
else()
  append_filelist("libtorch_cmake_sources" LIBTORCH_CMAKE_SRCS)
  list(APPEND LIBTORCH_CMAKE_SRCS ${LITE_EAGER_SYMOBLICATION_SRCS})
  if(BUILD_LAZY_TS_BACKEND)
    append_filelist("lazy_tensor_ts_sources" LIBTORCH_CMAKE_SRCS)
  endif()
  if(CMAKE_CXX_COMPILER_ID MATCHES "Clang" OR CMAKE_CXX_COMPILER_ID STREQUAL "GNU")
    # TODO: Delete this when https://github.com/pytorch/pytorch/issues/35026 is fixed
    set_source_files_properties(../torch/csrc/autograd/record_function_ops.cpp PROPERTIES COMPILE_FLAGS -Wno-deprecated-declarations)
  endif()
endif()
list(APPEND TORCH_SRCS ${LIBTORCH_CMAKE_SRCS})

if(PRINT_CMAKE_DEBUG_INFO)
  message(STATUS "Interpreter sources: ")
  foreach(tmp ${LIBTORCH_CMAKE_SRCS})
    message(STATUS "  " ${tmp})
  endforeach()
endif()

# Mobile backend delegate srcs
if(INTERN_BUILD_MOBILE)
  set(DELEGATE_SRCS
    ${TORCH_SRC_DIR}/csrc/jit/backends/backend_debug_info.cpp
    ${TORCH_SRC_DIR}/csrc/jit/backends/backend_interface.cpp
  )
  list(APPEND TORCH_SRCS ${DELEGATE_SRCS})
  if(IOS AND USE_COREML_DELEGATE)
    set(COREML_DELEGATE_SRCS
      ${TORCH_SRC_DIR}/csrc/jit/backends/coreml/cpp/context.cpp
      ${TORCH_SRC_DIR}/csrc/jit/backends/coreml/objc/PTMCoreMLBackend.mm
      ${TORCH_SRC_DIR}/csrc/jit/backends/coreml/objc/PTMCoreMLExecutor.mm
      ${TORCH_SRC_DIR}/csrc/jit/backends/coreml/objc/PTMCoreMLCompiler.mm
      ${TORCH_SRC_DIR}/csrc/jit/backends/coreml/objc/PTMCoreMLFeatureProvider.mm
    )
    set_source_files_properties(${TORCH_SRC_DIR}/csrc/jit/backends/coreml/objc/PTMCoreMLBackend.mm PROPERTIES COMPILE_FLAGS "-fno-objc-arc")
    include_directories(${TORCH_ROOT}/third_party/nlohmann/single_include)
    list(APPEND TORCH_SRCS ${COREML_DELEGATE_SRCS})
  endif()
endif()

# Required workaround for LLVM 9 includes.
if(NOT MSVC)
  set_source_files_properties(${TORCH_SRC_DIR}/csrc/jit/tensorexpr/llvm_jit.cpp PROPERTIES COMPILE_FLAGS -Wno-noexcept-type)
endif()
# Disable certain warnings for GCC-9.X
if(CMAKE_COMPILER_IS_GNUCXX)
  # See https://github.com/pytorch/pytorch/issues/38856
  set_source_files_properties(${TORCH_SRC_DIR}/csrc/jit/tensorexpr/llvm_jit.cpp PROPERTIES COMPILE_FLAGS "-Wno-redundant-move -Wno-noexcept-type")
  set_source_files_properties(${TORCH_SRC_DIR}/csrc/jit/tensorexpr/llvm_codegen.cpp PROPERTIES COMPILE_FLAGS "-Wno-init-list-lifetime")
endif()

# Enable conditional FP16 arithmetic intrinsics
if(CPU_AARCH64 AND LINUX)
set_source_files_properties(${TORCH_ROOT}/aten/src/ATen/native/BlasKernel.cpp PROPERTIES COMPILE_FLAGS "-march=armv8.2-a+fp16")
endif()


if(NOT INTERN_DISABLE_MOBILE_INTERP)
  set(MOBILE_SRCS
     ${TORCH_SRC_DIR}/csrc/jit/mobile/function.cpp
     ${TORCH_SRC_DIR}/csrc/jit/mobile/import.cpp
     ${TORCH_SRC_DIR}/csrc/jit/mobile/import_data.cpp
     ${TORCH_SRC_DIR}/csrc/jit/mobile/interpreter.cpp
     ${TORCH_SRC_DIR}/csrc/jit/mobile/compatibility/model_compatibility.cpp
     ${TORCH_SRC_DIR}/csrc/jit/mobile/module.cpp
     ${TORCH_SRC_DIR}/csrc/jit/mobile/flatbuffer_loader.cpp
     ${TORCH_SRC_DIR}/csrc/jit/mobile/observer.cpp
     ${TORCH_SRC_DIR}/csrc/jit/mobile/parse_bytecode.cpp
     ${TORCH_SRC_DIR}/csrc/jit/mobile/parse_operators.cpp
     ${TORCH_SRC_DIR}/csrc/jit/mobile/quantization.cpp
     ${TORCH_SRC_DIR}/csrc/jit/mobile/train/export_data.cpp
     ${TORCH_SRC_DIR}/csrc/jit/mobile/train/optim/sgd.cpp
     ${TORCH_SRC_DIR}/csrc/jit/mobile/train/random.cpp
     ${TORCH_SRC_DIR}/csrc/jit/mobile/train/sequential.cpp
     ${TORCH_SRC_DIR}/csrc/jit/mobile/upgrader_mobile.cpp
     ${TORCH_SRC_DIR}/csrc/jit/serialization/flatbuffer_serializer.cpp
     )
  list(APPEND TORCH_SRCS ${MOBILE_SRCS})
  list(APPEND TORCH_SRCS ${LITE_EAGER_SYMOBLICATION_SRCS})
endif()

# This one needs to be unconditionally added as Functions.cpp is also unconditionally added
list(APPEND TORCH_SRCS
  ${TORCH_SRC_DIR}/csrc/autograd/FunctionsManual.cpp
  ${TORCH_SRC_DIR}/csrc/utils/out_types.cpp
)

if(NOT INTERN_DISABLE_AUTOGRAD AND NOT BUILD_LITE_INTERPRETER)
  list(APPEND TORCH_SRCS
    ${TORCH_SRC_DIR}/csrc/autograd/TraceTypeManual.cpp
    ${TORCH_SRC_DIR}/csrc/autograd/VariableTypeManual.cpp
  )
endif()

if(${USE_ITT})
  list(APPEND TORCH_SRCS
    ${TORCH_SRC_DIR}/csrc/itt_wrapper.cpp
    ${TORCH_SRC_DIR}/csrc/profiler/stubs/itt.cpp
  )
endif()

if(NOT INTERN_BUILD_MOBILE AND NOT BUILD_LITE_INTERPRETER)
  list(APPEND TORCH_SRCS
    ${TORCH_SRC_DIR}/csrc/api/src/jit.cpp
    ${TORCH_SRC_DIR}/csrc/jit/mobile/compatibility/backport.cpp
    ${TORCH_SRC_DIR}/csrc/jit/mobile/compatibility/backport_manager.cpp
    ${TORCH_SRC_DIR}/csrc/jit/serialization/onnx.cpp
    ${TORCH_SRC_DIR}/csrc/jit/serialization/export.cpp
    ${TORCH_SRC_DIR}/csrc/jit/serialization/export_bytecode.cpp
    ${TORCH_SRC_DIR}/csrc/jit/serialization/export_module.cpp
    ${TORCH_SRC_DIR}/csrc/jit/serialization/flatbuffer_serializer.cpp
    ${TORCH_SRC_DIR}/csrc/jit/codegen/fuser/cpu/fused_kernel.cpp
    ${TORCH_SRC_DIR}/csrc/jit/api/module_save.cpp
    ${TORCH_SRC_DIR}/csrc/utils/byte_order.cpp
  )

  if(USE_DISTRIBUTED)
    append_filelist("libtorch_distributed_base_sources" TORCH_SRCS)
    if(NOT WIN32)
      append_filelist("libtorch_distributed_extra_sources" TORCH_SRCS)
    endif()
  endif()
endif()

if(USE_CUDA OR USE_ROCM)
  append_filelist("libtorch_cuda_core_sources" Caffe2_GPU_HIP_JIT_FUSERS_SRCS)
endif()

if(USE_CUDA)
  list(APPEND Caffe2_GPU_CU_SRCS ${Caffe2_GPU_HIP_JIT_FUSERS_SRCS})
  add_library(caffe2_nvrtc SHARED ${ATen_NVRTC_STUB_SRCS})
  if(MSVC)
    # Delay load nvcuda.dll so we can import torch compiled with cuda on a CPU-only machine
    set(DELAY_LOAD_FLAGS "-DELAYLOAD:nvcuda.dll;delayimp.lib")
  else()
    set(DELAY_LOAD_FLAGS "")
  endif()

  target_link_libraries(caffe2_nvrtc PRIVATE caffe2::nvrtc ${DELAY_LOAD_FLAGS})
  install(TARGETS caffe2_nvrtc DESTINATION "${TORCH_INSTALL_LIB_DIR}")
  if(USE_NCCL)
    list(APPEND Caffe2_GPU_SRCS
      ${TORCH_SRC_DIR}/csrc/cuda/nccl.cpp)
  endif()
  if(USE_DISTRIBUTED)
    append_filelist("libtorch_cuda_distributed_base_sources" Caffe2_GPU_SRCS)
    if(NOT WIN32)
      append_filelist("libtorch_cuda_distributed_extra_sources" Caffe2_GPU_SRCS)
      set_source_files_properties(
        ${TORCH_SRC_DIR}/csrc/distributed/c10d/ProcessGroupNCCL.cpp
        ${TORCH_SRC_DIR}/csrc/distributed/c10d/cuda/utils.cpp
        ${TORCH_SRC_DIR}/csrc/distributed/c10d/intra_node_comm.cpp
        ${TORCH_SRC_DIR}/csrc/distributed/c10d/symm_mem/CudaDMAConnectivity.cpp
        ${TORCH_SRC_DIR}/csrc/distributed/c10d/symm_mem/CUDASymmetricMemory.cu
        ${TORCH_SRC_DIR}/csrc/distributed/c10d/symm_mem/CUDASymmetricMemoryOps.cu
        ${TORCH_SRC_DIR}/csrc/distributed/c10d/symm_mem/CUDASymmetricMemoryUtils.cpp
        PROPERTIES COMPILE_FLAGS "-DPYTORCH_C10_DRIVER_API_SUPPORTED=1"
      )
    endif()

    set(ASYNC_MM_FILE "${TORCH_SRC_DIR}/csrc/distributed/c10d/cuda/AsyncMM.cu")
    # Disable the warning to make cutlass warp-specialized cooperative kernel build for gcc-9
    if(CMAKE_COMPILER_IS_GNUCXX)
      set_source_files_properties(${ASYNC_MM_FILE} PROPERTIES COMPILE_FLAGS "-Wno-unused-but-set-variable")
    endif()
    if(CMAKE_CUDA_COMPILER_VERSION VERSION_GREATER_EQUAL 12.0 AND CUDA_NVCC_FLAGS MATCHES ".*compute_90.*")
      set_source_files_properties(${ASYNC_MM_FILE} PROPERTIES COMPILE_FLAGS "-gencode arch=compute_90a,code=sm_90a")
    endif()
  endif()
  set_source_files_properties(
    ${TORCH_ROOT}/aten/src/ATen/cuda/detail/LazyNVRTC.cpp
    PROPERTIES COMPILE_DEFINITIONS "NVRTC_SHORTHASH=${CUDA_NVRTC_SHORTHASH}"
  )
  set_source_files_properties(${TORCH_SRC_DIR}/csrc/jit/passes/frozen_conv_add_relu_fusion.cpp PROPERTIES COMPILE_FLAGS "-DUSE_CUDA=1")
  set_source_files_properties(${TORCH_SRC_DIR}/csrc/jit/codegen/cuda/interface.cpp PROPERTIES COMPILE_FLAGS "-DUSE_CUDA=1")
endif()

if(BUILD_ONEDNN_GRAPH)
  list(APPEND Caffe2_CPU_SRCS
    ${TORCH_SRC_DIR}/csrc/jit/codegen/onednn/LlgaTensorImpl.cpp
    ${TORCH_SRC_DIR}/csrc/jit/codegen/onednn/graph_fuser.cpp
    ${TORCH_SRC_DIR}/csrc/jit/codegen/onednn/graph_rewriter.cpp
    ${TORCH_SRC_DIR}/csrc/jit/codegen/onednn/graph_helper.cpp
    ${TORCH_SRC_DIR}/csrc/jit/codegen/onednn/register_interface.cpp
    ${TORCH_SRC_DIR}/csrc/jit/codegen/onednn/decompose_silu.cpp
    ${TORCH_SRC_DIR}/csrc/jit/codegen/onednn/interface.cpp
    ${TORCH_SRC_DIR}/csrc/jit/codegen/onednn/kernel.cpp
    ${TORCH_SRC_DIR}/csrc/jit/codegen/onednn/defer_size_check.cpp
    ${TORCH_SRC_DIR}/csrc/jit/codegen/onednn/layout_propagation.cpp
    ${TORCH_SRC_DIR}/csrc/jit/codegen/onednn/prepare_binary.cpp
    ${TORCH_SRC_DIR}/csrc/jit/codegen/onednn/guard_shape.cpp
  )
endif()

if(USE_ROCM)
  list(APPEND Caffe2_HIP_SRCS ${Caffe2_GPU_HIP_JIT_FUSERS_SRCS})
  if(USE_NCCL)
    list(APPEND Caffe2_HIP_SRCS
      ${TORCH_SRC_DIR}/csrc/cuda/nccl.cpp)
  endif()
  if(USE_DISTRIBUTED)
    append_filelist("libtorch_cuda_distributed_base_sources" Caffe2_HIP_SRCS)
    if(NOT WIN32)
      append_filelist("libtorch_cuda_distributed_extra_sources" Caffe2_HIP_SRCS)
    endif()
  endif()
  # caffe2_nvrtc's stubs to driver APIs are useful for HIP.
  # See NOTE [ ATen NVRTC Stub and HIP ]
  add_library(caffe2_nvrtc SHARED ${ATen_NVRTC_STUB_SRCS})
  target_link_libraries(caffe2_nvrtc hip::amdhip64 hiprtc::hiprtc)
  target_include_directories(caffe2_nvrtc PRIVATE ${CMAKE_BINARY_DIR})
  target_compile_definitions(caffe2_nvrtc PRIVATE USE_ROCM __HIP_PLATFORM_AMD__)
  install(TARGETS caffe2_nvrtc DESTINATION "${TORCH_INSTALL_LIB_DIR}")
endif()

if(NOT NO_API AND NOT BUILD_LITE_INTERPRETER)
  list(APPEND TORCH_SRCS
    ${TORCH_SRC_DIR}/csrc/api/src/cuda.cpp
    ${TORCH_SRC_DIR}/csrc/api/src/data/datasets/mnist.cpp
    ${TORCH_SRC_DIR}/csrc/api/src/data/samplers/distributed.cpp
    ${TORCH_SRC_DIR}/csrc/api/src/data/samplers/random.cpp
    ${TORCH_SRC_DIR}/csrc/api/src/data/samplers/sequential.cpp
    ${TORCH_SRC_DIR}/csrc/api/src/data/samplers/stream.cpp
    ${TORCH_SRC_DIR}/csrc/api/src/enum.cpp
    ${TORCH_SRC_DIR}/csrc/api/src/imethod.cpp
    ${TORCH_SRC_DIR}/csrc/api/src/serialize.cpp
    ${TORCH_SRC_DIR}/csrc/api/src/jit.cpp
    ${TORCH_SRC_DIR}/csrc/api/src/mps.cpp
    ${TORCH_SRC_DIR}/csrc/api/src/nn/init.cpp
    ${TORCH_SRC_DIR}/csrc/api/src/nn/module.cpp
    ${TORCH_SRC_DIR}/csrc/api/src/nn/modules/_functions.cpp
    ${TORCH_SRC_DIR}/csrc/api/src/nn/modules/activation.cpp
    ${TORCH_SRC_DIR}/csrc/api/src/nn/modules/adaptive.cpp
    ${TORCH_SRC_DIR}/csrc/api/src/nn/modules/batchnorm.cpp
    ${TORCH_SRC_DIR}/csrc/api/src/nn/modules/normalization.cpp
    ${TORCH_SRC_DIR}/csrc/api/src/nn/modules/instancenorm.cpp
    ${TORCH_SRC_DIR}/csrc/api/src/nn/modules/conv.cpp
    ${TORCH_SRC_DIR}/csrc/api/src/nn/modules/dropout.cpp
    ${TORCH_SRC_DIR}/csrc/api/src/nn/modules/distance.cpp
    ${TORCH_SRC_DIR}/csrc/api/src/nn/modules/embedding.cpp
    ${TORCH_SRC_DIR}/csrc/api/src/nn/modules/fold.cpp
    ${TORCH_SRC_DIR}/csrc/api/src/nn/modules/linear.cpp
    ${TORCH_SRC_DIR}/csrc/api/src/nn/modules/loss.cpp
    ${TORCH_SRC_DIR}/csrc/api/src/nn/modules/padding.cpp
    ${TORCH_SRC_DIR}/csrc/api/src/nn/modules/pixelshuffle.cpp
    ${TORCH_SRC_DIR}/csrc/api/src/nn/modules/pooling.cpp
    ${TORCH_SRC_DIR}/csrc/api/src/nn/modules/rnn.cpp
    ${TORCH_SRC_DIR}/csrc/api/src/nn/modules/upsampling.cpp
    ${TORCH_SRC_DIR}/csrc/api/src/nn/modules/transformer.cpp
    ${TORCH_SRC_DIR}/csrc/api/src/nn/modules/container/functional.cpp
    ${TORCH_SRC_DIR}/csrc/api/src/nn/options/activation.cpp
    ${TORCH_SRC_DIR}/csrc/api/src/nn/options/adaptive.cpp
    ${TORCH_SRC_DIR}/csrc/api/src/nn/options/batchnorm.cpp
    ${TORCH_SRC_DIR}/csrc/api/src/nn/options/embedding.cpp
    ${TORCH_SRC_DIR}/csrc/api/src/nn/options/instancenorm.cpp
    ${TORCH_SRC_DIR}/csrc/api/src/nn/options/normalization.cpp
    ${TORCH_SRC_DIR}/csrc/api/src/nn/options/conv.cpp
    ${TORCH_SRC_DIR}/csrc/api/src/nn/options/dropout.cpp
    ${TORCH_SRC_DIR}/csrc/api/src/nn/options/linear.cpp
    ${TORCH_SRC_DIR}/csrc/api/src/nn/options/padding.cpp
    ${TORCH_SRC_DIR}/csrc/api/src/nn/options/pooling.cpp
    ${TORCH_SRC_DIR}/csrc/api/src/nn/options/rnn.cpp
    ${TORCH_SRC_DIR}/csrc/api/src/nn/options/vision.cpp
    ${TORCH_SRC_DIR}/csrc/api/src/nn/options/transformer.cpp
    ${TORCH_SRC_DIR}/csrc/api/src/optim/adagrad.cpp
    ${TORCH_SRC_DIR}/csrc/api/src/optim/adam.cpp
    ${TORCH_SRC_DIR}/csrc/api/src/optim/adamw.cpp
    ${TORCH_SRC_DIR}/csrc/api/src/optim/lbfgs.cpp
    ${TORCH_SRC_DIR}/csrc/api/src/optim/optimizer.cpp
    ${TORCH_SRC_DIR}/csrc/api/src/optim/rmsprop.cpp
    ${TORCH_SRC_DIR}/csrc/api/src/optim/serialize.cpp
    ${TORCH_SRC_DIR}/csrc/api/src/optim/sgd.cpp
    ${TORCH_SRC_DIR}/csrc/api/src/optim/schedulers/lr_scheduler.cpp
    ${TORCH_SRC_DIR}/csrc/api/src/optim/schedulers/step_lr.cpp
    ${TORCH_SRC_DIR}/csrc/api/src/optim/schedulers/reduce_on_plateau_scheduler.cpp
    ${TORCH_SRC_DIR}/csrc/api/src/serialize/input-archive.cpp
    ${TORCH_SRC_DIR}/csrc/api/src/serialize/output-archive.cpp
    ${TORCH_SRC_DIR}/csrc/api/src/xpu.cpp
  )
endif()

list(APPEND Caffe2_CPU_SRCS ${TORCH_SRCS})

if(USE_MPS)
  list(APPEND Caffe2_CPU_SRCS ${Caffe2_MPS_SRCS})
  list(APPEND Caffe2_CPU_SRCS ${TORCH_SRC_DIR}/csrc/inductor/aoti_torch/shim_mps.cpp)
  list(APPEND Caffe2_CPU_SRCS ${TORCH_SRC_DIR}/csrc/inductor/aoti_torch/shim_mps.mm)
  list(APPEND Caffe2_CPU_SRCS ${TORCH_SRC_DIR}/csrc/inductor/aoti_runner/model_container_runner_mps.cpp)
  if(CAN_COMPILE_METAL)
      file(TOUCH ${CMAKE_BINARY_DIR}/caffe2/aten/src/ATen/metallib_dummy.cpp)
      list(APPEND Caffe2_CPU_SRCS ${CMAKE_BINARY_DIR}/caffe2/aten/src/ATen/metallib_dummy.cpp)
  endif()
endif()

# NOTE [ Linking AVX and non-AVX files ]
#
# Regardless of the CPU capabilities, we build some files with AVX2, and AVX512
# instruction set. If the host CPU doesn't support those, we simply ignore their
# functions at runtime during dispatch.
#
# We must make sure that those files are at the end of the input list when
# linking the torch_cpu library. Otherwise, the following error scenario might
# occur:
# 1. A non-AVX2 and an AVX2 file both call a function defined with the `inline`
#    keyword
# 2. The compiler decides not to inline this function
# 3. Two different versions of the machine code are generated for this function:
#    one without AVX2 instructions and one with AVX2.
# 4. When linking, the AVX2 version is found earlier in the input object files,
#    so the linker makes the entire library use it, even in code not guarded by
#    the dispatcher.
# 5. A CPU without AVX2 support executes this function, encounters an AVX2
#    instruction and crashes.
#
# Thus we organize the input files in the following order:
# 1. All files with no AVX-n support
# 2. All files with AVX2 support ('*AVX2.cpp')
# 3. All files with AVX512 support ('*AVX512.cpp')
set(Caffe2_CPU_SRCS_NON_AVX)
set(Caffe2_CPU_SRCS_AVX2)
set(Caffe2_CPU_SRCS_AVX512)
foreach(input_filename ${Caffe2_CPU_SRCS})
  if(${input_filename} MATCHES "AVX2\\.cpp")
    list(APPEND Caffe2_CPU_SRCS_AVX2 ${input_filename})
  elseif(${input_filename} MATCHES "AVX512\\.cpp")
    list(APPEND Caffe2_CPU_SRCS_AVX512 ${input_filename})
  else()
    list(APPEND Caffe2_CPU_SRCS_NON_AVX ${input_filename})
  endif()
endforeach(input_filename)
set(Caffe2_CPU_SRCS ${Caffe2_CPU_SRCS_NON_AVX} ${Caffe2_CPU_SRCS_AVX2} ${Caffe2_CPU_SRCS_AVX512})

# ==========================================================
# END formerly-libtorch sources
# ==========================================================

if(BUILD_LIBTORCHLESS)
  find_library(TORCH_LIB torch PATHS $ENV{LIBTORCH_LIB_PATH} NO_DEFAULT_PATH)
  find_library(TORCH_CPU_LIB torch_cpu PATHS $ENV{LIBTORCH_LIB_PATH} NO_DEFAULT_PATH)

  if(USE_CUDA)
    find_library(TORCH_CUDA_LIB torch_cuda PATHS $ENV{LIBTORCH_LIB_PATH} NO_DEFAULT_PATH)
  endif()

  if(USE_ROCM)
    find_library(TORCH_HIP_LIB torch_hip PATHS $ENV{LIBTORCH_LIB_PATH} NO_DEFAULT_PATH)
  endif()

  if(USE_XPU)
    find_library(TORCH_XPU_LIB torch_xpu PATHS $ENV{LIBTORCH_LIB_PATH} NO_DEFAULT_PATH)
  endif()
  add_subdirectory(../torch torch)
  # ---[ Torch python bindings build
  set(TORCH_PYTHON_COMPILE_OPTIONS ${TORCH_PYTHON_COMPILE_OPTIONS} PARENT_SCOPE)
  set(TORCH_PYTHON_LINK_FLAGS ${TORCH_PYTHON_LINK_FLAGS} PARENT_SCOPE)
else()
  set(TORCH_LIB torch)
  set(TORCH_CPU_LIB torch_cpu)
  set(TORCH_CUDA_LIB torch_cuda)
  set(TORCH_HIP_LIB torch_hip)
  set(TORCH_XPU_LIB torch_xpu)
endif()


if(NOT BUILD_LIBTORCHLESS)
add_library(torch_cpu ${Caffe2_CPU_SRCS})
if(HAVE_SOVERSION)
  set_target_properties(torch_cpu PROPERTIES
      VERSION ${TORCH_VERSION} SOVERSION ${TORCH_SOVERSION})
endif()
torch_compile_options(torch_cpu)  # see cmake/public/utils.cmake

if("${CMAKE_CXX_COMPILER_ID}" MATCHES "Clang" AND NOT USE_IOS AND NOT USE_COREML_DELEGATE)
  target_compile_options_if_supported(torch_cpu "-Wmissing-prototypes")
  target_compile_options_if_supported(torch_cpu "-Werror=missing-prototypes")
  if(TARGET torch_cuda)
    target_compile_options_if_supported(torch_cuda "-Wmissing-prototypes")
    target_compile_options_if_supported(torch_cuda "-Werror=missing-prototypes")
  endif()
  get_target_property(TORCH_CPU_SOURCES torch_cpu SOURCES)
  foreach(generated_file IN LISTS GENERATED_CXX_TORCH)
    set_source_files_properties(${generated_file} PROPERTIES COMPILE_OPTIONS "-Wno-missing-prototypes;-Wno-error=missing-prototypes")
  endforeach()
  foreach(source_file IN LISTS TORCH_CPU_SOURCES)
    get_filename_component(source_file "${source_file}" REALPATH)
    string(FIND "${source_file}" "${CMAKE_BINARY_DIR}" res)
    if(res GREATER -1)
      set_source_files_properties(${source_file} PROPERTIES COMPILE_OPTIONS "-Wno-missing-prototypes;-Wno-error=missing-prototypes")
      continue()
    endif()
    string(FIND "${source_file}" "embedding_lookup_idx_avx2.cc" res)
    if(res GREATER -1)
      set_source_files_properties(${source_file} PROPERTIES COMPILE_OPTIONS "-Wno-missing-prototypes;-Wno-error=missing-prototypes")
    endif()
  endforeach()
endif()
if(USE_MPS)
  if(CAN_COMPILE_METAL)
    add_dependencies(torch_cpu metallibs)
    target_link_options(torch_cpu PRIVATE -Wl,-sectcreate,__TEXT,metal_basic,${CMAKE_CURRENT_BINARY_DIR}/aten/src/ATen/kernels_basic.metallib)
    target_link_options(torch_cpu PRIVATE -Wl,-sectcreate,__TEXT,metal_bfloat,${CMAKE_CURRENT_BINARY_DIR}/aten/src/ATen/kernels_bfloat.metallib)
  else()
    target_compile_definitions(torch_cpu PRIVATE PYTORCH_JIT_COMPILE_SHADERS)
  endif()
endif()

option(TORCH_USE_IWYU "Use include-what-you-use to clean up header inclusion" OFF)
if(TORCH_USE_IWYU)
  find_program(iwyu NAMES include-what-you-use)
  if(iwyu)
    set(iwyu_cmd
        "include-what-you-use"
        "-Xiwyu"
        "--transitive_includes_only"
        "-Xiwyu"
        "--no_fwd_decls"
        "-Xiwyu"
        "--prefix_header_includes=keep"
        "-Xiwyu"
        "--mapping_file=${CMAKE_CURRENT_LIST_DIR}/../tools/iwyu/all.imp"
        )
    set_property(TARGET torch_cpu PROPERTY CXX_INCLUDE_WHAT_YOU_USE ${iwyu_cmd})
  endif()
endif()

set_property(SOURCE ${ATen_CORE_SRCS} APPEND
    PROPERTY COMPILE_DEFINITIONS "TORCH_ASSERT_ONLY_METHOD_OPERATORS")
set_property(SOURCE ${ATen_ATTENTION_KERNEL_SRCS} APPEND
    PROPERTY COMPILE_DEFINITIONS "TORCH_ASSERT_NO_OPERATORS")

if(USE_MPS OR USE_PYTORCH_METAL)
  enable_language(OBJC OBJCXX)
endif()

if(USE_PRECOMPILED_HEADERS)
  target_precompile_headers(torch_cpu PRIVATE
      "$<$<COMPILE_LANGUAGE:CXX>:ATen/core/ATen_pch.h>")
  # Exclude some files from using PCH
  set_source_files_properties(
      # Not built with OpenMP, so PCH is invalid
      ${Torch_SOURCE_DIR}/aten/src/ATen/MapAllocator.cpp
      # Builds with incompatible compiler flags
      ${Caffe2_CPU_SRCS_AVX2}
      ${Caffe2_CPU_SRCS_AVX512}
      PROPERTIES SKIP_PRECOMPILE_HEADERS ON)
endif()

# Pass path to PocketFFT
if(AT_POCKETFFT_ENABLED)
  set_source_files_properties(
      "${PROJECT_SOURCE_DIR}/aten/src/ATen/native/mkl/SpectralOps.cpp"
      PROPERTIES INCLUDE_DIRECTORIES "${POCKETFFT_INCLUDE_DIR}")
endif()

if(CMAKE_COMPILER_IS_GNUCXX AND BUILD_LIBTORCH_CPU_WITH_DEBUG)
  # To enable debug fission we need to build libtorch_cpu with debug info on,
  # but this increases link time and peak memory usage if we use the
  # REL_WITH_DEB_INFO env var since that enables it for everything, but it's
  # only really necessary for libtorch_cpu.
  target_compile_options(torch_cpu PRIVATE "-g")
endif()

if(USE_LLVM AND LLVM_FOUND)
  llvm_map_components_to_libnames(LLVM_LINK_LIBS
    support core analysis executionengine instcombine
    scalaropts transformutils ${LLVM_TARGETS_TO_BUILD} orcjit)
  target_link_libraries(torch_cpu PRIVATE ${LLVM_LINK_LIBS})
  if(APPLE)
    set(LINKER_SCRIPT "${CMAKE_CURRENT_SOURCE_DIR}/unexported_symbols.lds")
    set_target_properties(torch_cpu PROPERTIES LINK_DEPENDS ${LINKER_SCRIPT})
    set_target_properties(torch_cpu PROPERTIES LINK_FLAGS "-Wl,-unexported_symbols_list,${LINKER_SCRIPT}")
  elseif(UNIX)
    set(LINKER_SCRIPT "${CMAKE_CURRENT_SOURCE_DIR}/version_script.lds")
    set_target_properties(torch_cpu PROPERTIES LINK_DEPENDS ${LINKER_SCRIPT})
    target_link_libraries(torch_cpu PRIVATE "-Wl,--version-script=${LINKER_SCRIPT}")
  endif()
endif(USE_LLVM AND LLVM_FOUND)

# This is required for older versions of CMake, which don't allow
# specifying add_library() without a list of source files
set(DUMMY_EMPTY_FILE ${CMAKE_BINARY_DIR}/empty.cpp)

if(MSVC)
  set(DUMMY_FILE_CONTENT "__declspec(dllexport) int ignore_this_library_placeholder(){return 0\\;}")
else()
  set(DUMMY_FILE_CONTENT "")
endif()

file(WRITE ${DUMMY_EMPTY_FILE} ${DUMMY_FILE_CONTENT})

# Wrapper library for people who link against torch and expect both CPU and CUDA support
# Contains "torch_cpu" and "torch_cuda"
add_library(torch ${DUMMY_EMPTY_FILE})
if(HAVE_SOVERSION)
  set_target_properties(torch PROPERTIES
      VERSION ${TORCH_VERSION} SOVERSION ${TORCH_SOVERSION})
endif()

if(USE_ROCM)
  filter_list(__caffe2_hip_srcs_cpp Caffe2_HIP_SRCS "\\.(cu|hip)$")
  set_source_files_properties(${__caffe2_hip_srcs_cpp} PROPERTIES HIP_SOURCE_PROPERTY_FORMAT 1)
endif()

# Compile exposed libraries.
if(USE_ROCM)
  set(CUDA_LINK_LIBRARIES_KEYWORD PRIVATE)
  list(APPEND Caffe2_HIP_SRCS ${GENERATED_CXX_TORCH_CUDA})
  hip_add_library(torch_hip ${Caffe2_HIP_SRCS})
  if(USE_FLASH_ATTENTION)
    target_link_libraries(torch_hip PRIVATE __caffe2_aotriton)
  endif()
  set(CUDA_LINK_LIBRARIES_KEYWORD)
  torch_compile_options(torch_hip)  # see cmake/public/utils.cmake
  # TODO: Not totally sure if this is live or not
  if(USE_NCCL)
    target_link_libraries(torch_hip PRIVATE __caffe2_nccl)
    target_compile_definitions(torch_hip PRIVATE USE_NCCL)
  endif()

  if(USE_PRECOMPILED_HEADERS)
    target_precompile_headers(torch_hip PRIVATE
        "$<$<COMPILE_LANGUAGE:CXX>:ATen/core/ATen_pch.h>")
  endif()
elseif(USE_CUDA)
  set(CUDA_LINK_LIBRARIES_KEYWORD PRIVATE)
  list(APPEND Caffe2_GPU_SRCS ${GENERATED_CXX_TORCH_CUDA})
  if(CUDA_SEPARABLE_COMPILATION)
    # Separate compilation fails when kernels using `thrust::sort_by_key`
    # are linked with the rest of CUDA code. Workaround by linking them separately.
    add_library(torch_cuda ${Caffe2_GPU_SRCS} ${Caffe2_GPU_CU_SRCS})
    set_property(TARGET torch_cuda PROPERTY CUDA_SEPARABLE_COMPILATION ON)

    add_library(torch_cuda_w_sort_by_key OBJECT
        ${Caffe2_GPU_SRCS_W_SORT_BY_KEY}
        ${Caffe2_GPU_CU_SRCS_W_SORT_BY_KEY})
    set_property(TARGET torch_cuda_w_sort_by_key PROPERTY CUDA_SEPARABLE_COMPILATION OFF)
    target_link_libraries(torch_cuda PRIVATE torch_cuda_w_sort_by_key)
  else()
    add_library(torch_cuda
        ${Caffe2_GPU_SRCS} ${Caffe2_GPU_SRCS_W_SORT_BY_KEY}
        ${Caffe2_GPU_CU_SRCS} ${Caffe2_GPU_CU_SRCS_W_SORT_BY_KEY})
  endif()
  set(CUDA_LINK_LIBRARIES_KEYWORD)
  torch_compile_options(torch_cuda)  # see cmake/public/utils.cmake
  target_compile_definitions(torch_cuda PRIVATE USE_CUDA)

  if(USE_CUFILE)
    target_link_libraries(torch_cuda PRIVATE torch::cufile)
    target_compile_definitions(torch_cuda PRIVATE USE_CUFILE)
  endif()
  if(USE_CUSPARSELT)
      target_link_libraries(torch_cuda PRIVATE torch::cusparselt)
      target_compile_definitions(torch_cuda PRIVATE USE_CUSPARSELT)
  endif()
  if(USE_CUDSS)
    target_link_libraries(torch_cuda PRIVATE torch::cudss)
    target_compile_definitions(torch_cuda PRIVATE USE_CUDSS)
  endif()
  if(USE_NCCL)
    target_link_libraries(torch_cuda PRIVATE __caffe2_nccl)
    target_compile_definitions(torch_cuda PRIVATE USE_NCCL)
  endif()

  # Compile with NVSHMEM
  # Default value of `USE_NVSHMEM` is set in CMakeLists.txt under root, to ON.
  # If user has specified NVSHMEM_HOME, we use it;
  # Otherwise, NVSHMEM_HOME is auto detected in tools/setup_helpers/cmake.py
  if($ENV{NVSHMEM_HOME})
    set(NVSHMEM_HOME $ENV{NVSHMEM_HOME} CACHE PATH "Path to NVSHMEM build dir")
  endif()

  if(NOT DEFINED NVSHMEM_HOME)
    message(WARNING "NVSHMEM_HOME not found. Please run `pip install nvidia-nvshmem-<version>`, or set NVSHMEM_HOME to its location.")
    # Disable nvshmem if NVSHMEM_HOME is not found
    set(USE_NVSHMEM FALSE)
  endif()

  if(USE_NVSHMEM)
    message(STATUS "Building with NVSHMEM support:  '${NVSHMEM_HOME}'")
    set(NVSHMEM_INCLUDE_DIR "${NVSHMEM_HOME}/include")
    set(NVSHMEM_LIB_DIR "${NVSHMEM_HOME}/lib")

    include_directories(${NVSHMEM_INCLUDE_DIR})

    # Linking with nvshmem requires the source binary to be built with -rdc
    # which is not viable for libtorch_cuda. So we isolate the linking of
    # nvshmem in nvshmem_extension.
    add_library(nvshmem_extension SHARED
        "${TORCH_SRC_DIR}/csrc/distributed/c10d/cuda/utils.cpp"
        "${TORCH_SRC_DIR}/csrc/distributed/c10d/symm_mem/nvshmem_extension.cu"
        "${TORCH_SRC_DIR}/csrc/distributed/c10d/symm_mem/NVSHMEMSymmetricMemory.cu"
        "${TORCH_SRC_DIR}/csrc/distributed/c10d/symm_mem/CUDASymmetricMemoryUtils.cpp"
    )
    set_target_properties(nvshmem_extension PROPERTIES CUDA_SEPARABLE_COMPILATION ON)
    target_compile_options(nvshmem_extension PRIVATE $<$<COMPILE_LANGUAGE:CUDA>:-rdc=true>)
    target_compile_options(nvshmem_extension PRIVATE "-U__CUDA_NO_HALF_OPERATORS__")
    target_link_directories(nvshmem_extension PRIVATE ${NVSHMEM_LIB_DIR})
    target_link_libraries(nvshmem_extension PRIVATE
        # Full path needed bc nvshmem wheel ships with .so.3 instead of .so;
        # otherwise, we could just write `nvshmem_host`
        ${NVSHMEM_LIB_DIR}/libnvshmem_host.so.3
        nvshmem_device
    )
    target_compile_definitions(torch_cuda PUBLIC USE_NVSHMEM)
<<<<<<< HEAD
=======
    target_compile_definitions(nvshmem_extension PUBLIC USE_NVSHMEM)
>>>>>>> fbbab794
    target_link_libraries(torch_cuda PRIVATE nvshmem_extension)
    install(TARGETS nvshmem_extension EXPORT Caffe2Targets DESTINATION lib)
  endif()

  if(USE_UCC)
    target_link_libraries(torch_cuda PRIVATE __caffe2_ucc)
    target_compile_definitions(torch_cuda PRIVATE USE_UCC)
  endif()
  if(USE_FLASH_ATTENTION)
    target_compile_definitions(torch_cuda PRIVATE
        USE_FLASH_ATTENTION
        FLASHATTENTION_DISABLE_ALIBI    # Disable alibi attention as it's not currently used
        FLASHATTENTION_DISABLE_SOFTCAP
        FLASH_NAMESPACE=pytorch_flash
        UNFUSE_FMA                      # Addressing issue #121558
      )
    target_sources(torch_cuda PRIVATE $<TARGET_OBJECTS:flash_attention>)
    target_include_directories(torch_cuda PUBLIC
      $<BUILD_INTERFACE:${PROJECT_SOURCE_DIR}/third_party/flash-attention/csrc>
      $<BUILD_INTERFACE:${PROJECT_SOURCE_DIR}/third_party/flash-attention/include>
      $<BUILD_INTERFACE:${PROJECT_SOURCE_DIR}/third_party/cutlass/include>
      $<BUILD_INTERFACE:${PROJECT_SOURCE_DIR}/third_party/flash-attention/csrc/flash_attn/src>
      $<INSTALL_INTERFACE:include>
    )
  endif()
  if(USE_MEM_EFF_ATTENTION)
    target_compile_definitions(torch_cuda PRIVATE USE_MEM_EFF_ATTENTION)
  endif()
  if(BUILD_LAZY_CUDA_LINALG)
    add_library(torch_cuda_linalg ${ATen_CUDA_LINALG_SRCS})
    target_compile_definitions(torch_cuda_linalg PRIVATE USE_CUDA BUILD_LAZY_CUDA_LINALG)
    # Library order is important during static linking
    # `torch::magma` should be mentioned before other CUDA
    # to transitively include all symbols present in torch_cuda/torch_cpu
    if(USE_MAGMA)
      target_link_libraries(torch_cuda_linalg PRIVATE torch::magma)
      # CUDAHooks reports version of MAGMA PyTorch was compiled against, i.e. needs to be able to include magma headers
      get_target_property(HOOKS_INCLUDE_DIRECTORIES torch_cuda INCLUDE_DIRECTORIES)
      if(NOT "${MAGMA_INCLUDE_DIR}" IN_LIST HOOKS_INCLUDE_DIRECTORIES)
        set_source_files_properties(${CMAKE_CURRENT_SOURCE_DIR}/../aten/src/ATen/cuda/detail/CUDAHooks.cpp PROPERTIES INCLUDE_DIRECTORIES  "${MAGMA_INCLUDE_DIR}")
      endif()
    endif()
    target_link_libraries(torch_cuda_linalg PRIVATE
        torch_cpu
        torch_cuda
    )
    if($ENV{ATEN_STATIC_CUDA})
      if(CUDA_VERSION_MAJOR LESS_EQUAL 11)
        target_link_libraries(torch_cuda_linalg PRIVATE
            CUDA::cusolver_static
            ${CUDAToolkit_LIBRARY_DIR}/liblapack_static.a     # needed for libcusolver_static
        )
      elseif(CUDA_VERSION_MAJOR GREATER_EQUAL 12)
        target_link_libraries(torch_cuda_linalg PRIVATE
            CUDA::cusolver_static
            ${CUDAToolkit_LIBRARY_DIR}/libcusolver_lapack_static.a     # needed for libcusolver_static
        )
      endif()
    else()
      target_link_libraries(torch_cuda_linalg PRIVATE
          CUDA::cusolver
      )
    endif()
    # NS: TODO, is this really necessary?
    if(USE_MAGMA AND CAFFE2_STATIC_LINK_CUDA)
      target_link_libraries(torch_cuda_linalg PRIVATE
          CUDA::culibos ${CMAKE_DL_LIBS})
    endif()
    set_source_files_properties(${CMAKE_CURRENT_SOURCE_DIR}/../aten/src/ATen/native/cuda/LinearAlgebraStubs.cpp PROPERTIES COMPILE_FLAGS "-DBUILD_LAZY_CUDA_LINALG")
    install(TARGETS torch_cuda_linalg DESTINATION "${TORCH_INSTALL_LIB_DIR}")
  endif()

  if(USE_PRECOMPILED_HEADERS)
    target_precompile_headers(torch_cuda PRIVATE
        "$<$<COMPILE_LANGUAGE:CXX>:ATen/core/ATen_pch.h>")
  endif()

  # Apply suggestion from comment https://github.com/pytorch/pytorch/issues/113053#issuecomment-2115375714
  if(LINUX)
    set_source_files_properties(${CMAKE_CURRENT_SOURCE_DIR}/../aten/src/ATen/cuda/CUDASparseDescriptors.cpp PROPERTIES COMPILE_FLAGS -Wno-deprecated-declarations)
    set_source_files_properties(${CMAKE_CURRENT_SOURCE_DIR}/../aten/src/ATen/cuda/CUDASparseBlas.cpp PROPERTIES COMPILE_FLAGS -Wno-deprecated-declarations)
    set_source_files_properties(${CMAKE_CURRENT_SOURCE_DIR}/../aten/src/ATen/native/sparse/cuda/SparseCUDABlas.cpp PROPERTIES COMPILE_FLAGS -Wno-deprecated-declarations)
    set_source_files_properties(${CMAKE_CURRENT_SOURCE_DIR}/../aten/src/ATen/native/sparse/cuda/SparseBlasImpl.cpp PROPERTIES COMPILE_FLAGS -Wno-deprecated-declarations)
  endif()
endif()

if(USE_XPU)
  list(APPEND Caffe2_XPU_SRCS ${GENERATED_CXX_TORCH_XPU})
  list(APPEND Caffe2_XPU_SRCS ${TORCH_SRC_DIR}/csrc/inductor/aoti_torch/shim_xpu.cpp)
  list(APPEND Caffe2_XPU_SRCS ${TORCH_SRC_DIR}/csrc/inductor/aoti_runner/model_container_runner_xpu.cpp)
  add_library(torch_xpu ${Caffe2_XPU_SRCS})
  torch_compile_options(torch_xpu)  # see cmake/public/utils.cmake
  target_compile_definitions(torch_xpu PRIVATE USE_XPU)

  # ATen XPU implementation
  set(TORCH_XPU_OPS_DIR ${TORCH_ROOT}/third_party/torch-xpu-ops)
  set(TORCH_XPU_OPS_REPO_URL https://github.com/intel/torch-xpu-ops.git)
  file(READ "${TORCH_ROOT}/third_party/xpu.txt" TORCH_XPU_OPS_COMMIT)
  string(REGEX REPLACE "\n$" "" TORCH_XPU_OPS_COMMIT "${TORCH_XPU_OPS_COMMIT}")
  if(NOT EXISTS "${TORCH_XPU_OPS_DIR}/.git")
    execute_process(
      COMMAND git clone --quiet ${TORCH_XPU_OPS_REPO_URL} ${TORCH_XPU_OPS_DIR}
      RESULT_VARIABLE _exitcode)
    if(NOT _exitcode EQUAL 0)
      message(FATAL_ERROR "Fail to clone ${TORCH_XPU_OPS_REPO_URL}")
    endif()
  endif()
  execute_process(
    COMMAND git fetch --quiet
    WORKING_DIRECTORY ${TORCH_XPU_OPS_DIR}
    RESULT_VARIABLE _exitcode)
  if(NOT _exitcode EQUAL 0)
    message(FATAL_ERROR "Fail to fetch ${TORCH_XPU_OPS_REPO_URL}")
  endif()
  execute_process(
    COMMAND git checkout --quiet ${TORCH_XPU_OPS_COMMIT}
    WORKING_DIRECTORY ${TORCH_XPU_OPS_DIR}
    RESULT_VARIABLE _exitcode)
  if(NOT _exitcode EQUAL 0)
    message(FATAL_ERROR "Fail to checkout ${TORCH_XPU_OPS_REPO_URL} to ${TORCH_XPU_OPS_COMMIT}")
  endif()

  set(TORCH_XPU_OPS_INCLUDE_DIRS
      ${TORCH_SRC_DIR}/csrc/api
      ${TORCH_SRC_DIR}/csrc/api/include
      ${Caffe2_CPU_INCLUDE}
      ${Caffe2_XPU_INCLUDE})
  # Pass the target as a dependency so that ATen headers generation
  # could be followed by torch-xpu-ops build.
  # 1. Sources in torch-xpu-ops depend on generated ATen headers.
  # 2. Using add_custom_command in torch-xpu-ops to define sycl device sources
  #    compilation. add_custom_command requires an explicit dependency.
  list(APPEND ${Caffe2_XPU_INCLUDE} ${TORCH_XPU_OPS_DIR}/src/ATen/)
  set(TORCH_XPU_OPS_PYTORCH_DEPS ATEN_CPU_FILES_GEN_TARGET)

  add_subdirectory(${TORCH_ROOT}/third_party/torch-xpu-ops
      ${CMAKE_BINARY_DIR}/caffe2/aten_xpu)
  if(NOT TARGET torch_xpu_ops)
    message(WARNING "Failed to include ATen XPU implementation target")
  else()
    target_link_libraries(torch_xpu PRIVATE torch_xpu_ops)
    # USE_C10D_XCCL to decide if XCCL backend is enabled in torch-xpu-ops build.
    if(USE_C10D_XCCL)
      target_compile_definitions(torch_xpu PUBLIC USE_C10D_XCCL)
    endif()
    if(MSVC)
      # Windows
      target_link_options(torch_xpu PRIVATE
      "-WHOLEARCHIVE:$<TARGET_FILE:torch_xpu_ops>")
    else()
      # Linux
      target_link_options(torch_xpu PRIVATE
          "-Wl,--whole-archive,$<TARGET_FILE:torch_xpu_ops>,--no-whole-archive")
    endif()

    # Set cached ${ATen_XPU_INCLUDE_DIRS} to torch
    include_directories(SYSTEM ${ATen_XPU_INCLUDE_DIRS})
    message(INFO "Install ${TORCH_XPU_OPS_DIR}/src/ATen/xpu to ${TORCH_INSTALL_INCLUDE_DIR}/ATen/xpu")
    install(DIRECTORY "${TORCH_XPU_OPS_DIR}/src/ATen/xpu"
        DESTINATION ${TORCH_INSTALL_INCLUDE_DIR}/ATen/
        FILES_MATCHING PATTERN "*.h" PATTERN "*.hpp")

  endif()
endif()

if(NOT MSVC AND USE_XNNPACK)
  TARGET_LINK_LIBRARIES(torch_cpu PRIVATE fxdiv)
endif()

# ==========================================================
# formerly-libtorch flags
# ==========================================================


# Build model tracer for tracing-based selective build
if(TRACING_BASED AND NOT BUILD_LITE_INTERPRETER AND NOT INTERN_BUILD_MOBILE)
  add_subdirectory(
    ${TORCH_ROOT}/torch/csrc/jit/mobile/model_tracer
    ${CMAKE_BINARY_DIR}/model_tracer
  )
  string(APPEND CMAKE_CXX_FLAGS " -DENABLE_RECORD_KERNEL_FUNCTION_DTYPE")
endif()

# Codegen selected_mobile_ops.h for template selective build
if(BUILD_LITE_INTERPRETER AND SELECTED_OP_LIST)
  message("running gen_selected_mobile_ops_header for:  '${SELECTED_OP_LIST}'")
  file(GLOB lite_interpreter_python "${TOOLS_PATH}/lite_interpreter/*.py")
  if(${TRACING_BASED})
    file(GLOB code_analyzer_python "${TOOLS_PATH}/code_analyzer/*.py")
    add_custom_command(
      OUTPUT ${CMAKE_BINARY_DIR}/aten/src/ATen/selected_mobile_ops.h
      COMMAND
        Python::Interpreter
        -m tools.code_analyzer.gen_oplist
        --model_file_list_path "${SELECTED_OP_LIST}"
        --output_dir "${CMAKE_BINARY_DIR}/aten/src/ATen"
      DEPENDS
        ${torchgen_python}
        ${lite_interpreter_python}
        ${code_analyzer_python}
        "${SELECTED_OP_LIST}"
        "${TORCH_ROOT}/aten/src/ATen/native/native_functions.yaml"
      WORKING_DIRECTORY "${TORCH_ROOT}")
  else()
    add_custom_command(
      OUTPUT ${CMAKE_BINARY_DIR}/aten/src/ATen/selected_mobile_ops.h
      COMMAND
        Python::Interpreter
        -m tools.lite_interpreter.gen_selected_mobile_ops_header
        --yaml_file_path "${SELECTED_OP_LIST}"
        --output_file_path "${CMAKE_BINARY_DIR}/aten/src/ATen"
      DEPENDS
        ${torchgen_python}
        ${lite_interpreter_python}
        "${SELECTED_OP_LIST}"
        "${TORCH_ROOT}/aten/src/ATen/native/native_functions.yaml"
      WORKING_DIRECTORY "${TORCH_ROOT}")
  endif()

  add_custom_target(
    __selected_mobile_ops_header_gen
    DEPENDS ${CMAKE_BINARY_DIR}/aten/src/ATen/selected_mobile_ops.h)
  add_dependencies(torch_cpu __selected_mobile_ops_header_gen)
endif()

if(NOT NO_API)
  target_include_directories(torch_cpu PRIVATE
    ${TORCH_SRC_DIR}/csrc/api
    ${TORCH_SRC_DIR}/csrc/api/include)
endif()

if(USE_CUDA AND MSVC)
  # -INCLUDE is used to ensure torch_cuda is linked against in a project that relies on them.
  # Related issue: https://github.com/pytorch/pytorch/issues/31611
  target_link_libraries(torch_cuda INTERFACE "-INCLUDE:?warp_size@cuda@at@@YAHXZ")
endif()

if(NOT BUILD_LITE_INTERPRETER)
  set(TH_CPU_INCLUDE
    # dense
    aten/src/TH
    ${CMAKE_CURRENT_BINARY_DIR}/aten/src/TH
    ${TORCH_ROOT}/aten/src
    ${CMAKE_CURRENT_BINARY_DIR}/aten/src

    ${CMAKE_BINARY_DIR}/aten/src)
    target_include_directories(torch_cpu PRIVATE ${TH_CPU_INCLUDE})
endif()

set(ATen_CPU_INCLUDE
  ${TORCH_ROOT}/aten/src
  ${CMAKE_CURRENT_BINARY_DIR}/../aten/src
  ${CMAKE_BINARY_DIR}/aten/src)

if(CMAKE_CXX_COMPILER_ID MATCHES "Clang" OR CMAKE_CXX_COMPILER_ID STREQUAL "GNU")
  set_source_files_properties(${CMAKE_CURRENT_SOURCE_DIR}/../aten/src/ATen/native/QuantizedLinear.cpp PROPERTIES COMPILE_FLAGS -Wno-deprecated-declarations)
  set_source_files_properties(${CMAKE_CURRENT_SOURCE_DIR}/../aten/src/ATen/native/RNN.cpp PROPERTIES COMPILE_FLAGS -Wno-deprecated-declarations)
  set_source_files_properties(${CMAKE_CURRENT_SOURCE_DIR}/../aten/src/ATen/native/quantized/cpu/qlinear_prepack.cpp PROPERTIES COMPILE_FLAGS -Wno-deprecated-declarations)
  set_source_files_properties(${CMAKE_CURRENT_SOURCE_DIR}/../aten/src/ATen/native/quantized/qlinear_unpack.cpp PROPERTIES COMPILE_FLAGS -Wno-deprecated-declarations)
endif()

if(USE_MKLDNN_ACL)
  find_package(ACL REQUIRED)
  target_include_directories(torch_cpu PRIVATE ${ACL_INCLUDE_DIRS})
endif()

target_include_directories(torch_cpu PRIVATE ${ATen_CPU_INCLUDE})

target_include_directories(torch_cpu PRIVATE
  ${TORCH_SRC_DIR}/csrc
  ${TORCH_SRC_DIR}/standalone)

target_include_directories(torch_cpu PRIVATE
  ${TORCH_ROOT}/third_party/miniz-3.0.2)

target_include_directories(torch_cpu PRIVATE
  ${TORCH_ROOT}/third_party/kineto/libkineto/include)

if(USE_KINETO)
  target_include_directories(torch_cpu PRIVATE
    ${TORCH_ROOT}/third_party/kineto/libkineto/src)
endif()

target_include_directories(torch_cpu PRIVATE
  ${TORCH_ROOT}/third_party/cpp-httplib)

target_include_directories(torch_cpu PRIVATE
  ${TORCH_ROOT}/third_party/nlohmann/include)

install(DIRECTORY
  "${TORCH_SRC_DIR}/csrc"
  "${TORCH_SRC_DIR}/standalone"
  DESTINATION ${TORCH_INSTALL_INCLUDE_DIR}/torch
  FILES_MATCHING PATTERN "*.h" PATTERN "*.hpp")

install(FILES
  "${TORCH_SRC_DIR}/script.h"
  "${TORCH_SRC_DIR}/extension.h"
  "${TORCH_SRC_DIR}/custom_class.h"
  "${TORCH_SRC_DIR}/library.h"
  "${TORCH_SRC_DIR}/custom_class_detail.h"
  DESTINATION ${TORCH_INSTALL_INCLUDE_DIR}/torch)
if(BUILD_TEST)
  if(BUILD_LITE_INTERPRETER)
    add_subdirectory(
      ${TORCH_ROOT}/test/cpp/lite_interpreter_runtime
      ${CMAKE_BINARY_DIR}/test_lite_interpreter_runtime
    )
    add_subdirectory(
      ${TORCH_ROOT}/test/mobile/lightweight_dispatch
      ${CMAKE_BINARY_DIR}/test_codegen_unboxing
    )
  else()
    add_subdirectory(${TORCH_ROOT}/test/cpp/jit ${CMAKE_BINARY_DIR}/test_jit)
    add_subdirectory(${TORCH_ROOT}/test/cpp/nativert ${CMAKE_BINARY_DIR}/test_nativert)
    add_subdirectory(${TORCH_ROOT}/test/inductor ${CMAKE_BINARY_DIR}/test_inductor)
    add_subdirectory(
      ${TORCH_ROOT}/test/cpp/tensorexpr
      ${CMAKE_BINARY_DIR}/test_tensorexpr
    )
    if(USE_DISTRIBUTED)
      add_subdirectory(${TORCH_ROOT}/test/cpp/c10d ${CMAKE_BINARY_DIR}/test_cpp_c10d)
      if(NOT WIN32)
        add_subdirectory(${TORCH_ROOT}/test/cpp/dist_autograd ${CMAKE_BINARY_DIR}/dist_autograd)
        add_subdirectory(${TORCH_ROOT}/test/cpp/rpc ${CMAKE_BINARY_DIR}/test_cpp_rpc)
      endif()
    endif()
    if(NOT NO_API)
      add_subdirectory(${TORCH_ROOT}/test/cpp/api ${CMAKE_BINARY_DIR}/test_api)
    endif()

    if(USE_LLVM AND LLVM_FOUND)
      add_subdirectory(
        ${TORCH_ROOT}/test/mobile/nnc
        ${CMAKE_BINARY_DIR}/test_mobile_nnc
      )
    endif()
    add_subdirectory(${TORCH_ROOT}/test/cpp/lazy
                     ${CMAKE_BINARY_DIR}/test_lazy)
  endif()
  if(BUILD_AOT_INDUCTOR_TEST)
    add_subdirectory(
      ${TORCH_ROOT}/test/cpp/aoti_abi_check
      ${CMAKE_BINARY_DIR}/test_aoti_abi_check)
    add_subdirectory(
      ${TORCH_ROOT}/test/cpp/aoti_inference
      ${CMAKE_BINARY_DIR}/test_aoti_inference)
  endif()
endif()

# CMake config for external projects.
configure_file(
  ${PROJECT_SOURCE_DIR}/cmake/TorchConfigVersion.cmake.in
  ${PROJECT_BINARY_DIR}/TorchConfigVersion.cmake
  @ONLY)
configure_file(
  ${TORCH_ROOT}/cmake/TorchConfig.cmake.in
  ${PROJECT_BINARY_DIR}/TorchConfig.cmake
  @ONLY)
install(FILES
  ${PROJECT_BINARY_DIR}/TorchConfigVersion.cmake
  ${PROJECT_BINARY_DIR}/TorchConfig.cmake
  DESTINATION share/cmake/Torch)

# ---[ Torch python bindings build
add_subdirectory(../torch torch)
set(TORCH_PYTHON_COMPILE_OPTIONS ${TORCH_PYTHON_COMPILE_OPTIONS} PARENT_SCOPE)
set(TORCH_PYTHON_LINK_FLAGS ${TORCH_PYTHON_LINK_FLAGS} PARENT_SCOPE)
# ==========================================================
# END formerly-libtorch flags
# ==========================================================

if(NOT NO_API)
  target_include_directories(torch_cpu PUBLIC
    $<BUILD_INTERFACE:${TORCH_SRC_DIR}/csrc/api>
    $<BUILD_INTERFACE:${TORCH_SRC_DIR}/csrc/api/include>)
endif()

if(USE_ROCM)
  target_compile_definitions(torch_hip PRIVATE
    USE_ROCM
    __HIP_PLATFORM_AMD__
    )
  # NB: Massive hack.  torch/csrc/jit/codegen/fuser/codegen.cpp includes
  # torch/csrc/jit/codegen/fuser/cuda/resource_strings.h which changes the
  # strings depending on if you're __HIP_PLATFORM_AMD__ or not.
  # But that file is in torch_cpu!  So, against all odds, this macro
  # has to be set on torch_cpu too.  I also added it to torch for
  # better luck
  target_compile_definitions(torch_cpu PRIVATE
    USE_ROCM
    __HIP_PLATFORM_AMD__
    )
  target_compile_definitions(torch PRIVATE
    USE_ROCM
    __HIP_PLATFORM_AMD__
    )

  if(NOT ROCM_SOURCE_DIR)
    set(ROCM_SOURCE_DIR "$ENV{ROCM_SOURCE_DIR}")
  endif()
  if($ROCM_SOURCE_DIR STREQUAL "")
    set(ROCM_SOURCE_DIR "/opt/rocm")
  endif()
  message(INFO "caffe2 ROCM_SOURCE_DIR = ${ROCM_SOURCE_DIR}")
  if(USE_FLASH_ATTENTION)
    target_compile_definitions(torch_hip PRIVATE
        USE_FLASH_ATTENTION
        FLASHATTENTION_DISABLE_ALIBI    # Disable alibi attention as it's not currently used
        FLASHATTENTION_DISABLE_SOFTCAP
        FLASH_NAMESPACE=pytorch_flash
        UNFUSE_FMA                      # Addressing issue #121558
      )
  endif()
  if(USE_MEM_EFF_ATTENTION)
    target_compile_definitions(torch_hip PRIVATE USE_MEM_EFF_ATTENTION)
  endif()
  if(USE_CK_FLASH_ATTENTION)
    target_compile_definitions(torch_hip PRIVATE USE_CK_FLASH_ATTENTION)
  endif()
endif()

if(BUILD_LITE_INTERPRETER)
  target_compile_definitions(torch_cpu PRIVATE BUILD_LITE_INTERPRETER)
  # Enable template selective build only when SELECTED_OP_LIST is provided.
  if(SELECTED_OP_LIST)
    target_compile_definitions(torch_cpu PRIVATE TEMPLATE_SELECTIVE_BUILD)
  endif()
endif()


# Pass USE_DISTRIBUTED to torch_cpu, as some codes in jit/pickler.cpp and
# jit/unpickler.cpp need to be compiled only when USE_DISTRIBUTED is set
if(USE_DISTRIBUTED)
  target_compile_definitions(torch_cpu PUBLIC USE_DISTRIBUTED)
  if(USE_GLOO AND USE_C10D_GLOO)
    target_compile_definitions(torch_cpu PUBLIC USE_C10D_GLOO)
  endif()
  if(USE_UCC AND USE_C10D_UCC)
    target_compile_definitions(torch_cpu PUBLIC USE_C10D_UCC)
    if(USE_CUDA)
      target_compile_definitions(torch_cuda PUBLIC USE_C10D_UCC)
    endif()
  endif()
  if(USE_NCCL AND USE_C10D_NCCL)
    if(USE_ROCM)
      target_compile_definitions(torch_hip PUBLIC USE_C10D_NCCL)
    else()
      target_compile_definitions(torch_cuda PUBLIC USE_C10D_NCCL)
    endif()
  endif()
  if(USE_MPI AND USE_C10D_MPI)
    if(CMAKE_CXX_COMPILER_ID MATCHES "Clang" OR CMAKE_CXX_COMPILER_ID STREQUAL "GNU")
      set_source_files_properties(
        "${TORCH_SRC_DIR}/csrc/distributed/c10d/ProcessGroupMPI.cpp"
        PROPERTIES COMPILE_FLAGS -Wno-deprecated-declarations)
    endif()
    target_compile_definitions(torch_cpu PUBLIC USE_C10D_MPI)
  endif()
  # Pass USE_RPC in order to reduce use of
  # #if defined(USE_DISTRIBUTED) && !defined(_WIN32)
  # need to be removed when RPC is supported
  if(NOT WIN32)
    target_compile_definitions(torch_cpu PUBLIC USE_RPC)
  endif()
  # Pass USE_TENSORPIPE to torch_cpu as some parts of rpc/utils.cpp
  # can only be compiled with USE_TENSORPIPE is set.
  if(USE_TENSORPIPE)
    target_compile_definitions(torch_cpu PUBLIC USE_TENSORPIPE)
  endif()
endif()

if(NOT INTERN_BUILD_MOBILE)
  if(${CAFFE2_LINK_LOCAL_PROTOBUF})
    target_link_libraries(torch_cpu INTERFACE protobuf::libprotobuf)
  else()
    target_link_libraries(torch_cpu PUBLIC protobuf::libprotobuf)
  endif()
endif()

if($ENV{TH_BINARY_BUILD})
  if(NOT MSVC AND USE_CUDA AND NOT APPLE)
    # Note [Extra MKL symbols for MAGMA in torch_cpu]
    #
    # When we build CUDA libraries and link against MAGMA, MAGMA makes use of
    # some BLAS symbols in its CPU fallbacks when it has no GPU versions
    # of kernels.  Previously, we ensured the BLAS symbols were filled in by
    # MKL by linking torch_cuda with BLAS, but when we are statically linking
    # against MKL (when we do wheel builds), this actually ends up pulling in a
    # decent chunk of MKL into torch_cuda, inflating our torch_cuda binary
    # size by 8M.  torch_cpu exposes most of the MKL symbols we need, but
    # empirically we determined that there are four which it doesn't provide.  If
    # we link torch_cpu with these --undefined symbols, we can ensure they
    # do get pulled in, and then we can avoid statically linking in MKL to
    # torch_cuda at all!
    #
    # We aren't really optimizing for binary size on Windows (and this link
    # line doesn't work on Windows), so don't do it there.
    #
    # These linker commands do not work on OS X, do not attempt this there.
    # (It shouldn't matter anyway, though, because OS X has dropped CUDA support)
    foreach(_symb  slaed0 daled0 dormql sormql zheevd cheevd)
    STRING(APPEND _undefined_link_flags " -Wl,--undefined=mkl_lapack_${_symb}")
    endforeach(_symb)
    set_target_properties(torch_cpu PROPERTIES LINK_FLAGS  ${_undefined_link_flags})

  endif()
endif()

target_link_libraries(torch_cpu PUBLIC c10)
target_link_libraries(torch_cpu PUBLIC ${Caffe2_PUBLIC_DEPENDENCY_LIBS})
target_link_libraries(torch_cpu PRIVATE ${Caffe2_DEPENDENCY_LIBS})
target_link_libraries(torch_cpu PRIVATE ${Caffe2_DEPENDENCY_WHOLE_LINK_LIBS})
if(USE_MPI)
  target_link_libraries(torch_cpu PRIVATE MPI::MPI_CXX)
endif()
target_include_directories(torch_cpu INTERFACE $<INSTALL_INTERFACE:include>)
target_include_directories(torch_cpu PRIVATE ${Caffe2_CPU_INCLUDE})
target_include_directories(torch_cpu SYSTEM PRIVATE "${Caffe2_DEPENDENCY_INCLUDE}")

target_compile_definitions(torch_cpu PRIVATE CAFFE2_BUILD_MAIN_LIB)
if(USE_CUDA)
  target_compile_definitions(torch_cuda PRIVATE TORCH_CUDA_BUILD_MAIN_LIB)
elseif(USE_ROCM)
  target_compile_definitions(torch_hip PRIVATE TORCH_HIP_BUILD_MAIN_LIB)
endif()

if(USE_XPU)
  target_compile_definitions(torch_xpu PRIVATE TORCH_XPU_BUILD_MAIN_LIB)
endif()

set(EXPERIMENTAL_SINGLE_THREAD_POOL "0" CACHE STRING
  "Experimental option to use a single thread pool for inter- and intra-op parallelism")
if("${EXPERIMENTAL_SINGLE_THREAD_POOL}")
  target_compile_definitions(torch_cpu PUBLIC "-DAT_EXPERIMENTAL_SINGLE_THREAD_POOL=1")
endif()

if(MSVC AND BUILD_SHARED_LIBS)
  # ONNX is linked statically and needs to be exported from this library
  # to be used externally. Make sure that references match the export.
  target_compile_options(torch_cpu PRIVATE "-DONNX_BUILD_MAIN_LIB")
endif()

caffe2_interface_library(torch_cpu torch_cpu_library)

if(USE_CUDA)
  caffe2_interface_library(torch_cuda torch_cuda_library)
elseif(USE_ROCM)
  caffe2_interface_library(torch_hip torch_hip_library)
elseif(USE_XPU)
  caffe2_interface_library(torch_xpu torch_xpu_library)
endif()

caffe2_interface_library(torch torch_library)

install(TARGETS torch_cpu torch_cpu_library EXPORT Caffe2Targets DESTINATION "${TORCH_INSTALL_LIB_DIR}")

if(USE_CUDA)
  install(TARGETS torch_cuda torch_cuda_library EXPORT Caffe2Targets DESTINATION "${TORCH_INSTALL_LIB_DIR}")
elseif(USE_ROCM)
  install(TARGETS torch_hip torch_hip_library EXPORT Caffe2Targets DESTINATION "${TORCH_INSTALL_LIB_DIR}")
elseif(USE_XPU)
  install(TARGETS torch_xpu torch_xpu_library EXPORT Caffe2Targets DESTINATION "${TORCH_INSTALL_LIB_DIR}")
endif()

install(TARGETS torch torch_library EXPORT Caffe2Targets DESTINATION "${TORCH_INSTALL_LIB_DIR}")

target_link_libraries(torch PUBLIC torch_cpu_library)

if(USE_CUDA)
  target_link_libraries(torch PUBLIC torch_cuda_library)
elseif(USE_ROCM)
  target_link_libraries(torch PUBLIC torch_hip_library)
endif()

if(USE_XPU)
  target_link_libraries(torch PUBLIC torch_xpu_library)
endif()

if(PRINT_CMAKE_DEBUG_INFO)
  print_target_properties(torch)
  print_target_properties(torch_cpu)
endif()

# Install PDB files for MSVC builds
if(MSVC AND BUILD_SHARED_LIBS)
  install(FILES $<TARGET_PDB_FILE:torch_cpu> DESTINATION "${TORCH_INSTALL_LIB_DIR}" OPTIONAL)
  if(USE_CUDA)
    install(FILES $<TARGET_PDB_FILE:torch_cuda> DESTINATION "${TORCH_INSTALL_LIB_DIR}" OPTIONAL)
  elseif(USE_ROCM)
    install(FILES $<TARGET_PDB_FILE:torch_hip> DESTINATION "${TORCH_INSTALL_LIB_DIR}" OPTIONAL)
  endif()
endif()

# ---[ CUDA library.
if(USE_CUDA)
  # FIXME: If kineto is linked with CUPTI it pollutes torch_cpu with CUDA dependencies
  # Even worse, it never declares that it depends on cudart, but calls the API, see
  # https://github.com/pytorch/kineto/blob/aef2f5c0f15e3be52406ac0b885e8689de6bc9f6/libkineto/src/CudaDeviceProperties.cpp#L24
  if(USE_KINETO AND NOT LIBKINETO_NOCUPTI)
    target_link_libraries(torch_cpu PRIVATE torch::cudart)
  endif()
  target_link_libraries(torch_cuda INTERFACE torch::cudart)
  target_link_libraries(torch_cuda PUBLIC c10_cuda)
  if(TARGET torch::nvtx3)
    target_link_libraries(torch_cuda PRIVATE torch::nvtx3)
  else()
    target_link_libraries(torch_cuda PUBLIC torch::nvtoolsext)
  endif()

  target_include_directories(
      torch_cuda INTERFACE $<INSTALL_INTERFACE:include>)
  target_include_directories(
      torch_cuda PRIVATE ${Caffe2_GPU_INCLUDE})
  target_link_libraries(
      torch_cuda PRIVATE ${Caffe2_CUDA_DEPENDENCY_LIBS})

  # These public dependencies must go after the previous dependencies, as the
  # order of the libraries in the linker call matters here when statically
  # linking; libculibos and cublas must be last.
  target_link_libraries(torch_cuda PUBLIC torch_cpu_library ${Caffe2_PUBLIC_CUDA_DEPENDENCY_LIBS})
endif()

# ---[ XPU library.
if(USE_XPU)
  target_link_libraries(torch_xpu INTERFACE torch::xpurt)

  target_link_libraries(torch_xpu PUBLIC c10_xpu)

  target_include_directories(
      torch_xpu INTERFACE $<INSTALL_INTERFACE:include>)
  target_include_directories(
      torch_xpu PRIVATE ${Caffe2_XPU_INCLUDE})
  target_link_libraries(
      torch_xpu PRIVATE ${Caffe2_XPU_DEPENDENCY_LIBS})

  # Ensure that torch_cpu is ready before being linked by torch_xpu.
  add_dependencies(torch_xpu torch_cpu)

  if(MSVC)
    target_link_libraries(torch_xpu PUBLIC torch_cpu_library)
  else()
    include(CheckLinkerFlag)

    # Check whether the compiler supports '--no-as-needed' and '--as-needed'
    check_linker_flag(CXX "-Wl,--no-as-needed" HAVE_NO_AS_NEEDED)
    check_linker_flag(CXX "-Wl,--as-needed" HAVE_AS_NEEDED)

    if(HAVE_NO_AS_NEEDED AND HAVE_AS_NEEDED)
      target_link_libraries(torch_xpu PRIVATE
          "-Wl,--no-as-needed,\"$<TARGET_FILE:torch_cpu>\" -Wl,--as-needed")
    else()
      target_link_libraries(torch_xpu PRIVATE "$<TARGET_FILE:torch_cpu>")
    endif()
  endif()
endif()

# ---[ Metal(OSX) modification
if(APPLE AND USE_PYTORCH_METAL)
  if(NOT INTERN_BUILD_MOBILE)
    include(../cmake/Metal.cmake)
    # We need to link the system frameworks explicitly
    find_library(metal NAMES Metal)
    find_library(mps NAMES MetalPerformanceShaders)
    find_library(foundation NAMES Foundation)
    find_library(accelerate NAMES Accelerate)
    target_link_libraries(torch_cpu PUBLIC ${metal} ${mps} ${foundation} ${accelerate})
  endif()
endif()


target_link_libraries(torch_cpu PRIVATE flatbuffers)

# Note [Global dependencies]
# Some libraries (e.g. OpenMPI) like to dlopen plugins after they're initialized,
# and they assume that all of their symbols will be available in the global namespace.
# On the other hand we try to be good citizens and avoid polluting the symbol
# namespaces, so libtorch is loaded with all its dependencies in a local scope.
# That usually leads to missing symbol errors at run-time, so to avoid a situation like
# this we have to preload those libs in a global namespace.
if(BUILD_SHARED_LIBS)
  add_library(torch_global_deps SHARED ${TORCH_SRC_DIR}/csrc/empty.c)
  if(HAVE_SOVERSION)
    set_target_properties(torch_global_deps PROPERTIES
        VERSION ${TORCH_VERSION} SOVERSION ${TORCH_SOVERSION})
  endif()
  set_target_properties(torch_global_deps PROPERTIES LINKER_LANGUAGE C)
  if(USE_MPI)
    target_link_libraries(torch_global_deps MPI::MPI_CXX)
  endif()
  if(CAFFE2_USE_MKL)
    target_link_libraries(torch_global_deps caffe2::mkl)
  endif()
  # The CUDA libraries are linked here for a different reason: in some
  # cases we load these libraries with ctypes, and if they weren't opened
  # with RTLD_GLOBAL, we'll do the "normal" search process again (and
  # not find them, because they're usually in non-standard locations)
  if(USE_CUDA)
    target_link_libraries(torch_global_deps ${Caffe2_PUBLIC_CUDA_DEPENDENCY_LIBS})
    target_link_libraries(torch_global_deps torch::cudart)
    if(TARGET torch::nvtoolsext)
      target_link_libraries(torch_global_deps torch::nvtoolsext)
    endif()
  endif()
  install(TARGETS torch_global_deps DESTINATION "${TORCH_INSTALL_LIB_DIR}")
endif()

# ---[ Caffe2 HIP sources.
if(USE_ROCM)
  # Call again since Caffe2_HIP_INCLUDE is extended with ATen include dirs.
  # Get Compile Definitions from the directory (FindHIP.cmake bug)
  get_directory_property(MY_DEFINITIONS COMPILE_DEFINITIONS)
  if(MY_DEFINITIONS)
    foreach(_item ${MY_DEFINITIONS})
      list(APPEND HIP_CLANG_FLAGS "-D${_item}")
    endforeach()
  endif()

  if(WIN32)
    list(APPEND HIP_CXX_FLAGS "-fms-extensions")
  endif()

  # Call again since Caffe2_HIP_INCLUDE is extended with ATen include dirs.
  hip_include_directories(${Caffe2_HIP_INCLUDE})

  # Since PyTorch files contain HIP headers, these flags are required for the necessary definitions to be added.
  target_compile_options(torch_hip PUBLIC ${HIP_CXX_FLAGS})  # experiment

  target_link_libraries(torch_hip PUBLIC c10_hip)

  if(NOT INTERN_BUILD_MOBILE)
    # TODO: Cut this over to ATEN_HIP_FILES_GEN_LIB.  At the moment, we
    # only generate CUDA files
    # NB: This dependency must be PRIVATE, because we don't install
    # ATEN_CUDA_FILES_GEN_LIB (it's a synthetic target just to get the
    # correct dependency from generated files.)
    target_link_libraries(torch_hip PRIVATE ATEN_CUDA_FILES_GEN_LIB)
  endif()
  target_link_libraries(torch_hip PUBLIC torch_cpu_library ${Caffe2_PUBLIC_HIP_DEPENDENCY_LIBS})
  target_link_libraries(torch_hip PRIVATE ${Caffe2_HIP_DEPENDENCY_LIBS})

  # Since PyTorch files contain HIP headers, this is also needed to capture the includes.
  # ROCM_INCLUDE_DIRS is defined in LoadHIP.cmake
  target_include_directories(torch_hip PRIVATE ${Caffe2_HIP_INCLUDE} ${ROCM_INCLUDE_DIRS})
  target_include_directories(torch_hip INTERFACE $<INSTALL_INTERFACE:include>)
endif()

if(BUILD_STATIC_RUNTIME_BENCHMARK)
  add_subdirectory(${TORCH_ROOT}/benchmarks/static_runtime ${PROJECT_BINARY_DIR}/bin)
  add_executable(static_runtime_bench "${STATIC_RUNTIME_BENCHMARK_SRCS}")
  add_executable(static_runtime_test "${STATIC_RUNTIME_TEST_SRCS}")
  target_link_libraries(static_runtime_bench torch_library benchmark)
  target_link_libraries(static_runtime_test torch_library gtest_main gtest)
endif()

if(BUILD_MOBILE_BENCHMARK)
  foreach(benchmark_src ${ATen_MOBILE_BENCHMARK_SRCS})
    get_filename_component(benchmark_name ${benchmark_src} NAME_WE)
    add_executable(${benchmark_name} "${benchmark_src}")
    target_link_libraries(${benchmark_name} torch_library benchmark)
    target_include_directories(${benchmark_name} PRIVATE $<INSTALL_INTERFACE:include>)
    target_include_directories(${benchmark_name} PRIVATE $<BUILD_INTERFACE:${CMAKE_BINARY_DIR}/include>)
    target_include_directories(${benchmark_name} PRIVATE ${ATen_CPU_INCLUDE})
    target_link_options(${benchmark_name} PRIVATE "LINKER:--allow-multiple-definition")
  endforeach()
endif()

if(BUILD_MOBILE_TEST)
  foreach(test_src ${ATen_MOBILE_TEST_SRCS})
    get_filename_component(test_name ${test_src} NAME_WE)
    add_executable(${test_name} "${test_src}")
    target_link_libraries(${test_name} torch_library gtest_main)
    target_include_directories(${test_name} PRIVATE $<INSTALL_INTERFACE:include>)
    target_include_directories(${test_name} PRIVATE $<BUILD_INTERFACE:${CMAKE_BINARY_DIR}/include>)
    target_include_directories(${test_name} PRIVATE ${ATen_CPU_INCLUDE})
    add_test(NAME ${test_name} COMMAND $<TARGET_FILE:${test_name}>)
  endforeach()
endif()

# ---[ Test binaries.
if(BUILD_TEST)

  foreach(test_src ${ATen_VEC_TEST_SRCS})
    foreach(i RANGE ${NUM_CPU_CAPABILITY_NAMES})
        get_filename_component(test_name ${test_src} NAME_WE)
        list(GET CPU_CAPABILITY_NAMES ${i} CPU_CAPABILITY)
        list(GET CPU_CAPABILITY_FLAGS ${i} FLAGS)
        separate_arguments(FLAGS UNIX_COMMAND "${FLAGS}")
        # Build vec with minimal dependencies on all platforms but Windows
        if(NOT MSVC)
          add_executable(${test_name}_${CPU_CAPABILITY} "${test_src}" ../aten/src/ATen/native/quantized/AffineQuantizerBase.cpp)
          # TODO: Get rid of c10 dependency (which is only needed for the implementation of AT_ERROR)
          target_link_libraries(${test_name}_${CPU_CAPABILITY} c10 sleef gtest_main nlohmann)
          if(USE_FBGEMM)
            target_link_libraries(${test_name}_${CPU_CAPABILITY} fbgemm)
          endif()
          if(USE_ASAN)
            if(TARGET Sanitizer::address)
              target_link_libraries(${test_name}_${CPU_CAPABILITY} Sanitizer::address)
            endif()
            if(TARGET Sanitizer::undefined)
              target_link_libraries(${test_name}_${CPU_CAPABILITY} Sanitizer::undefined)
            endif()
          endif()
        else()
          add_executable(${test_name}_${CPU_CAPABILITY} "${test_src}")
          target_link_libraries(${test_name}_${CPU_CAPABILITY} torch_library sleef gtest_main)
        endif()
        target_include_directories(${test_name}_${CPU_CAPABILITY} PRIVATE $<INSTALL_INTERFACE:include>)
        target_include_directories(${test_name}_${CPU_CAPABILITY} PRIVATE $<BUILD_INTERFACE:${CMAKE_BINARY_DIR}/include>)
        target_include_directories(${test_name}_${CPU_CAPABILITY} PRIVATE ${ATen_CPU_INCLUDE})
        target_compile_definitions(${test_name}_${CPU_CAPABILITY} PRIVATE CPU_CAPABILITY=${CPU_CAPABILITY}  CPU_CAPABILITY_${CPU_CAPABILITY})
        target_compile_options(${test_name}_${CPU_CAPABILITY} PRIVATE  ${FLAGS})
        if(NOT MSVC)
              target_compile_options(${test_name}_${CPU_CAPABILITY} PRIVATE -Wno-ignored-qualifiers)
        endif(NOT MSVC)
        add_test(NAME ${test_name}_${CPU_CAPABILITY} COMMAND $<TARGET_FILE:${test_name}_${CPU_CAPABILITY}>)
    endforeach()
  endforeach()

  foreach(test_src ${Caffe2_CPU_TEST_SRCS})
    get_filename_component(test_name ${test_src} NAME_WE)
    add_executable(${test_name} "${test_src}")
    target_link_libraries(${test_name} torch_library gtest_main gtest gmock)
    if(NOT MSVC)
      target_link_libraries(${test_name} stdc++)
    endif()
    target_include_directories(${test_name} PRIVATE $<INSTALL_INTERFACE:include>)
    target_include_directories(${test_name} PRIVATE $<BUILD_INTERFACE:${CMAKE_BINARY_DIR}/include>)
    target_include_directories(${test_name} PRIVATE ${Caffe2_CPU_INCLUDE})
    add_test(NAME ${test_name} COMMAND $<TARGET_FILE:${test_name}>)
    if(INSTALL_TEST)
      set_target_properties(${test_name} PROPERTIES INSTALL_RPATH "${CMAKE_INSTALL_RPATH}:${_rpath_portable_origin}/../lib")
      install(TARGETS ${test_name} DESTINATION test)
      # Install PDB files for MSVC builds
      if(MSVC AND BUILD_SHARED_LIBS)
        install(FILES $<TARGET_PDB_FILE:${test_name}> DESTINATION test OPTIONAL)
      endif()
    endif()
  endforeach()

  if(USE_MPS)
    foreach(test_src ${Caffe2_MPS_TEST_SRCS})
      get_filename_component(test_name ${test_src} NAME_WE)
      add_executable(${test_name} "${test_src}")
      find_library(metal NAMES Metal)
      find_library(foundation NAMES Foundation)
      target_link_libraries(${test_name} torch_library gtest_main ${metal} ${foundation})
      target_include_directories(${test_name} PRIVATE $<INSTALL_INTERFACE:include>)
      target_include_directories(${test_name} PRIVATE $<BUILD_INTERFACE:${CMAKE_BINARY_DIR}/include>)
      target_include_directories(${test_name} PRIVATE ${Caffe2_CPU_INCLUDE})
      add_test(NAME ${test_name} COMMAND $<TARGET_FILE:${test_name}>)
      if(INSTALL_TEST)
        set_target_properties(${test_name} PROPERTIES INSTALL_RPATH "${CMAKE_INSTALL_RPATH}:${_rpath_portable_origin}/../lib")
        install(TARGETS ${test_name} DESTINATION test)
        # Install PDB files for MSVC builds
        if(MSVC AND BUILD_SHARED_LIBS)
          install(FILES $<TARGET_PDB_FILE:${test_name}> DESTINATION test OPTIONAL)
        endif()
      endif()
    endforeach()
  endif()

  if(USE_CUDA)
    foreach(test_src ${Caffe2_GPU_TEST_SRCS})
      get_filename_component(test_name ${test_src} NAME_WE)
      add_executable(${test_name} "${test_src}")
      target_link_libraries(${test_name} torch_library gtest_main)
      if(USE_CUDNN AND ${test_name} MATCHES "cudnn")
        target_link_libraries(${test_name} torch::cudnn)
      endif()
      target_include_directories(${test_name} PRIVATE $<INSTALL_INTERFACE:include>)
      target_include_directories(${test_name} PRIVATE ${Caffe2_CPU_INCLUDE})
      add_test(NAME ${test_name} COMMAND $<TARGET_FILE:${test_name}>)
      if(INSTALL_TEST)
        set_target_properties(${test_name} PROPERTIES INSTALL_RPATH "${CMAKE_INSTALL_RPATH}:${_rpath_portable_origin}/../lib")
        install(TARGETS ${test_name} DESTINATION test)
        # Install PDB files for MSVC builds
        if(MSVC AND BUILD_SHARED_LIBS)
          install(FILES $<TARGET_PDB_FILE:${test_name}> DESTINATION test OPTIONAL)
        endif()
      endif()
    endforeach()
  endif()

  if(USE_XPU)
    foreach(test_src ${Caffe2_XPU_TEST_SRCS})
      get_filename_component(test_name ${test_src} NAME_WE)
      add_executable(${test_name} "${test_src}")
      target_link_libraries(${test_name} torch_library gtest_main)
      target_include_directories(${test_name} PRIVATE $<INSTALL_INTERFACE:include>)
      target_include_directories(${test_name} PRIVATE ${Caffe2_CPU_INCLUDE})
      add_test(NAME ${test_name} COMMAND $<TARGET_FILE:${test_name}>)
      if(INSTALL_TEST)
        set_target_properties(${test_name} PROPERTIES INSTALL_RPATH "${CMAKE_INSTALL_RPATH}:${_rpath_portable_origin}/../lib")
        install(TARGETS ${test_name} DESTINATION test)
      endif()
    endforeach()
  endif()

  if(USE_VULKAN)
    foreach(test_src ${Caffe2_VULKAN_TEST_SRCS})
      get_filename_component(test_name ${test_src} NAME_WE)
      add_executable(${test_name} "${test_src}")
      target_link_libraries(${test_name} torch_library gtest_main)
      target_include_directories(${test_name} PRIVATE $<INSTALL_INTERFACE:include>)
      target_include_directories(${test_name} PRIVATE ${Caffe2_CPU_INCLUDE})
      add_test(NAME ${test_name} COMMAND $<TARGET_FILE:${test_name}>)
      if(INSTALL_TEST)
        set_target_properties(${test_name} PROPERTIES INSTALL_RPATH "${CMAKE_INSTALL_RPATH}:${_rpath_portable_origin}/../lib")
        install(TARGETS ${test_name} DESTINATION test)
        # Install PDB files for MSVC builds
        if(MSVC AND BUILD_SHARED_LIBS)
          install(FILES $<TARGET_PDB_FILE:${test_name}> DESTINATION test OPTIONAL)
        endif()
      endif()
    endforeach()
  endif()

  if(USE_ROCM)
    set(BASE_HIPCC_FLAGS ${HIP_HIPCC_FLAGS})
    foreach(test_src ${Caffe2_HIP_TEST_SRCS})
      get_filename_component(test_name ${test_src} NAME_WE)
      if(WIN32 AND test_src MATCHES "^.*\.hip$")
        # Solves bug with hip_add_executable propagating flags from the previous tests
        set(HIP_HIPCC_FLAGS ${BASE_HIPCC_FLAGS})
        set_source_files_properties(${test_src} PROPERTIES HIP_SOURCE_PROPERTY_FORMAT 1)
        hip_add_executable(${test_name} "${test_src}")
        list(JOIN PYTORCH_ROCM_ARCH " " ROCM_PROPERTY_ARCH_LIST)
        set_target_properties(${test_name} PROPERTIES HIP_ARCHITECTURES ${ROCM_PROPERTY_ARCH_LIST})
      else()
        add_executable(${test_name} "${test_src}")
      endif()
      if(test_src MATCHES "^.*\.hip$")
        set_target_properties(${test_name} PROPERTIES LINKER_LANGUAGE CXX)
      endif()
      target_link_libraries(${test_name} torch_library gtest_main)
      target_include_directories(${test_name} PRIVATE $<INSTALL_INTERFACE:include>)
      target_include_directories(${test_name} PRIVATE ${Caffe2_CPU_INCLUDE} ${Caffe2_HIP_INCLUDE})
      target_compile_options(${test_name} PRIVATE ${HIP_CXX_FLAGS})
      add_test(NAME ${test_name} COMMAND $<TARGET_FILE:${test_name}>)
      if(INSTALL_TEST)
        set_target_properties(${test_name} PROPERTIES INSTALL_RPATH "${CMAKE_INSTALL_RPATH}:${_rpath_portable_origin}/../lib")
        install(TARGETS ${test_name} DESTINATION test)
      endif()
    endforeach()
  endif()
endif()

if(MSVC)
  # This is used to enable the conforming lambda processor in MSVC
  # Which allows us to capture constexpr in lambdas
  # Note that this will be turned on by default for std=c++20 and above
  # This should be applied globally when https://github.com/pytorch/pytorch/issues/92600 is fixed
  foreach(tmp ${MEM_EFF_ATTENTION_CUDA_SOURCES})
    # MEM_EFF_ATTENTION_CUDA is populated in pytorch/aten/src/ATen/CMakeLists.txt
    # We iterate over these files, updating paths and adding the compile flag
    FILE(RELATIVE_PATH tmp_path "${PROJECT_SOURCE_DIR}" "${tmp}")
    SET(tmp_path "../${tmp_path}")
    set_source_files_properties(${tmp_path} PROPERTIES COMPILE_FLAGS "-Xcompiler /Zc:lambda")
  endforeach()
endif()
endif()<|MERGE_RESOLUTION|>--- conflicted
+++ resolved
@@ -1027,10 +1027,7 @@
         nvshmem_device
     )
     target_compile_definitions(torch_cuda PUBLIC USE_NVSHMEM)
-<<<<<<< HEAD
-=======
     target_compile_definitions(nvshmem_extension PUBLIC USE_NVSHMEM)
->>>>>>> fbbab794
     target_link_libraries(torch_cuda PRIVATE nvshmem_extension)
     install(TARGETS nvshmem_extension EXPORT Caffe2Targets DESTINATION lib)
   endif()
