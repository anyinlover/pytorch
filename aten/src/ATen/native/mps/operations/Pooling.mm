--- conflicted
+++ resolved
@@ -254,7 +254,7 @@
 
 static std::vector<int32_t> copy_and_maybe_expand(IntArrayRef a, int32_t pooling_dims) {
   std::vector<int32_t> b(pooling_dims);
-  for (int32_t dim = 0; dim < pooling_dims; dim++) {
+  for (const auto dim : c10::irange(pooling_dims)) {
     b[dim] = safe_downcast<int32_t, int64_t>(a[a.size() == 1 ? 0 : dim]);
   }
   return b;
@@ -313,17 +313,10 @@
 
   int32_t leading_dims = input.dim() - pooling_dims;
 
-<<<<<<< HEAD
-  std::vector<int32_t> kernel_size_expanded = copy_and_maybe_expand(kernel_size, pooling_dims);
-  std::vector<int32_t> stride_expanded = copy_and_maybe_expand(stride.empty() ? kernel_size : stride, pooling_dims);
-  std::vector<int32_t> padding_expanded = copy_and_maybe_expand(padding, pooling_dims);
-  std::vector<int32_t> dilation_expanded = copy_and_maybe_expand(dilation, pooling_dims);
-=======
   const auto kernel_size_expanded = copy_and_maybe_expand(kernel_size, pooling_dims);
   const auto stride_expanded = copy_and_maybe_expand(stride.empty() ? kernel_size : stride, pooling_dims);
   const auto padding_expanded = copy_and_maybe_expand(padding, pooling_dims);
   const auto dilation_expanded = copy_and_maybe_expand(dilation, pooling_dims);
->>>>>>> b0c39edf
 
   for (const auto dim : c10::irange(pooling_dims)) {
     TORCH_CHECK(padding_expanded[dim] >= 0, op_name, ": pad must be non-negative");
@@ -406,7 +399,7 @@
   params.pooling_dims = pooling_dims;
   params.return_indices = return_indices;
 
-  for (int64_t dim = 0; dim < dims; dim++) {
+  for (const auto dim : c10::irange(dims)) {
     params.input_sizes[dim] = safe_downcast<int32_t, int64_t>(input.size(dim));
     params.input_strides[dim] = safe_downcast<int32_t, int64_t>(input.stride(dim));
     params.output_sizes[dim] = safe_downcast<int32_t, int64_t>(output.size(dim));
@@ -464,7 +457,7 @@
   params.dims = dims;
   params.pooling_dims = pooling_dims;
 
-  for (int64_t dim = 0; dim < dims; dim++) {
+  for (const auto dim : c10::irange(dims)) {
     params.grad_input_sizes[dim] = safe_downcast<int32_t, int64_t>(grad_input.size(dim));
     params.grad_input_strides[dim] = safe_downcast<int32_t, int64_t>(grad_input.stride(dim));
     params.grad_output_sizes[dim] = safe_downcast<int32_t, int64_t>(grad_output.size(dim));
