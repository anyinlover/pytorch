/*
  Provides the implementations of CUDA BLAS function templates.
 */

#include <ATen/ATen.h>
#include <ATen/cuda/CUDABlas.h>
#include <ATen/cuda/Exceptions.h>
#include <ATen/cuda/CUDADataType.h>
#include <ATen/cuda/tunable/Tunable.h>
#include <ATen/cuda/tunable/TunableGemm.h>
#include <c10/cuda/CUDACachingAllocator.h>
#include <c10/cuda/CUDAFunctions.h>
#include <c10/macros/Export.h>
#include <c10/util/env.h>
#include <c10/util/irange.h>

#ifdef USE_ROCM
#include <hipblaslt/hipblaslt-ext.hpp>
// until hipblas has an API to accept flags, we must use rocblas here
#include <hipblas/hipblas.h>
#include <rocblas/rocblas.h>
#include <ATen/native/hip/ck_gemm.h>
#include <ATen/native/hip/ck_bgemm.h>
#define PYTORCH_ROCBLAS_VERSION_DECIMAL (ROCBLAS_VERSION_MAJOR * 100 + ROCBLAS_VERSION_MINOR)
#define USE_GEMM_FLAGS_FP16_ALT_IMPL (PYTORCH_ROCBLAS_VERSION_DECIMAL >= 242)
// needed to work around calling rocblas API instead of hipblas API
static rocblas_operation hipOperationToRocOperation(hipblasOperation_t op)
{
    switch(op)
    {
    case HIPBLAS_OP_N:
        return rocblas_operation_none;
    case HIPBLAS_OP_T:
        return rocblas_operation_transpose;
    case HIPBLAS_OP_C:
        return rocblas_operation_conjugate_transpose;
    }
    TORCH_CHECK(false, "HIPBLAS_STATUS_INVALID_ENUM");
}
static hipblasStatus_t rocBLASStatusToHIPStatus(rocblas_status error)
{
    switch(error)
    {
    case rocblas_status_size_unchanged:
    case rocblas_status_size_increased:
    case rocblas_status_success:
        return HIPBLAS_STATUS_SUCCESS;
    case rocblas_status_invalid_handle:
        return HIPBLAS_STATUS_NOT_INITIALIZED;
    case rocblas_status_not_implemented:
        return HIPBLAS_STATUS_NOT_SUPPORTED;
    case rocblas_status_invalid_pointer:
    case rocblas_status_invalid_size:
    case rocblas_status_invalid_value:
        return HIPBLAS_STATUS_INVALID_VALUE;
    case rocblas_status_memory_error:
        return HIPBLAS_STATUS_ALLOC_FAILED;
    case rocblas_status_internal_error:
        return HIPBLAS_STATUS_INTERNAL_ERROR;
    }
    TORCH_CHECK(false, "HIPBLAS_STATUS_INVALID_ENUM");
}
// hipblas does not have hipblasSetMathMode
#define hipblasSetMathMode(handle, flags) HIPBLAS_STATUS_SUCCESS
// until we use hiblas v2
// hipify correctly maps things like CUDA_R_16F to HIP_R_16F,
// however hipblas v1 is still using its custom type
#ifndef HIPBLAS_V2
#define HIP_R_16F  HIPBLAS_R_16F
#define HIP_R_32F  HIPBLAS_R_32F
#define HIP_R_64F  HIPBLAS_R_64F
#define HIP_C_16F  HIPBLAS_C_16F
#define HIP_C_32F  HIPBLAS_C_32F
#define HIP_C_64F  HIPBLAS_C_64F
#define HIP_R_8I   HIPBLAS_R_8I
#define HIP_R_8U   HIPBLAS_R_8U
#define HIP_R_32I  HIPBLAS_R_32I
#define HIP_R_32U  HIPBLAS_R_32U
#define HIP_C_8I   HIPBLAS_C_8I
#define HIP_C_8U   HIPBLAS_C_8U
#define HIP_C_32I  HIPBLAS_C_32I
#define HIP_C_32U  HIPBLAS_C_32U
#define HIP_R_16BF HIPBLAS_R_16B
#define HIP_C_16BF HIPBLAS_C_16B
#endif
#endif

#define CUDABLAS_POSINT_CHECK(FD, X)         \
  TORCH_CHECK(                               \
      (X > 0 && X <= INT_MAX),               \
      "at::cuda::blas::" #FD " argument " #X \
      " must be positive and less than ",    \
      INT_MAX,                               \
      " but got ",                           \
      X)

#define CUDABLAS_NONNEGINT_CHECK(FD, X)       \
  TORCH_CHECK(                                \
      (X >= 0 && X <= INT_MAX),               \
      "at::cuda::blas::" #FD " argument " #X  \
      " must be non-negative and less than ", \
      INT_MAX,                                \
      " but got ",                            \
      X)

namespace {

static cublasOperation_t _cublasOpFromChar(char op) {
  // NOLINTNEXTLINE(bugprone-switch-missing-default-case)
  switch (op) {
    case 'n':
    case 'N':
      return CUBLAS_OP_N;
    case 't':
    case 'T':
      return CUBLAS_OP_T;
    case 'c':
    case 'C':
      return CUBLAS_OP_C;
  }
  TORCH_CHECK(false,
      "_cublasOpFromChar input should be 't', 'n' or 'c' but got `", op, "`");
}

static void _cublasAdjustLdLevel2(int64_t m, int64_t n, int64_t* lda) {
  // Note: leading dimensions generally are checked that they are > 0
  // and at least as big the result requires (even if the value won't
  // be used).

  // Q: Why does Level3 check trans but this doesn't?
  // A: In level 2, the sizes (m, n) specify the size of A
  // (independent of trans value). In level 3. the sizes (m, n, k)
  // specify the sizes of op(A), op(B) where op depend on trans
  // values.
  if (n <= 1)
    *lda = std::max<int64_t>(m, 1);
}

static void _cublasAdjustLdLevel3(
    char transa,
    char transb,
    int64_t m,
    int64_t n,
    int64_t k,
    int64_t* lda,
    int64_t* ldb,
    int64_t* ldc) {
  bool transa_ = ((transa != 'n') && (transa != 'N'));
  bool transb_ = ((transb != 'n') && (transb != 'N'));

  // Note: leading dimensions generally are checked that they are > 0
  // and at least as big the result requires (even if the value won't
  // be used).
  if (n <= 1)
    *ldc = std::max<int64_t>(m, 1);

  if (transa_) {
    if (m <= 1)
      *lda = std::max<int64_t>(k, 1);
  } else {
    if (k <= 1)
      *lda = std::max<int64_t>(m, 1);
  }

  if (transb_) {
    if (k <= 1)
      *ldb = std::max<int64_t>(n, 1);
  } else {
    if (n <= 1)
      *ldb = std::max<int64_t>(k, 1);
  }
}

#ifndef USE_ROCM
uint32_t _getAlignment(uintptr_t address) {
  // alignment are in bytes
  uint32_t alignment = 256;
  for (; ; alignment /= 2) {
    if (!(address % alignment)) {
      return alignment;
    }
  }
}
#endif

static size_t _parseChosenWorkspaceSize() {
  auto val = c10::utils::get_env("CUBLASLT_WORKSPACE_SIZE");
#ifdef USE_ROCM
  if (!val.has_value()) {
    // accept either env var
    val = c10::utils::get_env("HIPBLASLT_WORKSPACE_SIZE");
  }
  size_t workspace_size = 76*1024; /* Use 76 MB for hipBLASLt */
#else
  size_t workspace_size = 1024; /* default size in KiB according to #73328 */
#endif

  if (val.has_value()) {
    try {
      workspace_size = std::stoi(val.value());
    } catch(std::invalid_argument const& e) {
      TORCH_WARN("invalid CUBLASLT_WORKSPACE_SIZE,",
                 " using default workspace size of ", workspace_size, " KiB.");
    } catch(std::out_of_range const& e) {
      TORCH_WARN("CUBLASLT_WORKSPACE_SIZE out of range,",
                 " using default workspace size of ", workspace_size, " KiB.");
    }
  }
  return workspace_size * 1024;
}

static size_t _getWorkspaceSize() {
  static size_t workspace_size = _parseChosenWorkspaceSize();
  return workspace_size;
}

} // anonymous namespace

namespace at::cuda::blas {

/* LEVEL 3 BLAS FUNCTIONS */

#define GEMM_CHECK_ARGVALUES(Dtype)           \
  do {                                        \
    CUDABLAS_NONNEGINT_CHECK(gemm<Dtype>, m); \
    CUDABLAS_NONNEGINT_CHECK(gemm<Dtype>, n); \
    CUDABLAS_NONNEGINT_CHECK(gemm<Dtype>, k); \
    CUDABLAS_POSINT_CHECK(gemm<Dtype>, lda);  \
    CUDABLAS_POSINT_CHECK(gemm<Dtype>, ldb);  \
    CUDABLAS_POSINT_CHECK(gemm<Dtype>, ldc);  \
  } while (0)

#define BGEMM_CHECK_ARGVALUES(Dtype)           \
  do {                                        \
    CUDABLAS_NONNEGINT_CHECK(bgemm<Dtype>, m); \
    CUDABLAS_NONNEGINT_CHECK(bgemm<Dtype>, n); \
    CUDABLAS_NONNEGINT_CHECK(bgemm<Dtype>, k); \
    CUDABLAS_POSINT_CHECK(bgemm<Dtype>, lda);  \
    CUDABLAS_POSINT_CHECK(bgemm<Dtype>, ldb);  \
    CUDABLAS_POSINT_CHECK(bgemm<Dtype>, ldc);  \
    CUDABLAS_NONNEGINT_CHECK(bgemm<Dtype>, num_batches);  \
  } while (0)


namespace {
// Following the pattern of CuSparseDescriptor
// Defined here for now because this is the only place cublas_lt interface is
// used but can be moved to a header once cublas_lt interface is used in
// multiple places.
template <typename T, cublasStatus_t (*destructor)(T*)>
struct CuBlasLtDeleter {
  void operator()(T* x) {
    if (x != nullptr) {
      TORCH_CUDABLAS_CHECK(destructor(x));
    }
  }
};

template <typename T, cublasStatus_t (*destructor)(T*)>
class CuBlasLtDescriptor {
 public:
  T* descriptor() const {
    return descriptor_.get();
  }
  T* descriptor() {
    return descriptor_.get();
  }

 protected:
  std::unique_ptr<T, CuBlasLtDeleter<T, destructor>> descriptor_;
};

class CuBlasLtMatmulDescriptor : public CuBlasLtDescriptor<
                                     cublasLtMatmulDescOpaque_t,
                                     &cublasLtMatmulDescDestroy> {
 public:
  CuBlasLtMatmulDescriptor(
      cublasComputeType_t compute_type,
      cudaDataType_t scale_type) {
    cublasLtMatmulDesc_t raw_descriptor = nullptr;
    TORCH_CUDABLAS_CHECK(
        cublasLtMatmulDescCreate(&raw_descriptor, compute_type, scale_type));
    descriptor_.reset(raw_descriptor);
  }
  template <typename T>
  inline void setAttribute(cublasLtMatmulDescAttributes_t attr, const T value) {
    // NOLINTNEXTLINE(bugprone-sizeof-expression)
    TORCH_CUDABLAS_CHECK(::cublasLtMatmulDescSetAttribute(descriptor(), attr, &value, sizeof(value)));
  }
};

class CuBlasLtMatrixLayout : public CuBlasLtDescriptor<
                                 cublasLtMatrixLayoutOpaque_t,
                                 &cublasLtMatrixLayoutDestroy> {
 public:
  CuBlasLtMatrixLayout(
      cudaDataType_t type,
      uint64_t rows,
      uint64_t cols,
      int64_t ld,
      bool t = false) {
    cublasLtMatrixLayout_t raw_descriptor = nullptr;
    TORCH_CUDABLAS_CHECK(
        cublasLtMatrixLayoutCreate(&raw_descriptor, type, t ? cols : rows, t ? rows : cols, ld));
    descriptor_.reset(raw_descriptor);
  }
  template <typename T>
  inline void setAttribute(cublasLtMatrixLayoutAttribute_t attr, const T value) {
    TORCH_CUDABLAS_CHECK(::cublasLtMatrixLayoutSetAttribute(descriptor(), attr, &value, sizeof(T)));
  }
};

class CuBlasLtMatmulPreference : public CuBlasLtDescriptor<
                                     cublasLtMatmulPreferenceOpaque_t,
                                     &cublasLtMatmulPreferenceDestroy> {
 public:
  CuBlasLtMatmulPreference() {
    cublasLtMatmulPreference_t raw_descriptor = nullptr;
    TORCH_CUDABLAS_CHECK(cublasLtMatmulPreferenceCreate(&raw_descriptor));
    descriptor_.reset(raw_descriptor);
  }
  template <typename T>
  inline void setAttribute(cublasLtMatmulPreferenceAttributes_t attr, const T value) {
    TORCH_CUDABLAS_CHECK(::cublasLtMatmulPreferenceSetAttribute(descriptor(), attr, &value, sizeof(T)));
  }
};
} // namespace


template <typename Dtype>
inline void bgemm_internal_cublaslt(CUDABLAS_BGEMM_ARGTYPES(Dtype)) {
  cudaDataType_t abcType = CUDA_R_32F;
  cublasComputeType_t computeType = CUBLAS_COMPUTE_32F;
  cudaDataType_t scaleType = CUDA_R_32F;
  if constexpr (std::is_same_v<Dtype, double>) {
    abcType = CUDA_R_64F;
    computeType = CUBLAS_COMPUTE_64F;
    scaleType = CUDA_R_64F;
  } else if constexpr (std::is_same_v<Dtype, float>) {
<<<<<<< HEAD
#ifndef USE_ROCM
    if (at::globalContext().float32Precision("cuda", "matmul") == "tf32") {
=======
    if (at::globalContext().allowTF32CuBLAS()) {
>>>>>>> 6cb186e2
      computeType = CUBLAS_COMPUTE_32F_FAST_TF32;
    }
  } else if constexpr (std::is_same_v<Dtype, c10::complex<double>>) {
    abcType = CUDA_C_64F;
    computeType = CUBLAS_COMPUTE_64F;
    scaleType = CUDA_C_64F;
  } else if constexpr (std::is_same_v<Dtype, c10::complex<float>>) {
    abcType = CUDA_C_32F;
    scaleType = CUDA_C_32F;
  } else if constexpr (std::is_same_v<Dtype, at::Half>) {
    abcType = CUDA_R_16F;
  } else if constexpr (std::is_same_v<Dtype, at::BFloat16>) {
    abcType = CUDA_R_16BF;
  } else {
    static_assert(false && sizeof(Dtype), "at::cuda::blas::bgemm_internal_cublaslt: not implemented");
  }

  globalContext().alertCuBLASConfigNotDeterministic();
  cublasLtHandle_t ltHandle = at::cuda::getCurrentCUDABlasLtHandle();
  cublasOperation_t opa = _cublasOpFromChar(transa);
  cublasOperation_t opb = _cublasOpFromChar(transb);
  _cublasAdjustLdLevel3(transa, transb, m, n, k, &lda, &ldb, &ldc);

  CuBlasLtMatmulDescriptor computeDesc(computeType, scaleType);
  computeDesc.setAttribute(CUBLASLT_MATMUL_DESC_TRANSA, opa);
  computeDesc.setAttribute(CUBLASLT_MATMUL_DESC_TRANSB, opb);
  CuBlasLtMatrixLayout Adesc(abcType, m, k, lda, opa == CUBLAS_OP_T);
  CuBlasLtMatrixLayout Bdesc(abcType, k, n, ldb, opb == CUBLAS_OP_T);
  CuBlasLtMatrixLayout Cdesc(abcType, m, n, ldc);

  if (num_batches > 1) {
    int num_batches_as_int = static_cast<int>(num_batches);
    Adesc.setAttribute(CUBLASLT_MATRIX_LAYOUT_BATCH_COUNT, num_batches_as_int);
    Bdesc.setAttribute(CUBLASLT_MATRIX_LAYOUT_BATCH_COUNT, num_batches_as_int);
    Cdesc.setAttribute(CUBLASLT_MATRIX_LAYOUT_BATCH_COUNT, num_batches_as_int);
    Adesc.setAttribute(CUBLASLT_MATRIX_LAYOUT_STRIDED_BATCH_OFFSET, stridea);
    Bdesc.setAttribute(CUBLASLT_MATRIX_LAYOUT_STRIDED_BATCH_OFFSET, strideb);
    Cdesc.setAttribute(CUBLASLT_MATRIX_LAYOUT_STRIDED_BATCH_OFFSET, stridec);
  }

  CuBlasLtMatmulPreference preference;
  // See https://github.com/pytorch/pytorch/issues/73328 for reasoning behind
  // setting this to 1M.
  size_t workspaceSize = _getWorkspaceSize();
  preference.setAttribute(CUBLASLT_MATMUL_PREF_MAX_WORKSPACE_BYTES, workspaceSize);

#ifndef USE_ROCM
  uint32_t a_alignment = _getAlignment(reinterpret_cast<uintptr_t>(a));
  uint32_t b_alignment = _getAlignment(reinterpret_cast<uintptr_t>(b));
  uint32_t c_alignment = _getAlignment(reinterpret_cast<uintptr_t>(c));
  preference.setAttribute(CUBLASLT_MATMUL_PREF_MIN_ALIGNMENT_A_BYTES, a_alignment);
  preference.setAttribute(CUBLASLT_MATMUL_PREF_MIN_ALIGNMENT_B_BYTES, b_alignment);
  preference.setAttribute(CUBLASLT_MATMUL_PREF_MIN_ALIGNMENT_C_BYTES, c_alignment);
#endif

  auto workspace = at::empty(static_cast<int64_t>(workspaceSize), at::TensorOptions().dtype(at::kByte).device(at::kCUDA));

  cublasLtMatmulHeuristicResult_t heuristicResult = {};
  int returnedResult = 0;
  TORCH_CUDABLAS_CHECK(cublasLtMatmulAlgoGetHeuristic(
      ltHandle,
      computeDesc.descriptor(),
      Adesc.descriptor(),
      Bdesc.descriptor(),
      Cdesc.descriptor(),
      Cdesc.descriptor(),
      preference.descriptor(),
      1,
      &heuristicResult,
      &returnedResult));
  if (returnedResult == 0) {
    TORCH_CUDABLAS_CHECK(CUBLAS_STATUS_NOT_SUPPORTED);
  }

  cublasStatus_t cublasStatus = cublasLtMatmul(
      ltHandle,
      computeDesc.descriptor(),
      &alpha,
      a,
      Adesc.descriptor(),
      b,
      Bdesc.descriptor(),
      &beta,
      c,
      Cdesc.descriptor(),
      c,
      Cdesc.descriptor(),
      &heuristicResult.algo,
      workspace.mutable_data_ptr(),
      workspaceSize,
      at::cuda::getCurrentCUDAStream());
  TORCH_CHECK(
      cublasStatus == CUBLAS_STATUS_SUCCESS,
      "CUDA error: ",
      at::cuda::blas::_cublasGetErrorEnum(cublasStatus),
      " when calling cublasLtMatmul with transpose_mat1 ",
      (opa == CUBLAS_OP_T),
      " transpose_mat2 ",
      (opb == CUBLAS_OP_T),
      " m ",
      m,
      " n ",
      n,
      " k ",
      k,
      " lda ",
      lda,
      " ldb ",
      ldb,
      " ldc ",
      ldc,
      " abcType ",
      abcType,
      " computeType ",
      computeType,
      " scaleType ",
      scaleType);
}


template <typename Dtype>
inline void bgemm_internal_cublas(CUDABLAS_BGEMM_ARGTYPES(Dtype)) {
  static_assert(false && sizeof(Dtype), "at::cuda::blas::bgemm_internal_cublas: not implemented");
}

template <>
void bgemm_internal_cublas<double>(CUDABLAS_BGEMM_ARGTYPES(double)) {
  // See Note [Writing Nondeterministic Operations]
  globalContext().alertCuBLASConfigNotDeterministic();
  cublasHandle_t handle = at::cuda::getCurrentCUDABlasHandle();
  cublasOperation_t opa = _cublasOpFromChar(transa);
  cublasOperation_t opb = _cublasOpFromChar(transb);
  _cublasAdjustLdLevel3(transa, transb, m, n, k, &lda, &ldb, &ldc);
  BGEMM_CHECK_ARGVALUES(double);
  TORCH_CUDABLAS_CHECK(cublasDgemmStridedBatched(
      handle, opa, opb, m, n, k, &alpha, a, lda, stridea, b, ldb, strideb, &beta, c, ldc, stridec, num_batches));
}

template <>
void bgemm_internal_cublas<float>(CUDABLAS_BGEMM_ARGTYPES(float)) {
  // See Note [Writing Nondeterministic Operations]
  globalContext().alertCuBLASConfigNotDeterministic();
  cublasHandle_t handle = at::cuda::getCurrentCUDABlasHandle();
  cublasOperation_t opa = _cublasOpFromChar(transa);
  cublasOperation_t opb = _cublasOpFromChar(transb);
  _cublasAdjustLdLevel3(transa, transb, m, n, k, &lda, &ldb, &ldc);
  BGEMM_CHECK_ARGVALUES(float);
  TORCH_CUDABLAS_CHECK(cublasSgemmStridedBatched(
      handle, opa, opb, m, n, k, &alpha, a, lda, stridea, b, ldb, strideb, &beta, c, ldc, stridec, num_batches));
}

template <>
void bgemm_internal_cublas<c10::complex<double>>(CUDABLAS_BGEMM_ARGTYPES(c10::complex<double>)) {
  // See Note [Writing Nondeterministic Operations]
  globalContext().alertCuBLASConfigNotDeterministic();
  cublasHandle_t handle = at::cuda::getCurrentCUDABlasHandle();
  cublasOperation_t opa = _cublasOpFromChar(transa);
  cublasOperation_t opb = _cublasOpFromChar(transb);
  _cublasAdjustLdLevel3(transa, transb, m, n, k, &lda, &ldb, &ldc);
  BGEMM_CHECK_ARGVALUES(c10::complex<double>);
  TORCH_CUDABLAS_CHECK(cublasZgemmStridedBatched(
      handle, opa, opb, m, n, k, reinterpret_cast<const cuDoubleComplex*>(&alpha), reinterpret_cast<const cuDoubleComplex*>(a),
      lda, stridea, reinterpret_cast<const cuDoubleComplex*>(b), ldb, strideb, reinterpret_cast<const cuDoubleComplex*>(&beta),
      reinterpret_cast<cuDoubleComplex*>(c), ldc, stridec, num_batches));
}

template <>
void bgemm_internal_cublas<c10::complex<float>>(CUDABLAS_BGEMM_ARGTYPES(c10::complex<float>)) {
  // See Note [Writing Nondeterministic Operations]
  globalContext().alertCuBLASConfigNotDeterministic();
  cublasHandle_t handle = at::cuda::getCurrentCUDABlasHandle();
  cublasOperation_t opa = _cublasOpFromChar(transa);
  cublasOperation_t opb = _cublasOpFromChar(transb);
  _cublasAdjustLdLevel3(transa, transb, m, n, k, &lda, &ldb, &ldc);
  BGEMM_CHECK_ARGVALUES(c10::complex<float>);
  TORCH_CUDABLAS_CHECK(cublasCgemmStridedBatched(
      handle, opa, opb, m, n, k, reinterpret_cast<const cuComplex*>(&alpha), reinterpret_cast<const cuComplex*>(a),
      lda, stridea, reinterpret_cast<const cuComplex*>(b), ldb, strideb, reinterpret_cast<const cuComplex*>(&beta),
      reinterpret_cast<cuComplex*>(c), ldc, stridec, num_batches));
}

template <>
void bgemm_internal_cublas<at::Half>(CUDABLAS_BGEMM_ARGTYPES(at::Half)) {
  // See Note [Writing Nondeterministic Operations]
  globalContext().alertCuBLASConfigNotDeterministic();
  cublasHandle_t handle = at::cuda::getCurrentCUDABlasHandle();
  cublasOperation_t opa = _cublasOpFromChar(transa);
  cublasOperation_t opb = _cublasOpFromChar(transb);
  _cublasAdjustLdLevel3(transa, transb, m, n, k, &lda, &ldb, &ldc);
  BGEMM_CHECK_ARGVALUES(at::Half);
  float falpha = alpha;
  float fbeta = beta;
#ifdef USE_ROCM
  int flag = 0;
#if USE_GEMM_FLAGS_FP16_ALT_IMPL
  flag = at::ROCmBackwardPassGuard::is_backward_pass() ? rocblas_gemm_flags_fp16_alt_impl : 0;
#endif
  TORCH_CUDABLAS_CHECK(rocBLASStatusToHIPStatus(rocblas_gemm_strided_batched_ex((rocblas_handle)handle,
                                   hipOperationToRocOperation(opa),
                                   hipOperationToRocOperation(opb), (int)m, (int)n, (int)k,
                                   (void*)&falpha, a, rocblas_datatype_f16_r, (int)lda, stridea,
                                   b, rocblas_datatype_f16_r, (int)ldb, strideb,
                                   (void*)&fbeta, c, rocblas_datatype_f16_r, (int)ldc, stridec,
                                   c, rocblas_datatype_f16_r, (int)ldc, stridec,
                                   (int) num_batches, rocblas_datatype_f32_r, rocblas_gemm_algo_standard,
                                   0, flag)));
#else
  cudaDeviceProp* prop = at::cuda::getCurrentDeviceProperties();
  if (prop->major >= 5){
    TORCH_CUDABLAS_CHECK(cublasGemmStridedBatchedEx(
      handle, opa, opb, m, n, k,
      (void*)(&falpha), a, CUDA_R_16F, lda, stridea,
      b, CUDA_R_16F, ldb, strideb, (void*)(&fbeta),
      c, CUDA_R_16F, ldc, stridec,
      num_batches, CUDA_R_32F, CUBLAS_GEMM_DEFAULT_TENSOR_OP));
  } else {
    for (const auto i : c10::irange(num_batches)) {
      at::cuda::blas::gemm<at::Half>(
        transa, transb,
        m, n, k,
        alpha, (a + i * stridea), lda,
        (b + i * strideb), ldb, beta,
        (c + i * stridec), ldc);
    }
  }
#endif // USE_ROCM
}

template <>
void bgemm_internal_cublas<at::BFloat16>(CUDABLAS_BGEMM_ARGTYPES(at::BFloat16)) {
  // See Note [Writing Nondeterministic Operations]
  globalContext().alertCuBLASConfigNotDeterministic();
  BGEMM_CHECK_ARGVALUES(at::BFloat16);
  cublasHandle_t handle = at::cuda::getCurrentCUDABlasHandle();
  cublasOperation_t opa = _cublasOpFromChar(transa);
  cublasOperation_t opb = _cublasOpFromChar(transb);
  const float falpha = alpha;
  const float fbeta = beta;
  _cublasAdjustLdLevel3(transa, transb, m, n, k, &lda, &ldb, &ldc);

#if defined(USE_ROCM)
  auto compute_type = CUBLAS_COMPUTE_32F;
#else
  auto compute_type = CUDA_R_32F;
#endif
  TORCH_CUDABLAS_CHECK(cublasGemmStridedBatchedEx(handle,
                                  opa, opb, (int)m, (int)n, (int)k,
                                  (void*)&falpha, a, CUDA_R_16BF, (int)lda, stridea,
                                  b, CUDA_R_16BF, (int)ldb, strideb,
                                  (void*)&fbeta, c, CUDA_R_16BF, (int)ldc, stridec,
                                  (int)num_batches,
                                  compute_type,
                                  CUBLAS_GEMM_DEFAULT_TENSOR_OP));
}

template <>
void bgemm_internal<double>(CUDABLAS_BGEMM_ARGTYPES(double))
{
  if (at::globalContext().blasPreferredBackend() == BlasBackend::Cublaslt) {
#ifdef USE_ROCM
    // hipblaslt does not support double gemm yet
    bgemm_internal_cublas<double>(CUDABLAS_BGEMM_ARGS(double));
#else
    bgemm_internal_cublaslt<double>(CUDABLAS_BGEMM_ARGS(double));
#endif
  }
  else {
    bgemm_internal_cublas<double>(CUDABLAS_BGEMM_ARGS(double));
  }
}

template <>
void bgemm_internal<float>(CUDABLAS_BGEMM_ARGTYPES(float))
{
  if (at::globalContext().blasPreferredBackend() == BlasBackend::Cublaslt) {
    bgemm_internal_cublaslt<float>(CUDABLAS_BGEMM_ARGS(float));
  }
  else {
    bgemm_internal_cublas<float>(CUDABLAS_BGEMM_ARGS(float));
  }
}

template <>
void bgemm_internal<c10::complex<double>>(CUDABLAS_BGEMM_ARGTYPES(c10::complex<double>))
{
  if (at::globalContext().blasPreferredBackend() == BlasBackend::Cublaslt) {
#ifdef USE_ROCM
    // hipblaslt does not support complex<double> gemm yet
    bgemm_internal_cublas<c10::complex<double>>(CUDABLAS_BGEMM_ARGS(c10::complex<double>));
#else
    bgemm_internal_cublaslt<c10::complex<double>>(CUDABLAS_BGEMM_ARGS(c10::complex<double>));
#endif
  }
  else {
    bgemm_internal_cublas<c10::complex<double>>(CUDABLAS_BGEMM_ARGS(c10::complex<double>));
  }
}

template <>
void bgemm_internal<c10::complex<float>>(CUDABLAS_BGEMM_ARGTYPES(c10::complex<float>))
{
  if (at::globalContext().blasPreferredBackend() == BlasBackend::Cublaslt) {
#ifdef USE_ROCM
    // hipblaslt does not support complex<float> gemm yet
    bgemm_internal_cublas<c10::complex<float>>(CUDABLAS_BGEMM_ARGS(c10::complex<float>));
#else
    bgemm_internal_cublaslt<c10::complex<float>>(CUDABLAS_BGEMM_ARGS(c10::complex<float>));
#endif
  }
  else {
    bgemm_internal_cublas<c10::complex<float>>(CUDABLAS_BGEMM_ARGS(c10::complex<float>));
  }
}

template <>
void bgemm_internal<at::Half>(CUDABLAS_BGEMM_ARGTYPES(at::Half))
{
  if (at::globalContext().blasPreferredBackend() == BlasBackend::Cublaslt) {
    bgemm_internal_cublaslt<at::Half>(CUDABLAS_BGEMM_ARGS(at::Half));
  }
  else {
    bgemm_internal_cublas<at::Half>(CUDABLAS_BGEMM_ARGS(at::Half));
  }
}

template <>
void bgemm_internal<at::BFloat16>(CUDABLAS_BGEMM_ARGTYPES(at::BFloat16))
{
  if (at::globalContext().blasPreferredBackend() == BlasBackend::Cublaslt) {
    bgemm_internal_cublaslt<at::BFloat16>(CUDABLAS_BGEMM_ARGS(at::BFloat16));
  }
#ifdef USE_ROCM
  else if (at::globalContext().blasPreferredBackend() == BlasBackend::Ck) {
    at::native::bgemm_internal_ck<at::BFloat16>(CUDABLAS_BGEMM_ARGS(at::BFloat16));
  }
#endif
  else {
    bgemm_internal_cublas<at::BFloat16>(CUDABLAS_BGEMM_ARGS(at::BFloat16));
  }
}

template <typename DType>
inline void bgemm_tunable(CUDABLAS_BGEMM_ARGTYPES(DType)) {
  tunable::GemmStridedBatchedParams<DType> params;
  params.transa = transa;
  params.transb = transb;
  params.m = m;
  params.n = n;
  params.k = k;
  params.alpha = alpha;
  params.a = a;
  params.lda = lda;
  params.stride_a = stridea;
  params.b = b;
  params.ldb = ldb;
  params.stride_b = strideb;
  params.beta = beta;
  params.c = c;
  params.ldc = ldc;
  params.stride_c = stridec;
  params.batch = num_batches;

  bool transa_ = ((transa != 'n') && (transa != 'N'));
  bool transb_ = ((transb != 'n') && (transb != 'N'));

  if (transa_ && transb_) {
    static tunable::GemmStridedBatchedTunableOp<DType, tunable::BlasOp::T, tunable::BlasOp::T> bgemm{};
    bgemm(&params);
  }
  else if (transa_ && !transb_) {
    static tunable::GemmStridedBatchedTunableOp<DType, tunable::BlasOp::T, tunable::BlasOp::N> bgemm{};
    bgemm(&params);
  }
  else if (!transa_ && transb_) {
    static tunable::GemmStridedBatchedTunableOp<DType, tunable::BlasOp::N, tunable::BlasOp::T> bgemm{};
    bgemm(&params);
  }
  else if (!transa_ && !transb_) {
    static tunable::GemmStridedBatchedTunableOp<DType, tunable::BlasOp::N, tunable::BlasOp::N> bgemm{};
    bgemm(&params);
  }
  else {
    TORCH_CHECK(false, "unreachable");
  }
}

template <>
void bgemm<double>(CUDABLAS_BGEMM_ARGTYPES(double)) {
  auto tuning_ctx = at::cuda::tunable::getTuningContext();
  if (tuning_ctx->IsTunableOpEnabled()) {
    bgemm_tunable<double>(CUDABLAS_BGEMM_ARGS(double));
  }
  else {
    bgemm_internal<double>(CUDABLAS_BGEMM_ARGS(double));
  }
}

template <>
void bgemm<float>(CUDABLAS_BGEMM_ARGTYPES(float)) {
  auto tuning_ctx = at::cuda::tunable::getTuningContext();
  if (tuning_ctx->IsTunableOpEnabled()) {
    bgemm_tunable<float>(CUDABLAS_BGEMM_ARGS(float));
  }
  else {
    bgemm_internal<float>(CUDABLAS_BGEMM_ARGS(float));
  }
}

template <>
void bgemm<c10::complex<double>>(CUDABLAS_BGEMM_ARGTYPES(c10::complex<double>)) {
  auto tuning_ctx = at::cuda::tunable::getTuningContext();
  if (tuning_ctx->IsTunableOpEnabled()) {
    bgemm_tunable<c10::complex<double>>(CUDABLAS_BGEMM_ARGS(c10::complex<double>));
  }
  else {
    bgemm_internal<c10::complex<double>>(CUDABLAS_BGEMM_ARGS(c10::complex<double>));
  }
}

template <>
void bgemm<c10::complex<float>>(CUDABLAS_BGEMM_ARGTYPES(c10::complex<float>)) {
  auto tuning_ctx = at::cuda::tunable::getTuningContext();
  if (tuning_ctx->IsTunableOpEnabled()) {
    bgemm_tunable<c10::complex<float>>(CUDABLAS_BGEMM_ARGS(c10::complex<float>));
  }
  else {
    bgemm_internal<c10::complex<float>>(CUDABLAS_BGEMM_ARGS(c10::complex<float>));
  }
}

template <>
void bgemm<at::Half>(CUDABLAS_BGEMM_ARGTYPES(at::Half)) {
  auto tuning_ctx = at::cuda::tunable::getTuningContext();
  if (tuning_ctx->IsTunableOpEnabled()) {
    bgemm_tunable<at::Half>(CUDABLAS_BGEMM_ARGS(at::Half));
  }
  else {
    bgemm_internal<at::Half>(CUDABLAS_BGEMM_ARGS(at::Half));
  }
}

template <>
void bgemm<at::BFloat16>(CUDABLAS_BGEMM_ARGTYPES(at::BFloat16)) {
  auto tuning_ctx = at::cuda::tunable::getTuningContext();
  if (tuning_ctx->IsTunableOpEnabled()) {
    bgemm_tunable<at::BFloat16>(CUDABLAS_BGEMM_ARGS(at::BFloat16));
  }
  else {
    bgemm_internal<at::BFloat16>(CUDABLAS_BGEMM_ARGS(at::BFloat16));
  }
}

template <typename Dtype>
inline void gemm_internal_cublaslt(CUDABLAS_GEMM_ARGTYPES(Dtype)) {
  // forward to bgemm implementation but set strides and batches to 0
  bgemm_internal_cublaslt(transa, transb, m, n, k, alpha, a, lda, 0, b, ldb, 0, beta, c, ldc, 0, 0);
}

template <typename Dtype>
inline void gemm_internal_cublas(CUDABLAS_GEMM_ARGTYPES(Dtype)) {
  static_assert(false && sizeof(Dtype), "at::cuda::blas::gemm_internal_cublas: not implemented");
}


template <>
void gemm_internal_cublas<double>(CUDABLAS_GEMM_ARGTYPES(double)) {
  // See Note [Writing Nondeterministic Operations]
  globalContext().alertCuBLASConfigNotDeterministic();
  cublasHandle_t handle = at::cuda::getCurrentCUDABlasHandle();
  cublasOperation_t opa = _cublasOpFromChar(transa);
  cublasOperation_t opb = _cublasOpFromChar(transb);
  _cublasAdjustLdLevel3(transa, transb, m, n, k, &lda, &ldb, &ldc);
  GEMM_CHECK_ARGVALUES(double);
  TORCH_CUDABLAS_CHECK(cublasDgemm(
      handle, opa, opb, m, n, k, &alpha, a, lda, b, ldb, &beta, c, ldc));
}

template <>
void gemm_internal_cublas<float>(CUDABLAS_GEMM_ARGTYPES(float)) {
  // See Note [Writing Nondeterministic Operations]
  globalContext().alertCuBLASConfigNotDeterministic();
  cublasHandle_t handle = at::cuda::getCurrentCUDABlasHandle();
  cublasOperation_t opa = _cublasOpFromChar(transa);
  cublasOperation_t opb = _cublasOpFromChar(transb);
  _cublasAdjustLdLevel3(transa, transb, m, n, k, &lda, &ldb, &ldc);
  GEMM_CHECK_ARGVALUES(float);
  TORCH_CUDABLAS_CHECK(cublasSgemm(
      handle, opa, opb, m, n, k, &alpha, a, lda, b, ldb, &beta, c, ldc));
}

template <>
void gemm_internal_cublas<c10::complex<double>>(CUDABLAS_GEMM_ARGTYPES(c10::complex<double>)) {
  // See Note [Writing Nondeterministic Operations]
  globalContext().alertCuBLASConfigNotDeterministic();
  cublasHandle_t handle = at::cuda::getCurrentCUDABlasHandle();
  cublasOperation_t opa = _cublasOpFromChar(transa);
  cublasOperation_t opb = _cublasOpFromChar(transb);
  _cublasAdjustLdLevel3(transa, transb, m, n, k, &lda, &ldb, &ldc);
  GEMM_CHECK_ARGVALUES(c10::complex<double>);
  TORCH_CUDABLAS_CHECK(cublasZgemm(
      handle, opa, opb, m, n, k, reinterpret_cast<const cuDoubleComplex*>(&alpha), reinterpret_cast<const cuDoubleComplex*>(a),
      lda, reinterpret_cast<const cuDoubleComplex*>(b), ldb, reinterpret_cast<const cuDoubleComplex*>(&beta),
      reinterpret_cast<cuDoubleComplex*>(c), ldc));
}

template <>
void gemm_internal_cublas<c10::complex<float>>(CUDABLAS_GEMM_ARGTYPES(c10::complex<float>)) {
  // See Note [Writing Nondeterministic Operations]
  globalContext().alertCuBLASConfigNotDeterministic();
  cublasHandle_t handle = at::cuda::getCurrentCUDABlasHandle();
  cublasOperation_t opa = _cublasOpFromChar(transa);
  cublasOperation_t opb = _cublasOpFromChar(transb);
  _cublasAdjustLdLevel3(transa, transb, m, n, k, &lda, &ldb, &ldc);
  GEMM_CHECK_ARGVALUES(c10::complex<float>);
  TORCH_CUDABLAS_CHECK(cublasCgemm(
      handle, opa, opb, m, n, k, reinterpret_cast<const cuComplex*>(&alpha), reinterpret_cast<const cuComplex*>(a),
      lda, reinterpret_cast<const cuComplex*>(b), ldb, reinterpret_cast<const cuComplex*>(&beta),
      reinterpret_cast<cuComplex*>(c), ldc));
}

template <>
void gemm_internal_cublas<at::Half>(CUDABLAS_GEMM_ARGTYPES(at::Half)) {
  // See Note [Writing Nondeterministic Operations]
  globalContext().alertCuBLASConfigNotDeterministic();
  cublasHandle_t handle = at::cuda::getCurrentCUDABlasHandle();
  cublasOperation_t opa = _cublasOpFromChar(transa);
  cublasOperation_t opb = _cublasOpFromChar(transb);
  float falpha = alpha;
  float fbeta = beta;
  _cublasAdjustLdLevel3(transa, transb, m, n, k, &lda, &ldb, &ldc);
  GEMM_CHECK_ARGVALUES(at::Half);
#ifdef USE_ROCM
  int flag = 0;
#if USE_GEMM_FLAGS_FP16_ALT_IMPL
  flag = at::ROCmBackwardPassGuard::is_backward_pass() ? rocblas_gemm_flags_fp16_alt_impl : 0;
#endif
  TORCH_CUDABLAS_CHECK(rocBLASStatusToHIPStatus(rocblas_gemm_ex(
      (rocblas_handle)handle,
      hipOperationToRocOperation(opa),
      hipOperationToRocOperation(opb),
      m,
      n,
      k,
      &falpha,
      a,
      rocblas_datatype_f16_r,
      lda,
      b,
      rocblas_datatype_f16_r,
      ldb,
      &fbeta,
      c,
      rocblas_datatype_f16_r,
      ldc,
      c,
      rocblas_datatype_f16_r,
      ldc,
      rocblas_datatype_f32_r,
      rocblas_gemm_algo_standard,
      0,
      flag)));
#else
  cudaDeviceProp* prop = at::cuda::getCurrentDeviceProperties();
  if (prop->major >= 5) {
    cublasMath_t cublas_flags = CUBLAS_DEFAULT_MATH;
    if (!at::globalContext().allowFP16ReductionCuBLAS()) {
      cublas_flags = static_cast<cublasMath_t>(cublas_flags | CUBLAS_MATH_DISALLOW_REDUCED_PRECISION_REDUCTION);
    }
    // Disallow fp16 reductions that could lead to unexpected overflow issues.
    TORCH_CUDABLAS_CHECK(cublasSetMathMode(handle, cublas_flags));
    TORCH_CUDABLAS_CHECK(cublasGemmEx(
        handle,
        opa,
        opb,
        m,
        n,
        k,
        &falpha,
        a,
        CUDA_R_16F,
        lda,
        b,
        CUDA_R_16F,
        ldb,
        &fbeta,
        c,
        CUDA_R_16F,
        ldc,
        CUDA_R_32F,
        CUBLAS_GEMM_DEFAULT_TENSOR_OP));
    TORCH_CUDABLAS_CHECK(cublasSetMathMode(handle, CUBLAS_DEFAULT_MATH));
  } else {
    TORCH_CUDABLAS_CHECK(cublasSgemmEx(
        handle,
        opa,
        opb,
        m,
        n,
        k,
        &falpha,
        a,
        CUDA_R_16F,
        lda,
        b,
        CUDA_R_16F,
        ldb,
        &fbeta,
        c,
        CUDA_R_16F,
        ldc));
  }
#endif
}

template <>
void gemm_internal_cublas<at::BFloat16>(CUDABLAS_GEMM_ARGTYPES(at::BFloat16)) {
  globalContext().alertCuBLASConfigNotDeterministic();
  cublasHandle_t handle = at::cuda::getCurrentCUDABlasHandle();
  cublasOperation_t opa = _cublasOpFromChar(transa);
  cublasOperation_t opb = _cublasOpFromChar(transb);
  float falpha = alpha;
  float fbeta = beta;
  _cublasAdjustLdLevel3(transa, transb, m, n, k, &lda, &ldb, &ldc);
  GEMM_CHECK_ARGVALUES(at::BFloat16);
#ifndef USE_ROCM
  cublasMath_t cublas_flags = CUBLAS_DEFAULT_MATH;
  if (!at::globalContext().allowBF16ReductionCuBLAS()) {
    cublas_flags = static_cast<cublasMath_t>(cublas_flags | CUBLAS_MATH_DISALLOW_REDUCED_PRECISION_REDUCTION);
  }
#endif
#if defined(USE_ROCM)
  auto compute_type = CUBLAS_COMPUTE_32F;
#else
  auto compute_type = CUDA_R_32F;
#endif
  TORCH_CUDABLAS_CHECK(cublasSetMathMode(handle, cublas_flags));
  TORCH_CUDABLAS_CHECK(cublasGemmEx(
      handle,
      opa,
      opb,
      m,
      n,
      k,
      &falpha,
      a,
      CUDA_R_16BF,
      lda,
      b,
      CUDA_R_16BF,
      ldb,
      &fbeta,
      c,
      CUDA_R_16BF,
      ldc,
      compute_type,
      CUBLAS_GEMM_DEFAULT_TENSOR_OP));
  TORCH_CUDABLAS_CHECK(cublasSetMathMode(handle, CUBLAS_DEFAULT_MATH));
}

template <>
void gemm_internal<double>(CUDABLAS_GEMM_ARGTYPES(double))
{
  if (at::globalContext().blasPreferredBackend() == BlasBackend::Cublaslt) {
#ifdef USE_ROCM
    // hipblaslt does not support double gemm yet
    gemm_internal_cublas<double>(CUDABLAS_GEMM_ARGS(double));
#else
    gemm_internal_cublaslt<double>(CUDABLAS_GEMM_ARGS(double));
#endif
  }
#ifdef USE_ROCM
  else if (at::globalContext().blasPreferredBackend() == BlasBackend::Ck) {
    at::native::gemm_internal_ck<double>(CUDABLAS_GEMM_ARGS(double));
  }
#endif
  else {
    gemm_internal_cublas<double>(CUDABLAS_GEMM_ARGS(double));
  }
}

template <>
void gemm_internal<float>(CUDABLAS_GEMM_ARGTYPES(float))
{
  if (at::globalContext().blasPreferredBackend() == BlasBackend::Cublaslt) {
    gemm_internal_cublaslt<float>(CUDABLAS_GEMM_ARGS(float));
  }
#ifdef USE_ROCM
  else if (at::globalContext().blasPreferredBackend() == BlasBackend::Ck) {
    at::native::gemm_internal_ck<float>(CUDABLAS_GEMM_ARGS(float));
  }
#endif
  else {
    gemm_internal_cublas<float>(CUDABLAS_GEMM_ARGS(float));
  }
}

template <>
void gemm_internal<c10::complex<double>>(CUDABLAS_GEMM_ARGTYPES(c10::complex<double>))
{
  if (at::globalContext().blasPreferredBackend() == BlasBackend::Cublaslt) {
#ifdef USE_ROCM
    // hipblaslt does not support complex gemm yet
    gemm_internal_cublas<c10::complex<double>>(CUDABLAS_GEMM_ARGS(c10::complex<double>));
#else
    gemm_internal_cublaslt<c10::complex<double>>(CUDABLAS_GEMM_ARGS(c10::complex<double>));
#endif
  }
  else {
    gemm_internal_cublas<c10::complex<double>>(CUDABLAS_GEMM_ARGS(c10::complex<double>));
  }
}

template <>
void gemm_internal<c10::complex<float>>(CUDABLAS_GEMM_ARGTYPES(c10::complex<float>))
{
  if (at::globalContext().blasPreferredBackend() == BlasBackend::Cublaslt) {
#ifdef USE_ROCM
    // hipblaslt does not support complex gemm yet
    gemm_internal_cublas<c10::complex<float>>(CUDABLAS_GEMM_ARGS(c10::complex<float>));
#else
    gemm_internal_cublaslt<c10::complex<float>>(CUDABLAS_GEMM_ARGS(c10::complex<float>));
#endif
  }
  else {
    gemm_internal_cublas<c10::complex<float>>(CUDABLAS_GEMM_ARGS(c10::complex<float>));
  }
}

template <>
void gemm_internal<at::Half>(CUDABLAS_GEMM_ARGTYPES(at::Half))
{
  if (at::globalContext().blasPreferredBackend() == BlasBackend::Cublaslt) {
    gemm_internal_cublaslt<at::Half>(CUDABLAS_GEMM_ARGS(at::Half));
  }
#ifdef USE_ROCM
  else if (at::globalContext().blasPreferredBackend() == BlasBackend::Ck) {
    at::native::gemm_internal_ck<at::Half>(CUDABLAS_GEMM_ARGS(at::Half));
  }
#endif
  else {
    gemm_internal_cublas<at::Half>(CUDABLAS_GEMM_ARGS(at::Half));
  }
}

template <>
void gemm_internal<at::BFloat16>(CUDABLAS_GEMM_ARGTYPES(at::BFloat16))
{
  if (at::globalContext().blasPreferredBackend() == BlasBackend::Cublaslt) {
    gemm_internal_cublaslt<at::BFloat16>(CUDABLAS_GEMM_ARGS(at::BFloat16));
  }
#ifdef USE_ROCM
  else if (at::globalContext().blasPreferredBackend() == BlasBackend::Ck) {
    at::native::gemm_internal_ck<at::BFloat16>(CUDABLAS_GEMM_ARGS(at::BFloat16));
  }
#endif
  else {
    gemm_internal_cublas<at::BFloat16>(CUDABLAS_GEMM_ARGS(at::BFloat16));
  }
}

template <typename DType>
inline void gemm_tunable(CUDABLAS_GEMM_ARGTYPES(DType)) {
  tunable::GemmParams<DType> params;
  params.transa = transa;
  params.transb = transb;
  params.m = m;
  params.n = n;
  params.k = k;
  params.alpha = alpha;
  params.a = a;
  params.lda = lda;
  params.b = b;
  params.ldb = ldb;
  params.beta = beta;
  params.c = c;
  params.ldc = ldc;

  bool transa_ = ((transa != 'n') && (transa != 'N'));
  bool transb_ = ((transb != 'n') && (transb != 'N'));

  if (transa_ && transb_) {
    static tunable::GemmTunableOp<DType, tunable::BlasOp::T, tunable::BlasOp::T> gemm{};
    gemm(&params);
  }
  else if (transa_ && !transb_) {
    static tunable::GemmTunableOp<DType, tunable::BlasOp::T, tunable::BlasOp::N> gemm{};
    gemm(&params);
  }
  else if (!transa_ && transb_) {
    static tunable::GemmTunableOp<DType, tunable::BlasOp::N, tunable::BlasOp::T> gemm{};
    gemm(&params);
  }
  else if (!transa_ && !transb_) {
    static tunable::GemmTunableOp<DType, tunable::BlasOp::N, tunable::BlasOp::N> gemm{};
    gemm(&params);
  }
  else {
    TORCH_CHECK(false, "unreachable");
  }
}

template <>
void gemm<double>(CUDABLAS_GEMM_ARGTYPES(double)) {
  auto tuning_ctx = at::cuda::tunable::getTuningContext();
  if (tuning_ctx->IsTunableOpEnabled()) {
    gemm_tunable<double>(CUDABLAS_GEMM_ARGS(double));
  }
  else {
    gemm_internal<double>(CUDABLAS_GEMM_ARGS(double));
  }
}

template <>
void gemm<float>(CUDABLAS_GEMM_ARGTYPES(float)) {
  auto tuning_ctx = at::cuda::tunable::getTuningContext();
  if (tuning_ctx->IsTunableOpEnabled()) {
    gemm_tunable<float>(CUDABLAS_GEMM_ARGS(float));
  }
  else {
    gemm_internal<float>(CUDABLAS_GEMM_ARGS(float));
  }
}

template <>
void gemm<c10::complex<double>>(CUDABLAS_GEMM_ARGTYPES(c10::complex<double>)) {
  auto tuning_ctx = at::cuda::tunable::getTuningContext();
  if (tuning_ctx->IsTunableOpEnabled()) {
    gemm_tunable<c10::complex<double>>(CUDABLAS_GEMM_ARGS(c10::complex<double>));
  }
  else {
    gemm_internal<c10::complex<double>>(CUDABLAS_GEMM_ARGS(c10::complex<double>));
  }
}

template <>
void gemm<c10::complex<float>>(CUDABLAS_GEMM_ARGTYPES(c10::complex<float>)) {
  auto tuning_ctx = at::cuda::tunable::getTuningContext();
  if (tuning_ctx->IsTunableOpEnabled()) {
    gemm_tunable<c10::complex<float>>(CUDABLAS_GEMM_ARGS(c10::complex<float>));
  }
  else {
    gemm_internal<c10::complex<float>>(CUDABLAS_GEMM_ARGS(c10::complex<float>));
  }
}

template <>
void gemm<at::Half>(CUDABLAS_GEMM_ARGTYPES(at::Half)) {
  auto tuning_ctx = at::cuda::tunable::getTuningContext();
  if (tuning_ctx->IsTunableOpEnabled()) {
    gemm_tunable<at::Half>(CUDABLAS_GEMM_ARGS(at::Half));
  }
  else {
    gemm_internal<at::Half>(CUDABLAS_GEMM_ARGS(at::Half));
  }
}

template <>
void gemm<at::BFloat16>(CUDABLAS_GEMM_ARGTYPES(at::BFloat16)) {
  auto tuning_ctx = at::cuda::tunable::getTuningContext();
  if (tuning_ctx->IsTunableOpEnabled()) {
    gemm_tunable<at::BFloat16>(CUDABLAS_GEMM_ARGS(at::BFloat16));
  }
  else {
    gemm_internal<at::BFloat16>(CUDABLAS_GEMM_ARGS(at::BFloat16));
  }
}


template <typename Dtype>
void gemm_and_bias(
    bool transpose_mat1,
    bool transpose_mat2,
    int64_t m,
    int64_t n,
    int64_t k,
    at::opmath_type<Dtype> alpha_val,
    const Dtype* mat1_ptr,
    int64_t mat1_ld,
    const Dtype* mat2_ptr,
    int64_t mat2_ld,
    const Dtype* bias,
    Dtype* result_ptr,
    int64_t result_ld,
    GEMMAndBiasActivationEpilogue activation) {
  using opmath_t = at::opmath_type<Dtype>;
  opmath_t beta_val = 0; // bias is added in epilogue

  cudaDataType_t abcType = CUDA_R_32F;
  cublasComputeType_t computeType = CUBLAS_COMPUTE_32F;
  cudaDataType_t scaleType = CUDA_R_32F;
  if constexpr (std::is_same_v<Dtype, double>) {
    abcType = CUDA_R_64F;
    computeType = CUBLAS_COMPUTE_64F;
    scaleType = CUDA_R_64F;
  } else if constexpr (std::is_same_v<Dtype, float>) {
<<<<<<< HEAD
#ifndef USE_ROCM
    if (at::globalContext().float32Precision("cuda", "matmul") == "tf32") {
=======
    if (at::globalContext().allowTF32CuBLAS()) {
>>>>>>> 6cb186e2
      computeType = CUBLAS_COMPUTE_32F_FAST_TF32;
    }
    abcType = CUDA_R_32F;
  } else if constexpr (std::is_same_v<Dtype, at::Half>) {
    abcType = CUDA_R_16F;
  } else if constexpr (std::is_same_v<Dtype, at::BFloat16>) {
    abcType = CUDA_R_16BF;
  }

  CuBlasLtMatmulDescriptor computeDesc(computeType, scaleType);
  cublasOperation_t transa = transpose_mat1 ? CUBLAS_OP_T : CUBLAS_OP_N;
  computeDesc.setAttribute(CUBLASLT_MATMUL_DESC_TRANSA, transa);
  cublasOperation_t transb = transpose_mat2 ? CUBLAS_OP_T : CUBLAS_OP_N;
  computeDesc.setAttribute(CUBLASLT_MATMUL_DESC_TRANSB, transb);
  cublasLtEpilogue_t epilogue = CUBLASLT_EPILOGUE_BIAS;
  if (activation == GEMMAndBiasActivationEpilogue::RELU) {
    epilogue = CUBLASLT_EPILOGUE_RELU_BIAS;
  } else if (activation == GEMMAndBiasActivationEpilogue::GELU) {
#if CUDA_VERSION >= 11040 || defined(USE_ROCM)
    epilogue = CUBLASLT_EPILOGUE_GELU_BIAS;
#endif
  }

  if (bias != nullptr) {
    computeDesc.setAttribute(CUBLASLT_MATMUL_DESC_EPILOGUE, epilogue);
    computeDesc.setAttribute(CUBLASLT_MATMUL_DESC_BIAS_POINTER, bias);
  }

  CuBlasLtMatrixLayout Adesc(abcType, m, k, mat1_ld, transpose_mat1);
  CuBlasLtMatrixLayout Bdesc(abcType, k, n, mat2_ld, transpose_mat2);
  CuBlasLtMatrixLayout Cdesc(abcType, m, n, result_ld);

  CuBlasLtMatmulPreference preference;
  // See https://github.com/pytorch/pytorch/issues/73328 for reasoning behind
  // setting this to 1M.
  size_t workspaceSize = _getWorkspaceSize();
  preference.setAttribute(CUBLASLT_MATMUL_PREF_MAX_WORKSPACE_BYTES, workspaceSize);

#ifndef USE_ROCM
  uint32_t a_alignment = _getAlignment(reinterpret_cast<uintptr_t>(mat1_ptr));
  uint32_t b_alignment = _getAlignment(reinterpret_cast<uintptr_t>(mat2_ptr));
  uint32_t c_alignment = _getAlignment(reinterpret_cast<uintptr_t>(result_ptr));
  uint32_t d_alignment = _getAlignment(reinterpret_cast<uintptr_t>(bias));
  preference.setAttribute(CUBLASLT_MATMUL_PREF_MIN_ALIGNMENT_A_BYTES, a_alignment);
  preference.setAttribute(CUBLASLT_MATMUL_PREF_MIN_ALIGNMENT_B_BYTES, b_alignment);
  preference.setAttribute(CUBLASLT_MATMUL_PREF_MIN_ALIGNMENT_C_BYTES, c_alignment);
  preference.setAttribute(CUBLASLT_MATMUL_PREF_MIN_ALIGNMENT_D_BYTES, d_alignment);
#endif

  auto workspace = at::empty(static_cast<int64_t>(workspaceSize), at::TensorOptions().dtype(at::kByte).device(at::kCUDA));

  cublasLtMatmulHeuristicResult_t heuristicResult = {};
  int returnedResult = 0;
  cublasLtHandle_t ltHandle = at::cuda::getCurrentCUDABlasLtHandle();
  TORCH_CUDABLAS_CHECK(cublasLtMatmulAlgoGetHeuristic(
      ltHandle,
      computeDesc.descriptor(),
      Adesc.descriptor(),
      Bdesc.descriptor(),
      Cdesc.descriptor(),
      Cdesc.descriptor(),
      preference.descriptor(),
      1,
      &heuristicResult,
      &returnedResult));
  if (returnedResult == 0) {
    TORCH_CUDABLAS_CHECK(CUBLAS_STATUS_NOT_SUPPORTED);
  }

  cublasStatus_t cublasStatus = cublasLtMatmul(
      ltHandle,
      computeDesc.descriptor(),
      &alpha_val,
      mat1_ptr,
      Adesc.descriptor(),
      mat2_ptr,
      Bdesc.descriptor(),
      &beta_val,
      result_ptr,
      Cdesc.descriptor(),
      result_ptr,
      Cdesc.descriptor(),
      &heuristicResult.algo,
      workspace.mutable_data_ptr(),
      workspaceSize,
      at::cuda::getCurrentCUDAStream());
  TORCH_CHECK(
      cublasStatus == CUBLAS_STATUS_SUCCESS,
      "CUDA error: ",
      at::cuda::blas::_cublasGetErrorEnum(cublasStatus),
      " when calling cublasLtMatmul with transpose_mat1 ",
      transpose_mat1,
      " transpose_mat2 ",
      transpose_mat2,
      " m ",
      m,
      " n ",
      n,
      " k ",
      k,
      " mat1_ld ",
      mat1_ld,
      " mat2_ld ",
      mat2_ld,
      " result_ld ",
      result_ld,
      " abcType ",
      abcType,
      " computeType ",
      computeType,
      " scaleType ",
      scaleType);
}

template void gemm_and_bias(
    bool transpose_mat1,
    bool transpose_mat2,
    int64_t m,
    int64_t n,
    int64_t k,
    at::opmath_type<double> alpha_val,
    const double* mat1_ptr,
    int64_t mat1_ld,
    const double* mat2_ptr,
    int64_t mat2_ld,
    const double* bias,
    double* result_ptr,
    int64_t result_ld,
    GEMMAndBiasActivationEpilogue activation);

template void gemm_and_bias(
    bool transpose_mat1,
    bool transpose_mat2,
    int64_t m,
    int64_t n,
    int64_t k,
    at::opmath_type<float> alpha_val,
    const float* mat1_ptr,
    int64_t mat1_ld,
    const float* mat2_ptr,
    int64_t mat2_ld,
    const float* bias,
    float* result_ptr,
    int64_t result_ld,
    GEMMAndBiasActivationEpilogue activation);

template void gemm_and_bias(
    bool transpose_mat1,
    bool transpose_mat2,
    int64_t m,
    int64_t n,
    int64_t k,
    at::opmath_type<at::Half> alpha_val,
    const at::Half* mat1_ptr,
    int64_t mat1_ld,
    const at::Half* mat2_ptr,
    int64_t mat2_ld,
    const at::Half* bias,
    at::Half* result_ptr,
    int64_t result_ld,
    GEMMAndBiasActivationEpilogue activation);

template void gemm_and_bias(
    bool transpose_mat1,
    bool transpose_mat2,
    int64_t m,
    int64_t n,
    int64_t k,
    at::opmath_type<at::BFloat16> alpha_val,
    const at::BFloat16* mat1_ptr,
    int64_t mat1_ld,
    const at::BFloat16* mat2_ptr,
    int64_t mat2_ld,
    const at::BFloat16* bias,
    at::BFloat16* result_ptr,
    int64_t result_ld,
    GEMMAndBiasActivationEpilogue activation);

void scaled_gemm(
    char transa,
    char transb,
    int64_t m,
    int64_t n,
    int64_t k,
    const void* mat1_ptr,
    const void* mat1_scale_ptr,
    int64_t mat1_ld,
    ScalarType mat1_dtype,
    const void* mat2_ptr,
    const void* mat2_scale_ptr,
    int64_t mat2_ld,
    ScalarType mat2_dtype,
    const void* bias_ptr,
    ScalarType bias_dtype,
    void* result_ptr,
    const void *result_scale_ptr,
    int64_t result_ld,
    ScalarType result_dtype,
    bool use_fast_accum,
    bool use_rowwise) {
#if CUDA_VERSION >= 11080 || defined(USE_ROCM)
  const auto computeType = CUBLAS_COMPUTE_32F;
  const auto scaleType = CUDA_R_32F;
  const float alpha_val = 1.0;
  const float beta_val = 0.0;
  CuBlasLtMatmulDescriptor computeDesc(computeType, scaleType);
  computeDesc.setAttribute(CUBLASLT_MATMUL_DESC_TRANSA, _cublasOpFromChar(transa));
  computeDesc.setAttribute(CUBLASLT_MATMUL_DESC_TRANSB, _cublasOpFromChar(transb));
#if defined(USE_ROCM) && defined(HIPBLASLT_VEC_EXT)
  if (use_rowwise) {
    // swapped
    computeDesc.setAttribute(HIPBLASLT_MATMUL_DESC_A_SCALE_POINTER_VEC_EXT, mat2_scale_ptr);
    computeDesc.setAttribute(HIPBLASLT_MATMUL_DESC_B_SCALE_POINTER_VEC_EXT, mat1_scale_ptr);
  }
  else
#else
  // rowwise isn't supported using cublaslt or older hipblaslt
  TORCH_INTERNAL_ASSERT(use_rowwise == false, "rowwise scaled_gemm not supported with blaslt");
#endif
  {
    computeDesc.setAttribute(CUBLASLT_MATMUL_DESC_A_SCALE_POINTER, mat1_scale_ptr);
    computeDesc.setAttribute(CUBLASLT_MATMUL_DESC_B_SCALE_POINTER, mat2_scale_ptr);
  }
  if (result_scale_ptr != nullptr) {
    computeDesc.setAttribute(CUBLASLT_MATMUL_DESC_D_SCALE_POINTER, result_scale_ptr);
  }
#ifndef USE_ROCM
  const int8_t fastAccuMode = use_fast_accum ? 1 : 0;
  computeDesc.setAttribute(CUBLASLT_MATMUL_DESC_FAST_ACCUM, fastAccuMode);
#endif
  CuBlasLtMatrixLayout Adesc(ScalarTypeToCudaDataType(mat1_dtype), m, k, mat1_ld, transa == 't');
  CuBlasLtMatrixLayout Bdesc(ScalarTypeToCudaDataType(mat2_dtype), k, n, mat2_ld, transb == 't');
#ifdef USE_ROCM
  // Cdesc is unused, beta is 0. But hipblaslt needs this set to something reasonable.
  CuBlasLtMatrixLayout Cdesc(ScalarTypeToCudaDataType(result_dtype), m, n, result_ld);
#else
  CuBlasLtMatrixLayout Cdesc(ScalarTypeToCudaDataType(bias_dtype), m, n, result_ld);
#endif
  CuBlasLtMatrixLayout Ddesc(ScalarTypeToCudaDataType(result_dtype), m, n, result_ld);
  if (bias_ptr) {
    computeDesc.setAttribute(CUBLASLT_MATMUL_DESC_BIAS_POINTER, bias_ptr);
    computeDesc.setAttribute(CUBLASLT_MATMUL_DESC_EPILOGUE, CUBLASLT_EPILOGUE_BIAS);
    computeDesc.setAttribute(CUBLASLT_MATMUL_DESC_BIAS_DATA_TYPE, ScalarTypeToCudaDataType(bias_dtype));
  }
  size_t workspaceSize = _getWorkspaceSize();
  auto workspace = at::empty(static_cast<int64_t>(workspaceSize), at::TensorOptions().dtype(at::kByte).device(at::kCUDA));

  CuBlasLtMatmulPreference preference;
  preference.setAttribute(CUBLASLT_MATMUL_PREF_MAX_WORKSPACE_BYTES, workspaceSize);
  cublasLtMatmulHeuristicResult_t heuristicResult = {};
  int returnedResult = 0;
  cublasLtHandle_t ltHandle = at::cuda::getCurrentCUDABlasLtHandle();
  TORCH_CUDABLAS_CHECK(cublasLtMatmulAlgoGetHeuristic(
      ltHandle,
      computeDesc.descriptor(),
      Adesc.descriptor(),
      Bdesc.descriptor(),
      Cdesc.descriptor(),
      Ddesc.descriptor(),
      preference.descriptor(),
      1,
      &heuristicResult,
      &returnedResult));
  if (returnedResult == 0) {
#ifndef USE_ROCM
    TORCH_CUDABLAS_CHECK(CUBLAS_STATUS_NOT_SUPPORTED);
#else
    // hipblaslt might be able to recover by returning all algos
    std::vector<hipblasLtMatmulHeuristicResult_t> all_algos;
    TORCH_CUDABLAS_CHECK(hipblaslt_ext::getAllAlgos(
        ltHandle,
        hipblaslt_ext::GemmType::HIPBLASLT_GEMM,
        _cublasOpFromChar(transa),
        _cublasOpFromChar(transb),
        ScalarTypeToCudaDataType(mat1_dtype),
        ScalarTypeToCudaDataType(mat2_dtype),
        // C is nullptr and beta=0, so set to something reasonable. See above.
        //ScalarTypeToCudaDataType(bias_dtype),
        ScalarTypeToCudaDataType(result_dtype),
        ScalarTypeToCudaDataType(result_dtype),
        CUBLAS_COMPUTE_32F,
        all_algos));
    if (all_algos.size() == 0) {
      TORCH_CUDABLAS_CHECK(CUBLAS_STATUS_NOT_SUPPORTED);
    }
    // pick first valid solution
    bool found = false;
    for (size_t i = 0; i < all_algos.size(); i++) {
        size_t ret_workspace_size = 0;
        auto is_valid_status = hipblaslt_ext::matmulIsAlgoSupported(
                ltHandle,
                computeDesc.descriptor(),
                &alpha_val,
                Adesc.descriptor(),
                Bdesc.descriptor(),
                &beta_val,
                Cdesc.descriptor(),
                Ddesc.descriptor(),
                all_algos[i].algo,
                ret_workspace_size);
        if (is_valid_status == HIPBLAS_STATUS_SUCCESS) {
            if (ret_workspace_size <= workspaceSize) {
                heuristicResult = all_algos[i];
                found = true;
                break;
            }
        }
    }
    TORCH_CHECK(found, "could not find valid hipblaslt solution");
#endif
  }
  cublasStatus_t cublasStatus = cublasLtMatmul(
      ltHandle,
      computeDesc.descriptor(),
      &alpha_val,
      mat1_ptr,
      Adesc.descriptor(),
      mat2_ptr,
      Bdesc.descriptor(),
      &beta_val,
#ifdef USE_ROCM
      result_ptr, // unused, since beta_val is 0, but hipblaslt can't handle nullptr
#else
      nullptr,
#endif
      Cdesc.descriptor(),
      result_ptr,
      Ddesc.descriptor(),
      &heuristicResult.algo,
      workspace.mutable_data_ptr(),
      workspaceSize,
      at::cuda::getCurrentCUDAStream());
  TORCH_CHECK(
      cublasStatus == CUBLAS_STATUS_SUCCESS,
      "CUDA error: ",
      at::cuda::blas::_cublasGetErrorEnum(cublasStatus),
      " when calling cublasLtMatmul with transpose_mat1 ",
      transa,
      " transpose_mat2 ",
      transb,
      " m ",
      m,
      " n ",
      n,
      " k ",
      k,
      " mat1_ld ",
      mat1_ld,
      " mat2_ld ",
      mat2_ld,
      " result_ld ",
      result_ld,
      " computeType ",
      computeType,
      " scaleType ",
      scaleType);
  return;
#endif // CUDA_VERSION >= 11080 || defined(USE_ROCM)
  TORCH_CHECK(false, "scaled_gemm is only supported for CUDA 11.8 and above");
}

void int8_gemm(
    bool transpose_mat1,
    bool transpose_mat2,
    int64_t m,
    int64_t n,
    int64_t k,
    const int8_t* mat1_ptr,
    int64_t mat1_ld,
    const int8_t* mat2_ptr,
    int64_t mat2_ld,
    int32_t* result_ptr,
    int64_t result_ld) {

  cublasComputeType_t computeType = CUBLAS_COMPUTE_32I;
  cudaDataType_t scaleType = CUDA_R_32I;

  cudaDataType_t abType = CUDA_R_8I;
  cudaDataType_t cType = CUDA_R_32I;

  CuBlasLtMatmulDescriptor computeDesc(computeType, scaleType);
  cublasOperation_t transa = transpose_mat1 ? CUBLAS_OP_T : CUBLAS_OP_N;
  computeDesc.setAttribute(CUBLASLT_MATMUL_DESC_TRANSA, transa);
  cublasOperation_t transb = transpose_mat2 ? CUBLAS_OP_T : CUBLAS_OP_N;
  computeDesc.setAttribute(CUBLASLT_MATMUL_DESC_TRANSB, transb);


  CuBlasLtMatrixLayout Adesc(abType, m, k, mat1_ld, transpose_mat1);
  CuBlasLtMatrixLayout Bdesc(abType, k, n, mat2_ld, transpose_mat2);
  CuBlasLtMatrixLayout Cdesc(cType, m, n, result_ld);

  // cublas team: alpha and beta need to be the same dtype as of scaleType
  at::opmath_type<int32_t> alpha_val = 1;
  int32_t beta_val = 0;
  cublasLtHandle_t ltHandle = at::cuda::getCurrentCUDABlasLtHandle();

#ifdef USE_ROCM
  CuBlasLtMatmulPreference preference;
  size_t workspaceSize = _getWorkspaceSize();
  preference.setAttribute(CUBLASLT_MATMUL_PREF_MAX_WORKSPACE_BYTES, workspaceSize);
  auto workspace = at::empty(workspaceSize, at::TensorOptions().dtype(at::kByte).device(at::kCUDA));

  cublasLtMatmulHeuristicResult_t heuristicResult = {};
  int returnedResult = 0;
  TORCH_CUDABLAS_CHECK(cublasLtMatmulAlgoGetHeuristic(
      ltHandle,
      computeDesc.descriptor(),
      Adesc.descriptor(),
      Bdesc.descriptor(),
      Cdesc.descriptor(),
      Cdesc.descriptor(),
      preference.descriptor(),
      1,
      &heuristicResult,
      &returnedResult));
  if (returnedResult == 0) {
    TORCH_CUDABLAS_CHECK(CUBLAS_STATUS_NOT_SUPPORTED);
  }
#endif

  cublasStatus_t cublasStatus = cublasLtMatmul(
      ltHandle,
      computeDesc.descriptor(),
      &alpha_val,
      mat1_ptr,
      Adesc.descriptor(),
      mat2_ptr,
      Bdesc.descriptor(),
      &beta_val,
      result_ptr,
      Cdesc.descriptor(),
      result_ptr,
      Cdesc.descriptor(),
#ifdef USE_ROCM
      &heuristicResult.algo,
#else
      nullptr, // Heuristics don't seem to work for int8
#endif
#ifdef USE_ROCM
      workspace.mutable_data_ptr(),
#else
      nullptr, // Non-zero workspace doesn't seem to work.
#endif
#ifdef USE_ROCM
      workspaceSize,
#else
      0,
#endif
      at::cuda::getCurrentCUDAStream());
  TORCH_CHECK(
      cublasStatus == CUBLAS_STATUS_SUCCESS,
      "CUDA error: ",
      at::cuda::blas::_cublasGetErrorEnum(cublasStatus),
      " when calling cublasLtMatmul with transpose_mat1 ",
      transpose_mat1,
      " transpose_mat2 ",
      transpose_mat2,
      " m ",
      m,
      " n ",
      n,
      " k ",
      k,
      " mat1_ld ",
      mat1_ld,
      " mat2_ld ",
      mat2_ld,
      " result_ld ",
      result_ld,
      " abType ",
      abType,
      " cType ",
      cType,
      " computeType ",
      computeType,
      " scaleType ",
      scaleType);
}

template <>
void trsm<float>(CUDABLAS_TRSM_ARGTYPES(float)) {
  TORCH_CUDABLAS_CHECK(cublasStrsm(
      handle, side, uplo, trans, diag, m, n, alpha, A, lda, B, ldb));
}

template <>
void trsm<double>(CUDABLAS_TRSM_ARGTYPES(double)) {
  TORCH_CUDABLAS_CHECK(cublasDtrsm(
      handle, side, uplo, trans, diag, m, n, alpha, A, lda, B, ldb));
}

template <>
void trsm<c10::complex<float>>(CUDABLAS_TRSM_ARGTYPES(c10::complex<float>)) {
  TORCH_CUDABLAS_CHECK(cublasCtrsm(
      handle,
      side,
      uplo,
      trans,
      diag,
      m,
      n,
      reinterpret_cast<const cuComplex*>(alpha),
      reinterpret_cast<const cuComplex*>(A),
      lda,
      reinterpret_cast<cuComplex*>(B),
      ldb));
}

template <>
void trsm<c10::complex<double>>(CUDABLAS_TRSM_ARGTYPES(c10::complex<double>)) {
  TORCH_CUDABLAS_CHECK(cublasZtrsm(
      handle,
      side,
      uplo,
      trans,
      diag,
      m,
      n,
      reinterpret_cast<const cuDoubleComplex*>(alpha),
      reinterpret_cast<const cuDoubleComplex*>(A),
      lda,
      reinterpret_cast<cuDoubleComplex*>(B),
      ldb));
}

template <>
// NOLINTNEXTLINE(*array*)
void trsmBatched<float>(CUDABLAS_TRSM_BATCHED_ARGTYPES(float)) {
  TORCH_CUDABLAS_CHECK(cublasStrsmBatched(
      handle,
      side,
      uplo,
      trans,
      diag,
      m,
      n,
      alpha,
      A,
      lda,
      B,
      ldb,
      batchCount));
}

template <>
// NOLINTNEXTLINE(*array*)
void trsmBatched<double>(CUDABLAS_TRSM_BATCHED_ARGTYPES(double)) {
  TORCH_CUDABLAS_CHECK(cublasDtrsmBatched(
      handle,
      side,
      uplo,
      trans,
      diag,
      m,
      n,
      alpha,
      A,
      lda,
      B,
      ldb,
      batchCount));
}

template <>
void trsmBatched<c10::complex<float>>(
// NOLINTNEXTLINE(*array*)
    CUDABLAS_TRSM_BATCHED_ARGTYPES(c10::complex<float>)) {
  TORCH_CUDABLAS_CHECK(cublasCtrsmBatched(
      handle,
      side,
      uplo,
      trans,
      diag,
      m,
      n,
      reinterpret_cast<const cuComplex*>(alpha),
      reinterpret_cast<cuComplex**>(A),
      lda,
      reinterpret_cast<cuComplex**>(B),
      ldb,
      batchCount));
}

template <>
void trsmBatched<c10::complex<double>>(
// NOLINTNEXTLINE(*array*)
    CUDABLAS_TRSM_BATCHED_ARGTYPES(c10::complex<double>)) {
  TORCH_CUDABLAS_CHECK(cublasZtrsmBatched(
      handle,
      side,
      uplo,
      trans,
      diag,
      m,
      n,
      reinterpret_cast<const cuDoubleComplex*>(alpha),
      reinterpret_cast<cuDoubleComplex**>(A),
      lda,
      reinterpret_cast<cuDoubleComplex**>(B),
      ldb,
      batchCount));
}

/* LEVEL 2 BLAS FUNCTIONS */

#define GEMV_CHECK_ARGVALUES(Dtype)           \
  do {                                        \
    CUDABLAS_NONNEGINT_CHECK(gemv<Dtype>, m); \
    CUDABLAS_NONNEGINT_CHECK(gemv<Dtype>, n); \
    CUDABLAS_POSINT_CHECK(gemv<Dtype>, lda);  \
    CUDABLAS_POSINT_CHECK(gemv<Dtype>, incx); \
    CUDABLAS_POSINT_CHECK(gemv<Dtype>, incy); \
  } while (0)

template <>
void gemv<c10::complex<double>>(CUDABLAS_GEMV_ARGTYPES(c10::complex<double>)) {
  // See Note [Writing Nondeterministic Operations]
  globalContext().alertCuBLASConfigNotDeterministic();
  cublasHandle_t handle = at::cuda::getCurrentCUDABlasHandle();
  cublasOperation_t op = _cublasOpFromChar(trans);
  _cublasAdjustLdLevel2(m, n, &lda);
  GEMV_CHECK_ARGVALUES(c10::complex<double>);
  TORCH_CUDABLAS_CHECK(
      cublasZgemv(handle, op, m, n, reinterpret_cast<const cuDoubleComplex*>(&alpha), reinterpret_cast<const cuDoubleComplex*>(a),
      lda, reinterpret_cast<const cuDoubleComplex*>(x), incx, reinterpret_cast<const cuDoubleComplex*>(&beta),
      reinterpret_cast<cuDoubleComplex*>(y), incy));
}

template <>
void gemv<c10::complex<float>>(CUDABLAS_GEMV_ARGTYPES(c10::complex<float>)) {
  // gemv is bw bound, and does not benefit from TF32. But the precision
  // loss still happens on TF32. So we disable it here.
  NoTF32Guard disable_tf32;
  // See Note [Writing Nondeterministic Operations]
  globalContext().alertCuBLASConfigNotDeterministic();
  cublasHandle_t handle = at::cuda::getCurrentCUDABlasHandle();
  cublasOperation_t op = _cublasOpFromChar(trans);
  _cublasAdjustLdLevel2(m, n, &lda);
  GEMV_CHECK_ARGVALUES(c10::complex<float>);
  TORCH_CUDABLAS_CHECK(
      cublasCgemv(handle, op, m, n, reinterpret_cast<const cuComplex*>(&alpha), reinterpret_cast<const cuComplex*>(a),
      lda, reinterpret_cast<const cuComplex*>(x), incx, reinterpret_cast<const cuComplex*>(&beta),
      reinterpret_cast<cuComplex*>(y), incy));
}

template <>
void gemv<double>(CUDABLAS_GEMV_ARGTYPES(double)) {
  // See Note [Writing Nondeterministic Operations]
  globalContext().alertCuBLASConfigNotDeterministic();
  cublasHandle_t handle = at::cuda::getCurrentCUDABlasHandle();
  cublasOperation_t op = _cublasOpFromChar(trans);
  _cublasAdjustLdLevel2(m, n, &lda);
  GEMV_CHECK_ARGVALUES(double);
  TORCH_CUDABLAS_CHECK(
      cublasDgemv(handle, op, m, n, &alpha, a, lda, x, incx, &beta, y, incy));
}

template <>
void gemv<float>(CUDABLAS_GEMV_ARGTYPES(float)) {
  // gemv is bw bound, and does not benefit from TF32. But the precision
  // loss still happens on TF32. So we disable it here.
  NoTF32Guard disable_tf32;
  // See Note [Writing Nondeterministic Operations]
  globalContext().alertCuBLASConfigNotDeterministic();
  cublasHandle_t handle = at::cuda::getCurrentCUDABlasHandle();
  cublasOperation_t op = _cublasOpFromChar(trans);
  _cublasAdjustLdLevel2(m, n, &lda);
  GEMV_CHECK_ARGVALUES(float);
  TORCH_CUDABLAS_CHECK(
      cublasSgemv(handle, op, m, n, &alpha, a, lda, x, incx, &beta, y, incy));
}

template <>
void gemv<at::Half>(CUDABLAS_GEMV_ARGTYPES(at::Half)) {
  // In general, cublas regards matrices as column-major.
  // The cublasS/Dgemv usages in cuda::blas::gemv<float>/<double> above
  // require that external blas::gemv callers obey the following convention:
  //
  // If "a" is row-major with shape (output, summed) in blas::gemv's caller,
  // caller interprets it as column-major with shape (summed, output), passes
  // summed and output respectively to our local vars m, n, and requests that cublas
  // internally transpose ("trans") the column-major interpretation of a.
  //
  // There's no such thing as "cublasHalfgemv", so here we hack gemv with a gemm.
  // However, we must allow the same calling convention, because the caller shouldn't
  // have to swap args based on whether it's calling blas::gemv<at::Half> or <float>.

  bool trans_bool = (_cublasOpFromChar(trans) != CUBLAS_OP_N);
  if (trans_bool) {
    std::swap(m, n);
  }
  // After swap, local vars m, n contain the output and summed sizes respectively,
  // regardless of whether "a" was row-major or column-major in gemv<>'s caller.

  // To handle the possibility incy > 1, interprets vector y as column-major matrix with one row
  // (shape (1, output)) and leading dim incy.
  // trans(a)*x would compute a matrix with one column (shape (output, 1)) which wouldn't match y.
  // So instead, we interpret x similarly to y, as a column-major matrix with one row
  // (shape (1, summed)) and leading dim incx.  The gemm then carries out x*transpose(trans(a)) to
  // produce a matrix with one row (shape (1, output)), matching y.
  char trans_flipped = (trans_bool ? 'n' : 't');
  gemm<at::Half>(
      'n', trans_flipped, 1, m, n, alpha, x, incx, a, lda, beta, y, incy);
}

template <>
void gemv<at::BFloat16>(CUDABLAS_GEMV_ARGTYPES(at::BFloat16)) {
  bool trans_bool = (_cublasOpFromChar(trans) != CUBLAS_OP_N);
  if (trans_bool) {
    std::swap(m, n);
  }
  char trans_flipped = (trans_bool ? 'n' : 't');
  gemm<at::BFloat16>(
      'n', trans_flipped, 1, m, n, alpha, x, incx, a, lda, beta, y, incy);
}

/* LEVEL 1 BLAS FUNCTIONS */

template <>
void dot<double>(CUDABLAS_DOT_ARGTYPES(double)) {
  TORCH_CUDABLAS_CHECK(cublasDdot(handle, n, x, incx, y, incy, result));
}

template <>
void dot<float>(CUDABLAS_DOT_ARGTYPES(float)) {
  TORCH_CUDABLAS_CHECK(cublasSdot(handle, n, x, incx, y, incy, result));
}

template <>
void dot<c10::complex<double>>(CUDABLAS_DOT_ARGTYPES(c10::complex<double>)) {
  TORCH_CUDABLAS_CHECK(cublasZdotu(handle, n, reinterpret_cast<const cuDoubleComplex*>(x),
                                   incx, reinterpret_cast<const cuDoubleComplex*>(y), incy,
                                   reinterpret_cast<cuDoubleComplex*>(result)));
}

template <>
void dot<c10::complex<float>>(CUDABLAS_DOT_ARGTYPES(c10::complex<float>)) {
  TORCH_CUDABLAS_CHECK(cublasCdotu(handle, n, reinterpret_cast<const cuComplex*>(x),
                                   incx, reinterpret_cast<const cuComplex*>(y), incy,
                                   reinterpret_cast<cuComplex*>(result)));
}

template <>
void dot<at::Half>(CUDABLAS_DOT_ARGTYPES(at::Half)) {
  TORCH_CUDABLAS_CHECK(cublasDotEx(
      handle,
      n,
      x,
      CUDA_R_16F,
      incx,
      y,
      CUDA_R_16F,
      incy,
      result,
      CUDA_R_16F,
      CUDA_R_32F));
}

template <>
void dot<at::BFloat16>(CUDABLAS_DOT_ARGTYPES(at::BFloat16)) {
  TORCH_CUDABLAS_CHECK(cublasDotEx(
      handle,
      n,
      x,
      CUDA_R_16BF,
      incx,
      y,
      CUDA_R_16BF,
      incy,
      result,
      CUDA_R_16BF,
      CUDA_R_32F));
}

template <>
void vdot<c10::complex<float>>(CUDABLAS_DOT_ARGTYPES(c10::complex<float>)) {
  TORCH_CUDABLAS_CHECK(cublasCdotc(handle, n, reinterpret_cast<const cuComplex*>(x),
                                   incx, reinterpret_cast<const cuComplex*>(y), incy,
                                   reinterpret_cast<cuComplex*>(result)));
}

template <>
void vdot<c10::complex<double>>(CUDABLAS_DOT_ARGTYPES(c10::complex<double>)) {
  TORCH_CUDABLAS_CHECK(cublasZdotc(handle, n, reinterpret_cast<const cuDoubleComplex*>(x),
                                   incx, reinterpret_cast<const cuDoubleComplex*>(y), incy,
                                   reinterpret_cast<cuDoubleComplex*>(result)));
}

template <>
void getrsBatched<float>(CUDABLAS_GETRS_ARGTYPES(float)) {
  TORCH_CUDABLAS_CHECK(cublasSgetrsBatched(
      handle,
      trans,
      n,
      nrhs,
      dA_array,
      lda,
      ipiv_array,
      dB_array,
      ldb,
      info_array,
      batchsize));
}

template <>
void getrsBatched<double>(CUDABLAS_GETRS_ARGTYPES(double)) {
  TORCH_CUDABLAS_CHECK(cublasDgetrsBatched(
      handle,
      trans,
      n,
      nrhs,
      dA_array,
      lda,
      ipiv_array,
      dB_array,
      ldb,
      info_array,
      batchsize));
}

template <>
void getrsBatched<c10::complex<float>>(CUDABLAS_GETRS_ARGTYPES(c10::complex<float>)) {
  TORCH_CUDABLAS_CHECK(cublasCgetrsBatched(
      handle,
      trans,
      n,
      nrhs,
      reinterpret_cast<cuComplex**>(dA_array),
      lda,
      ipiv_array,
      reinterpret_cast<cuComplex**>(dB_array),
      ldb,
      info_array,
      batchsize));
}

template <>
void getrsBatched<c10::complex<double>>(CUDABLAS_GETRS_ARGTYPES(c10::complex<double>)) {
  TORCH_CUDABLAS_CHECK(cublasZgetrsBatched(
      handle,
      trans,
      n,
      nrhs,
      reinterpret_cast<cuDoubleComplex**>(dA_array),
      lda,
      ipiv_array,
      reinterpret_cast<cuDoubleComplex**>(dB_array),
      ldb,
      info_array,
      batchsize));
}

template <>
void geqrfBatched<float>(CUDABLAS_GEQRF_BATCHED_ARGTYPES(float)) {
  TORCH_CUDABLAS_CHECK(cublasSgeqrfBatched(
      handle, m, n, A_array, lda, tau_array, info, batchsize));
}

template <>
void geqrfBatched<double>(CUDABLAS_GEQRF_BATCHED_ARGTYPES(double)) {
  TORCH_CUDABLAS_CHECK(cublasDgeqrfBatched(
      handle, m, n, A_array, lda, tau_array, info, batchsize));
}

template <>
void geqrfBatched<c10::complex<float>>(
    CUDABLAS_GEQRF_BATCHED_ARGTYPES(c10::complex<float>)) {
  TORCH_CUDABLAS_CHECK(cublasCgeqrfBatched(
      handle,
      m,
      n,
      reinterpret_cast<cuComplex**>(A_array),
      lda,
      reinterpret_cast<cuComplex**>(tau_array),
      info,
      batchsize));
}

template <>
void geqrfBatched<c10::complex<double>>(
    CUDABLAS_GEQRF_BATCHED_ARGTYPES(c10::complex<double>)) {
  TORCH_CUDABLAS_CHECK(cublasZgeqrfBatched(
      handle,
      m,
      n,
      reinterpret_cast<cuDoubleComplex**>(A_array),
      lda,
      reinterpret_cast<cuDoubleComplex**>(tau_array),
      info,
      batchsize));
}

template <>
void getrfBatched<double>(
    int n, double** dA_array, int ldda, int* ipiv_array, int* info_array, int batchsize) {
  auto handle = at::cuda::getCurrentCUDABlasHandle();
  TORCH_CUDABLAS_CHECK(cublasDgetrfBatched(
      handle, n, dA_array, ldda, ipiv_array, info_array, batchsize));
}

template <>
void getrfBatched<float>(
    int n, float** dA_array, int ldda, int* ipiv_array, int* info_array, int batchsize) {
  auto handle = at::cuda::getCurrentCUDABlasHandle();
  TORCH_CUDABLAS_CHECK(cublasSgetrfBatched(
      handle, n, dA_array, ldda, ipiv_array, info_array, batchsize));
}

template <>
void getrfBatched<c10::complex<double>>(
    int n,
    c10::complex<double>** dA_array,
    int ldda,
    int* ipiv_array,
    int* info_array,
    int batchsize) {
  auto handle = at::cuda::getCurrentCUDABlasHandle();
  TORCH_CUDABLAS_CHECK(cublasZgetrfBatched(
      handle,
      n,
      reinterpret_cast<cuDoubleComplex**>(dA_array),
      ldda,
      ipiv_array,
      info_array,
      batchsize));
}

template <>
void getrfBatched<c10::complex<float>>(
    int n,
    c10::complex<float>** dA_array,
    int ldda,
    int* ipiv_array,
    int* info_array,
    int batchsize) {
  auto handle = at::cuda::getCurrentCUDABlasHandle();
  TORCH_CUDABLAS_CHECK(cublasCgetrfBatched(
      handle,
      n,
      reinterpret_cast<cuComplex**>(dA_array),
      ldda,
      ipiv_array,
      info_array,
      batchsize));
}


template <>
void gelsBatched<double>(CUDABLAS_GELS_BATCHED_ARGTYPES(double)) {
  TORCH_CUDABLAS_CHECK(cublasDgelsBatched(
      handle, trans, m, n, nrhs, dA_array, ldda, dC_array, lddc, info, devInfoArray, batchSize));
}

template <>
void gelsBatched<float>(CUDABLAS_GELS_BATCHED_ARGTYPES(float)) {
  TORCH_CUDABLAS_CHECK(cublasSgelsBatched(
      handle, trans, m, n, nrhs, dA_array, ldda, dC_array, lddc, info, devInfoArray, batchSize));
}

template <>
void gelsBatched<c10::complex<double>>(CUDABLAS_GELS_BATCHED_ARGTYPES(c10::complex<double>)) {
  TORCH_CUDABLAS_CHECK(cublasZgelsBatched(
      handle, trans,
      m, n, nrhs,
      reinterpret_cast<cuDoubleComplex**>(dA_array),
      ldda,
      reinterpret_cast<cuDoubleComplex**>(dC_array),
      lddc,
      info,
      devInfoArray,
      batchSize));
}

template <>
void gelsBatched<c10::complex<float>>(CUDABLAS_GELS_BATCHED_ARGTYPES(c10::complex<float>)) {
  TORCH_CUDABLAS_CHECK(cublasCgelsBatched(
      handle, trans,
      m, n, nrhs,
      reinterpret_cast<cuComplex**>(dA_array),
      ldda,
      reinterpret_cast<cuComplex**>(dC_array),
      lddc,
      info,
      devInfoArray,
      batchSize));
}

} // namespace at::cuda::blas<|MERGE_RESOLUTION|>--- conflicted
+++ resolved
@@ -337,12 +337,7 @@
     computeType = CUBLAS_COMPUTE_64F;
     scaleType = CUDA_R_64F;
   } else if constexpr (std::is_same_v<Dtype, float>) {
-<<<<<<< HEAD
-#ifndef USE_ROCM
     if (at::globalContext().float32Precision("cuda", "matmul") == "tf32") {
-=======
-    if (at::globalContext().allowTF32CuBLAS()) {
->>>>>>> 6cb186e2
       computeType = CUBLAS_COMPUTE_32F_FAST_TF32;
     }
   } else if constexpr (std::is_same_v<Dtype, c10::complex<double>>) {
@@ -1238,12 +1233,7 @@
     computeType = CUBLAS_COMPUTE_64F;
     scaleType = CUDA_R_64F;
   } else if constexpr (std::is_same_v<Dtype, float>) {
-<<<<<<< HEAD
-#ifndef USE_ROCM
     if (at::globalContext().float32Precision("cuda", "matmul") == "tf32") {
-=======
-    if (at::globalContext().allowTF32CuBLAS()) {
->>>>>>> 6cb186e2
       computeType = CUBLAS_COMPUTE_32F_FAST_TF32;
     }
     abcType = CUDA_R_32F;
