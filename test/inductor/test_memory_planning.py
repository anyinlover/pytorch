# Owner(s): ["module: inductor"]

import sys
import unittest

from torch.testing._internal.common_utils import IS_CI, IS_WINDOWS, skipIfXpu
from torch.testing._internal.inductor_utils import GPU_TYPE, HAS_GPU, requires_gpu


if IS_WINDOWS and IS_CI:
    sys.stderr.write(
        "Windows CI does not have necessary dependencies for test_memory_planning yet\n"
    )
    if __name__ == "__main__":
        sys.exit(0)
    raise unittest.SkipTest("requires sympy/functorch/filelock")  # noqa: F821

import torch
from torch._C import FileCheck
from torch._dynamo.utils import same
from torch._inductor import config
from torch._inductor.test_case import run_tests, TestCase
from torch._inductor.utils import run_and_get_cpp_code
from torch.export import Dim


@requires_gpu()
@config.patch(memory_planning=True)
class TestMemoryPlanning(TestCase):
    device = GPU_TYPE

    def _generate(self, *, device):
        """
        Generate a simple test case that has multiple simultaneously-live intermediate tensors.
        """

        class Foo(torch.nn.Module):
            def forward(self, x, y, z):
                t0 = x.matmul(y)
                t1 = x.matmul(z)
                t0 = x.transpose(0, 1).matmul(t1)
                t1 = x.matmul(t0)
                return t0.sum() + t1.sum()

        x = torch.randn((3, 2), device=device)
        y = torch.randn((2, 4), device=device)
        z = torch.randn((2, 3), device=device)
        return (Foo(), (x, y, z))

    def test_python_wrapper(self):
        f, args = self._generate(device=GPU_TYPE)
        compiled = torch.compile(f, dynamic=True)
        result, code = run_and_get_cpp_code(compiled, *args)

        FileCheck().check(
            "pool1 = empty_strided_" + GPU_TYPE + "((4*s0*s1 + align(4*s0*s0), ), (1, )"
        ).check_next(
            "buf0 = alloc_from_pool(pool1, 0, torch.float32, (s0, s0), (s0, 1))"
        ).check("buf1 = alloc_from_pool(pool1, align(4*s0*s0),").run(code)
        self.assertTrue(same(f(*args), result))

    def test_cpp_wrapper(self):
        f, args = self._generate(device=GPU_TYPE)
        compiled = torch.compile(f, dynamic=True)
        with config.patch({"cpp_wrapper": True}):
            result, code = run_and_get_cpp_code(compiled, *args)

        FileCheck().check(
<<<<<<< HEAD
            "aoti_torch__alloc_from_pool(pool1, 0, cached_torch_dtype_float32, 2, int_array_4, int_array_5, &tmp_tensor_handle_1)"
        ).check_next("auto buf0 = RAIIAtenTensorHandle(tmp_tensor_handle_1);").check(
            "auto buf1 = RAIIAtenTensorHandle(tmp_tensor_handle_2);"
        ).run(code)
=======
            "aoti_torch__alloc_from_pool(pool1, 0, cached_torch_dtype_float32, 2, int_array_4, int_array_5, &tmp_tensor_handle_0)"
        ).check_next("auto buf0 = RAIIAtenTensorHandle(tmp_tensor_handle_0);").check(
            "auto buf1 = RAIIAtenTensorHandle(tmp_tensor_handle_1);"
        ).run(
            code
        )
>>>>>>> 8f71d456
        self.assertTrue(same(f(*args), result))

    @skipIfXpu(msg="aoti doesn't work on XPU")
    def test_aoti(self):
        try:
            from .test_aot_inductor import AOTIRunnerUtil
        except ImportError:
            from test_aot_inductor import (  # @manual=fbcode//caffe2/test/inductor:test_aot_inductor-library
                AOTIRunnerUtil,
            )

        f, args = self._generate(device=GPU_TYPE)
        dim0_x = Dim("dim0_x", min=1, max=2048)
        dynamic_shapes = ({0: dim0_x}, None, None)
        result, code = run_and_get_cpp_code(
            lambda: AOTIRunnerUtil.run(GPU_TYPE, f, args, dynamic_shapes=dynamic_shapes)
        )

        FileCheck().check(
            "int64_t int_array_2[] = {24L + align(12L*s0), };"
        ).check_next("int64_t int_array_3[] = {1L, };").check_next(
            "AtenTensorHandle pool1_handle;"
        ).check_next(
            "aoti_torch_empty_strided(1, int_array_2, int_array_3,"
        ).check_next("RAIIAtenTensorHandle pool1(pool1_handle);").check_next(
            "int64_t int_array_4[] = {s0, 3L};"
<<<<<<< HEAD
        ).check_next("int64_t int_array_5[] = {3L, 1L};").check_next(
            "AtenTensorHandle tmp_tensor_handle_1;"
        ).check_next("aoti_torch__alloc_from_pool(pool1, 0").run(code)
=======
        ).check_next(
            "int64_t int_array_5[] = {3L, 1L};"
        ).check_next(
            "AtenTensorHandle tmp_tensor_handle_0;"
        ).check_next(
            "aoti_torch__alloc_from_pool(pool1, 0"
        ).run(
            code
        )
>>>>>>> 8f71d456
        self.assertTrue(same(f(*args), result))


if __name__ == "__main__":
    if HAS_GPU:
        run_tests()<|MERGE_RESOLUTION|>--- conflicted
+++ resolved
@@ -66,19 +66,10 @@
             result, code = run_and_get_cpp_code(compiled, *args)
 
         FileCheck().check(
-<<<<<<< HEAD
-            "aoti_torch__alloc_from_pool(pool1, 0, cached_torch_dtype_float32, 2, int_array_4, int_array_5, &tmp_tensor_handle_1)"
-        ).check_next("auto buf0 = RAIIAtenTensorHandle(tmp_tensor_handle_1);").check(
-            "auto buf1 = RAIIAtenTensorHandle(tmp_tensor_handle_2);"
-        ).run(code)
-=======
             "aoti_torch__alloc_from_pool(pool1, 0, cached_torch_dtype_float32, 2, int_array_4, int_array_5, &tmp_tensor_handle_0)"
         ).check_next("auto buf0 = RAIIAtenTensorHandle(tmp_tensor_handle_0);").check(
             "auto buf1 = RAIIAtenTensorHandle(tmp_tensor_handle_1);"
-        ).run(
-            code
-        )
->>>>>>> 8f71d456
+        ).run(code)
         self.assertTrue(same(f(*args), result))
 
     @skipIfXpu(msg="aoti doesn't work on XPU")
@@ -105,21 +96,9 @@
             "aoti_torch_empty_strided(1, int_array_2, int_array_3,"
         ).check_next("RAIIAtenTensorHandle pool1(pool1_handle);").check_next(
             "int64_t int_array_4[] = {s0, 3L};"
-<<<<<<< HEAD
         ).check_next("int64_t int_array_5[] = {3L, 1L};").check_next(
-            "AtenTensorHandle tmp_tensor_handle_1;"
+            "AtenTensorHandle tmp_tensor_handle_0;"
         ).check_next("aoti_torch__alloc_from_pool(pool1, 0").run(code)
-=======
-        ).check_next(
-            "int64_t int_array_5[] = {3L, 1L};"
-        ).check_next(
-            "AtenTensorHandle tmp_tensor_handle_0;"
-        ).check_next(
-            "aoti_torch__alloc_from_pool(pool1, 0"
-        ).run(
-            code
-        )
->>>>>>> 8f71d456
         self.assertTrue(same(f(*args), result))
 
 
