--- conflicted
+++ resolved
@@ -1,6 +1,7 @@
 # Owner(s): ["module: inductor"]
 import unittest
 
+import torch
 from torch._dynamo.test_case import TestCase
 from torch._inductor.codegen.cuda.cutlass_utils import (
     torch_dtype_to_cutlass_type,
@@ -16,31 +17,47 @@
     LayoutType = cutlass_lib.LayoutType
     DataType = cutlass_lib.DataType
     from torch._inductor.codegen.cuda.cutlass_lib_extensions.evt_extensions import (
+        _render_argument_type,
+        _trace,
         CutlassTensor,
         trace,
     )
 
+    BIAS_CODE = """def example_epilogue(accum, C, aux, bias):
+        F = accum + C + aux
+        E = relu(F) + bias
+        D = E + F
+        return D, F"""
+
+    TYPE_C = DataType.f32
+    M = 4224
+    N = 2048
+    BIAS = CutlassTensor(shape=(M, 1), element=TYPE_C, layout_tag=LayoutType.RowMajor)
+
+    EXAMPLE_TENSORS = {
+        "accum": CutlassTensor(
+            element=DataType.f32, shape=(M, N), layout_tag=LayoutType.RowMajor
+        ),
+        "bias": BIAS,
+        # "beta": 0.5, TODO: mlazos support scalars
+        # "alpha": 0.5, TODO: mlazos support scalars
+        "D": CutlassTensor(
+            element=DataType.f32, shape=(M, N), layout_tag=LayoutType.RowMajor
+        ),
+        "C": CutlassTensor(
+            element=DataType.f32, shape=(M, N), layout_tag=LayoutType.RowMajor
+        ),
+        "F": CutlassTensor(
+            element=DataType.f32, shape=(M, N), layout_tag=LayoutType.RowMajor
+        ),
+        "aux": CutlassTensor(
+            element=DataType.f32, shape=(M, N), layout_tag=LayoutType.RowMajor
+        ),
+    }
+
     class MockTileDescription:
         threadblock_shape = (128, 128, 8)
 
-<<<<<<< HEAD
-
-class TestCutlassEVT(TestCase):
-    @unittest.skipIf(not try_import_cutlass(), "requires cutlass")
-    def test_evt_codegen(self):
-        bias_code = """def example_epilogue(accum, alpha, C, beta, aux, bias):
-    F = alpha * accum + (beta * C + aux)
-    E = relu(F + 1) + bias
-    D = E + F
-    return D, F"""
-
-        type_C = DataType.f32
-        m = 4224
-        n = 2048
-        bias = CutlassTensor(
-            shape=(m, 1), element=type_C, layout_tag=LayoutType.RowMajor
-        )
-=======
     class MockNode:
         def __init__(self, name, shape, stride, dtype):
             self.name = name
@@ -102,32 +119,40 @@
     @unittest.skipIf(not try_import_cutlass(), "requires cutlass")
     def test_evt_argument_codegen(self):
         epilogue_functor = _trace(BIAS_CODE, EXAMPLE_TENSORS)
->>>>>>> 119f64d0
-
-        examples_tensors = {
-            "accum": CutlassTensor(
-                element=DataType.f32, shape=(m, n), layout_tag=LayoutType.RowMajor
+
+        self.assertExpectedInline(
+            _render_argument_type(
+                epilogue_functor, _create_mock_buffer_name_map(EXAMPLE_TENSORS)
             ),
-            "bias": bias,
-            "beta": 0.5,
-            "alpha": 0.5,
-            "D": CutlassTensor(
-                element=DataType.f32, shape=(m, n), layout_tag=LayoutType.RowMajor
-            ),
-            "C": CutlassTensor(
-                element=DataType.f32, shape=(m, n), layout_tag=LayoutType.RowMajor
-            ),
-            "F": CutlassTensor(
-                element=DataType.f32, shape=(m, n), layout_tag=LayoutType.RowMajor
-            ),
-            "aux": CutlassTensor(
-                element=DataType.f32, shape=(m, n), layout_tag=LayoutType.RowMajor
-            ),
-        }
-
+            """\
+{{
+    { /* thread */
+        { /* F */
+            { /* compute_1 */
+                { /* compute_0 */
+                    {}, /* accum */
+                    {}, /* C */
+                    {}, /* compute_0 */
+                },
+                {/* ptr_aux */ aux.get(), /* null_default */ float, /* dAux */ {2048, _1{}, _0{}}}, /* aux */
+                {}, /* compute_1 */
+            },
+            {/* ptr_aux */ F.get(), /* dAux */ {2048, _1{}, _0{}}}, /* F */
+        },
+        {/* ptr_col */ bias.get(), /* null_default */ float, /* dCol */ {}}, /* bias */
+        {}, /* compute_2 */
+        {}, /* compute_3 */
+        {}, /* compute_4 */
+    },
+}};
+""",
+        )
+
+    @unittest.skipIf(not try_import_cutlass(), "requires cutlass")
+    def test_evt_codegen(self):
         _, code = trace(
-            bias_code,
-            examples_tensors,
+            BIAS_CODE,
+            EXAMPLE_TENSORS,
             DataType.f32,
             DataType.f32,
             MockTileDescription(),
@@ -149,20 +174,13 @@
 
 using Accum = cutlass::epilogue::fusion::Sm90AccFetch;
 
-using Alpha = cutlass::epilogue::fusion::Sm90ScalarBroadcast<
-    float, cute::Stride<cute::Int<0>, cute::Int<0>, cute::Int<0>>, 1, cutlass::multiplies
->;
-
-using AuxDescriptor = cutlass::epilogue::collective::detail::AuxLoadDescriptor\
-<EpilogueDescriptor, cute::Stride<int64_t, cute::Int<1>, cute::Int<0>>, float>;
+using AuxDescriptor = cutlass::epilogue::collective::detail::AuxLoadDescriptor<EpilogueDescriptor, \
+cute::Stride<int64_t, cute::Int<1>, cute::Int<0>>, float>;
 
 using Aux = cutlass::epilogue::fusion::Sm90AuxLoad<
     AuxDescriptor::Stages, typename AuxDescriptor::EpilogueTile, float,
-    cute::Stride<int64_t, cute::Int<1>, cute::Int<0>>, typename AuxDescriptor::SmemLayoutAtom, typename AuxDescriptor::CopyOpS2R
->;
-
-using Beta = cutlass::epilogue::fusion::Sm90ScalarBroadcast<
-    float, cute::Stride<cute::Int<0>, cute::Int<0>, cute::Int<0>>, 1, cutlass::multiplies
+    cute::Stride<int64_t, cute::Int<1>, cute::Int<0>>, typename AuxDescriptor::SmemLayoutAtom, \
+typename AuxDescriptor::CopyOpS2R
 >;
 
 using Bias = cutlass::epilogue::fusion::Sm90ColBroadcast<
@@ -171,44 +189,24 @@
 >;
 
 using Compute0 = cutlass::epilogue::fusion::Sm90Compute<
-    cutlass::multiplies, float, float,
+    cutlass::plus, float, float,
     cutlass::FloatRoundStyle::round_to_nearest
 >;
 
 using EVTCompute0 = cutlass::epilogue::fusion::Sm90EVT<
     Compute0,
-    Alpha,
-    Accum>;
+    Accum,
+    TensorC>;
 
 using Compute1 = cutlass::epilogue::fusion::Sm90Compute<
-    cutlass::multiplies, float, float,
+    cutlass::plus, float, float,
     cutlass::FloatRoundStyle::round_to_nearest
 >;
 
 using EVTCompute1 = cutlass::epilogue::fusion::Sm90EVT<
     Compute1,
-    Beta,
-    TensorC>;
-
-using Compute2 = cutlass::epilogue::fusion::Sm90Compute<
-    cutlass::plus, float, float,
-    cutlass::FloatRoundStyle::round_to_nearest
->;
-
-using EVTCompute2 = cutlass::epilogue::fusion::Sm90EVT<
-    Compute2,
-    EVTCompute1,
+    EVTCompute0,
     Aux>;
-
-using Compute3 = cutlass::epilogue::fusion::Sm90Compute<
-    cutlass::plus, float, float,
-    cutlass::FloatRoundStyle::round_to_nearest
->;
-
-using EVTCompute3 = cutlass::epilogue::fusion::Sm90EVT<
-    Compute3,
-    EVTCompute0,
-    EVTCompute2>;
 
 using FDescriptor = cutlass::epilogue::collective::detail::AuxStoreDescriptor<
     EpilogueDescriptor, cute::Stride<int64_t, cute::Int<1>, cute::Int<0>>, float
@@ -216,17 +214,23 @@
 
 using F = cutlass::epilogue::fusion::Sm90AuxStore<
     FDescriptor::Stages, typename FDescriptor::EpilogueTile, float,
-    cutlass::FloatRoundStyle::round_to_nearest, \
-cute::Stride<int64_t, cute::Int<1>, cute::Int<0>>, typename FDescriptor::SmemLayoutAtom,
+    cutlass::FloatRoundStyle::round_to_nearest, cute::Stride<int64_t, cute::Int<1>, \
+cute::Int<0>>, typename FDescriptor::SmemLayoutAtom,
     typename FDescriptor::CopyOpR2S
 >;
 
 using EVTF = cutlass::epilogue::fusion::Sm90EVT<
     F,
-    EVTCompute3>;
-
-using Imm10 = cutlass::epilogue::fusion::Sm90ScalarBroadcast<
-    float, cute::Stride<cute::Int<0>, cute::Int<0>, cute::Int<0>>, 1, cutlass::multiplies
+    EVTCompute1>;
+
+using Compute2 = cutlass::epilogue::fusion::Sm90Compute<
+    cutlass::epilogue::thread::ReLu, float, float,
+    cutlass::FloatRoundStyle::round_to_nearest
+>;
+
+using Compute3 = cutlass::epilogue::fusion::Sm90Compute<
+    cutlass::plus, float, float,
+    cutlass::FloatRoundStyle::round_to_nearest
 >;
 
 using Compute4 = cutlass::epilogue::fusion::Sm90Compute<
@@ -234,39 +238,20 @@
     cutlass::FloatRoundStyle::round_to_nearest
 >;
 
-using Compute5 = cutlass::epilogue::fusion::Sm90Compute<
-    cutlass::epilogue::thread::ReLu, float, float,
-    cutlass::FloatRoundStyle::round_to_nearest
->;
-
-using Compute6 = cutlass::epilogue::fusion::Sm90Compute<
-    cutlass::plus, float, float,
-    cutlass::FloatRoundStyle::round_to_nearest
->;
-
-using Compute7 = cutlass::epilogue::fusion::Sm90Compute<
-    cutlass::plus, float, float,
-    cutlass::FloatRoundStyle::round_to_nearest
->;
-
-using DagCompute7 = cutlass::epilogue::fusion::Sm90TopologicalVisitor<
+using DagCompute4 = cutlass::epilogue::fusion::Sm90TopologicalVisitor<
     float,
     cute::tuple<
         cute::seq<>,
         cute::seq<>,
-        cute::seq<>,
-        cute::seq<0, 2>,
-        cute::seq<3>,
-        cute::seq<4, 1>,
-        cute::seq<5, 0>,
+        cute::seq<0>,
+        cute::seq<2, 1>,
+        cute::seq<3, 0>,
     >,
     EVTF,
     Bias,
-    Imm10,
-    Compute4,
-    Compute5,
-    Compute6,
-    Compute7
+    Compute2,
+    Compute3,
+    Compute4
 >;
 
 using ElementD = float;
