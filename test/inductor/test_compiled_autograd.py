--- conflicted
+++ resolved
@@ -100,8 +100,6 @@
     config.compiled_autograd = False
     compiled_autograd.reset()
     torch._dynamo.utils.counters.clear()
-<<<<<<< HEAD
-=======
 
 
 class BaseCustomOp(torch.autograd.Function):
@@ -112,7 +110,6 @@
     @staticmethod
     def backward(ctx, grad_output):
         raise NotImplementedError("must override")
->>>>>>> db01f103
 
 
 class TestCompiledAutograd(TestCase):
@@ -1915,7 +1912,9 @@
             yield model[0].weight.grad
             yield model[1].weight.grad
 
-        self.check_output_and_recompiles(fn, 1)
+        self.check_output_and_recompiles(
+            fn, [1, 0], compiler_fn=make_compiler_fn(backend="eager")
+        )
 
     def test_trace_run_with_rng_state(self):
         def sdpa(xq, xk):
@@ -4323,6 +4322,7 @@
     #            new_grad._indices().use_count() <= 1 &&
     #            new_grad._values().use_count() <= 1 &&
     #            new_grad.use_count() <= num_expected_refs) {
+    @unittest.expectedFailure
     def test_accumulate_grad_polyfill_case_1_2(self):
         def fn():
             class StealableSparseOp(BaseCustomOp):
@@ -5063,6 +5063,7 @@
     "test_grad_call_compiled_backward_fn",  # different functorch error
     "test_vjp_call_compiled_backward_fn",  # different functorch error
     "test_vmap_call_compiled_backward_fn",  # different functorch error
+    "test_accumulate_grad",  # always out of place add for compiled autograd
 }
 
 skipped_tests = set()
