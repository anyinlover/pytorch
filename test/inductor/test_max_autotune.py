--- conflicted
+++ resolved
@@ -36,14 +36,11 @@
     TritonTemplate,
     TritonTemplateCaller,
 )
-<<<<<<< HEAD
-=======
 from torch._inductor.template_heuristics import (
     BaseConfigHeuristic,
     CUDAConfigHeuristic,
     GemmConfig,
 )
->>>>>>> 8eb3c5b7
 from torch.testing._internal.common_cuda import PLATFORM_SUPPORTS_FP8
 from torch.testing._internal.common_utils import (
     instantiate_parametrized_tests,
@@ -169,12 +166,15 @@
         a = torch.randn(M, K).to(torch.float16).cuda()
         b = torch.randn(K, N).to(torch.float16).cuda()
 
-        with self.assertRaises(BackendCompilerFailed) as context, config.patch(
-            {
-                "max_autotune": True,
-                "triton.enable_persistent_tma_matmul": "1",
-                "test_configs.autotune_choice_name_regex": "mm_persistent_tma",
-            }
+        with (
+            self.assertRaises(BackendCompilerFailed) as context,
+            config.patch(
+                {
+                    "max_autotune": True,
+                    "triton.enable_persistent_tma_matmul": "1",
+                    "test_configs.autotune_choice_name_regex": "mm_persistent_tma",
+                }
+            ),
         ):
             torch.compile(mm, dynamic=dynamic)(a, b)
 
@@ -287,12 +287,15 @@
         b = torch.randn(K, N).to(torch.float16).cuda()
         x = torch.randn(N).to(torch.float16).cuda()
 
-        with self.assertRaises(BackendCompilerFailed) as context, config.patch(
-            {
-                "max_autotune": True,
-                "triton.enable_persistent_tma_matmul": "1",
-                "test_configs.autotune_choice_name_regex": "mm_persistent_tma",
-            }
+        with (
+            self.assertRaises(BackendCompilerFailed) as context,
+            config.patch(
+                {
+                    "max_autotune": True,
+                    "triton.enable_persistent_tma_matmul": "1",
+                    "test_configs.autotune_choice_name_regex": "mm_persistent_tma",
+                }
+            ),
         ):
             torch.compile(addmm, dynamic=dynamic)(x, a, b)
 
@@ -713,16 +716,22 @@
         inps = (t(3, 3), t(3, 3), t(3, 3), t(3))
         fn = torch.compile(f, mode="max-autotune-no-cudagraphs")
         (
-            pre_fusion_tream,
-            post_fusion_stream,
-        ), ctx = multiple_logs_to_string(
+            (
+                pre_fusion_tream,
+                post_fusion_stream,
+            ),
+            ctx,
+        ) = multiple_logs_to_string(
             "torch._inductor.debug", "ir_pre_fusion", "ir_post_fusion"
         )
 
         with config.patch({"trace.debug_dir": tempfile.mkdtemp()}):
-            with self.assertLogs(
-                logging.getLogger("torch._inductor.debug"), level=logging.INFO
-            ) as cm, ctx():
+            with (
+                self.assertLogs(
+                    logging.getLogger("torch._inductor.debug"), level=logging.INFO
+                ) as cm,
+                ctx(),
+            ):
                 out = fn(*inps)
 
         self.assertEqual(f(*inps), out)
@@ -894,8 +903,9 @@
 
         a = torch.zeros([16, 16], device=GPU_TYPE)
         b = torch.zeros([16, 16], device=GPU_TYPE)
-        with patch.object(AlgorithmSelectorCache, "lookup", mock_lookup), config.patch(
-            benchmark_epilogue_fusion=multi_template
+        with (
+            patch.object(AlgorithmSelectorCache, "lookup", mock_lookup),
+            config.patch(benchmark_epilogue_fusion=multi_template),
         ):
             with self.assertRaises(BackendCompilerFailed) as context:
                 torch.compile(lambda a, b: a.matmul(b))(a, b)
@@ -1082,13 +1092,9 @@
             out, code = run_and_get_code(compiled_func, a, b)
             FileCheck().check("extern_kernels.bmm_dtype").check_regex(
                 "triton_.*_fused_0.run"
-            ).check("decompose_k").check_regex("s[0-9]+ = primals_1").check_regex(
-                "2*s[0-9]+"
-            ).check(
-                "primals_1 = 32"
-            ).run(
-                code[0]
-            )
+            ).check("decompose_k").check_regex(r"s[0-9]+ = s[0-9]+").check_regex(
+                r"2\*s[0-9]+"
+            ).check_regex("s[0-9]+ = 32").run(code[0])
             torch.testing.assert_close(
                 out,
                 f(a, b),
@@ -1105,6 +1111,49 @@
         max_autotune=True,
         max_autotune_gemm_backends="TRITON",
     )
+    def test_max_autotune_decompose_k_dynamic_input_bwd(self):
+        def f(a, b):
+            # 256 * s0
+            a_in = torch.cat([a for _ in range(256)], dim=0)
+            return (a_in @ b).relu().sum()
+
+        a = torch.randn(8, 64, dtype=torch.bfloat16, device="cuda", requires_grad=True)
+        b = torch.randn(
+            64, 32768, dtype=torch.bfloat16, device="cuda", requires_grad=True
+        )
+
+        torch._dynamo.reset()
+        torch._dynamo.maybe_mark_dynamic(a, 0)
+        compiled_func = torch.compile(f)
+        res = compiled_func(a, b)
+        res.backward()
+
+        with mock.patch(
+            "torch._inductor.kernel.mm.use_decompose_k_choice"
+        ) as decomp_mock:
+            decomp_mock.return_value = True
+
+            out, code = run_and_get_code(compiled_func, a, b)
+            out.backward()
+
+            FileCheck().check("extern_kernels.bmm_dtype").check_regex(
+                "triton_.*_fused_0.run"
+            ).check("decompose_k").check_regex(r"s[0-9]+ = s[0-9]+").check_regex(
+                r"256\*s[0-9]+"
+            ).check_regex("s[0-9]+ = 8").run(
+                # code[1] in this case given backwards
+                code[1]
+            )
+
+    @skipIfXpu
+    @unittest.skipIf(TEST_WITH_ROCM, "decompose_k not supported on ROCm")
+    @unittest.skipIf(
+        config.cpp_wrapper, "decompose_k not supported for cpp_wrapper yet"
+    )
+    @config.patch(
+        max_autotune=True,
+        max_autotune_gemm_backends="TRITON",
+    )
     def test_max_autotune_decompose_k_output_stride(self):
         def f(a, b):
             a = a.transpose(0, 1)
@@ -1116,11 +1165,14 @@
         b = b[:, :1096]
 
         # Force only decomposeK choice
-        with mock.patch(
-            "torch._inductor.kernel.mm.V.choices.get_base_mm_configs"
-        ) as base_mm_mock, mock.patch(
-            "torch._inductor.kernel.mm.use_decompose_k_choice"
-        ) as decompose_mock:
+        with (
+            mock.patch(
+                "torch._inductor.kernel.mm.V.choices.get_base_mm_configs"
+            ) as base_mm_mock,
+            mock.patch(
+                "torch._inductor.kernel.mm.use_decompose_k_choice"
+            ) as decompose_mock,
+        ):
             mm_configs_mock = MagicMock()
             mm_configs_mock.return_value = []
             base_mm_mock.return_value = mm_configs_mock
@@ -1464,8 +1516,6 @@
         for codegen in code:
             FileCheck().check_not("decompose_k").run(codegen)
 
-<<<<<<< HEAD
-=======
     @skipIfXpu
     @unittest.skipIf(
         TEST_WITH_ROCM, "exhaustive currently only thoroughly tested on NVIDIA"
@@ -1556,7 +1606,6 @@
 
                 torch.testing.assert_close(out, f(a, b), atol=1e-2, rtol=1e-2)
 
->>>>>>> 8eb3c5b7
 
 class TestMaxAutotunePrecompile(TestCase):
     def test_precompilation_threads(self):
@@ -1618,12 +1667,12 @@
                     ):
                         asc("test_call", fake_choices, [], Mock())
             for fake_choice in fake_choices:
-                assert (
-                    fake_choice.thread_id is not None
-                ), "Expected all ChoiceCaller's precompile method to have been called"
-                assert (
-                    fake_choice.thread_id != main_thread_id
-                ), "Expected all ChoiceCaller's precompile method to have been called on separate thread"
+                assert fake_choice.thread_id is not None, (
+                    "Expected all ChoiceCaller's precompile method to have been called"
+                )
+                assert fake_choice.thread_id != main_thread_id, (
+                    "Expected all ChoiceCaller's precompile method to have been called on separate thread"
+                )
         finally:
             V.set_debug_handler(old_debug_handler)
 
@@ -1904,21 +1953,26 @@
         x = torch.randn(100, 100).to(GPU_TYPE)
         y = torch.randn(100, 100).to(GPU_TYPE)
 
-        with config.patch(
-            {
-                "autotune_local_cache": False,
-                "autotune_remote_cache": True,
-            }
-        ), patch.dict(os.environ), PatchCaches():
+        with (
+            config.patch(
+                {
+                    "autotune_local_cache": False,
+                    "autotune_remote_cache": True,
+                }
+            ),
+            patch.dict(os.environ),
+            PatchCaches(),
+        ):
             os.environ.pop("TRITON_CACHE_MANAGER", None)
             with config.patch({"max_autotune": True}):
                 for _ in range(4):
                     with fresh_cache():
                         torch.compile(mm, dynamic=dynamic)(a, b)
                     reset()
-                with torch.compiler.config.patch(
-                    {"cache_key_tag": "test"}
-                ), fresh_cache():
+                with (
+                    torch.compiler.config.patch({"cache_key_tag": "test"}),
+                    fresh_cache(),
+                ):
                     torch.compile(mm, dynamic=dynamic)(a, b)
                     reset()
 
