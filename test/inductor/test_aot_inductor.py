--- conflicted
+++ resolved
@@ -2281,20 +2281,12 @@
 
         example_inputs = (torch.randn(32, 16),)
         model = Model().eval()
-<<<<<<< HEAD
-        with (
-            config.patch({"freezing": True, "aot_inductor.force_mmap_weights": True}),
-            torch.no_grad(),
-        ):
-            exported_model = export_for_training(model, example_inputs).module()
-=======
         with config.patch(
             {"freezing": True, "aot_inductor.force_mmap_weights": True}
         ), torch.no_grad():
             exported_model = export_for_training(
                 model, example_inputs, strict=True
             ).module()
->>>>>>> 020da744
             quantizer = X86InductorQuantizer()
             quantizer.set_global(
                 xiq.get_default_x86_inductor_quantization_config(reduce_range=True)
