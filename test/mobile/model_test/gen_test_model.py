--- conflicted
+++ resolved
@@ -119,11 +119,7 @@
     coverage = round(100 * len(covered_ops) / len(production_ops), 2)
 
     # weighted coverage (take op occurrences into account)
-<<<<<<< HEAD
-    total_occurances = sum(production_ops_dict["root_operators"].values())
-=======
     total_occurrences = sum(production_ops_dict["root_operators"].values())
->>>>>>> 3e56a9cd
     covered_ops_dict = {
         op: production_ops_dict["root_operators"][op] for op in covered_ops
     }
@@ -139,11 +135,7 @@
         f"Covered {len(covered_ops)}/{len(production_ops)} ({coverage}%) production ops"
     )
     print(
-<<<<<<< HEAD
-        f"Covered {covered_occurances}/{total_occurances} ({occurances_coverage}%) occurrences"
-=======
         f"Covered {covered_occurrences}/{total_occurrences} ({occurrences_coverage}%) occurrences"
->>>>>>> 3e56a9cd
     )
     print(f"pytorch ver {torch.__version__}\n")
 
