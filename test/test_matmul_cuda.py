--- conflicted
+++ resolved
@@ -982,10 +982,7 @@
 
         torch.testing.assert_close(out_scaled_mm, out_emulated, atol=atol, rtol=rtol)
 
-<<<<<<< HEAD
-=======
     @onlyCUDA
->>>>>>> 13044b2b
     def test_float8_bias(self, device) -> None:
         if device != "cpu" and torch.cuda.is_available() and not PLATFORM_SUPPORTS_FP8:
             raise unittest.SkipTest(f8_msg)
@@ -1044,10 +1041,7 @@
             lambda: torch._scaled_mm(x, y, scale_a, scale_b, bias=bias, out_dtype=torch.float32),
         )
 
-<<<<<<< HEAD
-=======
     @onlyCUDA
->>>>>>> 13044b2b
     @unittest.skipIf(PLATFORM_SUPPORTS_FP8 or not torch.cuda.is_available(), f8_msg)
     def test_error_message_fp8_pre_sm89(self, device) -> None:
         (k, l, m) = (16, 48, 32)
@@ -1932,11 +1926,7 @@
 
 instantiate_device_type_tests(TestMatmulCuda, globals(), except_for="cpu")
 instantiate_device_type_tests(TestMixedDtypesLinearCuda, globals(), except_for="cpu")
-<<<<<<< HEAD
-instantiate_device_type_tests(TestFP8Matmul, globals())
-=======
 instantiate_device_type_tests(TestFP8Matmul, globals(), except_for="cpu")
->>>>>>> 13044b2b
 
 if __name__ == '__main__':
     TestCase._default_dtype_check_enabled = True
