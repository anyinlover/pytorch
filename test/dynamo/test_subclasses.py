--- conflicted
+++ resolved
@@ -2322,17 +2322,6 @@
 
             # varies based on the type of view
             guard_str = "\n".join(guards)
-<<<<<<< HEAD
-            if (
-                isinstance(nt_view._base, NestedTensor)
-                or nt_view_name == "subclass_dense"
-            ):
-                self.assertExpectedInline(guard_str, """Eq(s2 - 1, s0)""")
-            elif nt_view_name.startswith("base_is_nt_False_"):
-                # TODO: this is a "do I need to resize storage" guard,
-                # probably don't actually want to see this
-                self.assertExpectedInline(guard_str, """8*s1*s4 <= 8*s0*s1""")
-=======
             if nt_view_name == "subclass_dense":
                 self.assertExpectedInline(guard_str, """Eq(s3 - 1, s0)""")
             elif nt_view_name == "dense_subclass_dense_subclass":
@@ -2348,7 +2337,6 @@
                     guard_str,
                     """Eq(s3 - 1, s0)""",
                 )
->>>>>>> 594162f7
             else:
                 self.assertExpectedInline(
                     guard_str,
