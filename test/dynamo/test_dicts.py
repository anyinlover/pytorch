# Owner(s): ["module: dynamo"]

# ruff: noqa: TRY002

import itertools
import operator
import types
import unittest
import weakref
from collections import defaultdict, namedtuple, OrderedDict
from typing import Any

import torch
import torch._dynamo.test_case
import torch._dynamo.testing
import torch._functorch.config
import torch.nn
import torch.utils.checkpoint
from torch._dynamo.testing import same
from torch._dynamo.utils import dict_items
<<<<<<< HEAD
from torch.testing._internal.common_utils import make_dynamo_test
=======
from torch.testing._internal.common_utils import (
    instantiate_parametrized_tests,
    parametrize,
)
>>>>>>> 524e8270


class SimpleDict(dict):
    pass


class DictTests(torch._dynamo.test_case.TestCase):
    def test_dict_subclass_instantiation(self):
        def fn(x):
            sd = SimpleDict(x=5)
            return sd["x"] * x

        x = torch.randn(4)
        opt_fn = torch.compile(fn, backend="eager", fullgraph=True)
        self.assertEqual(fn(x), opt_fn(x))

    def test_dict_subclass_local_mutation(self):
        def fn(x):
            sd = SimpleDict(x=5)
            z = sd["x"] * x
            sd["x"] = 10
            return z * sd["x"]

        x = torch.randn(4)
        opt_fn = torch.compile(fn, backend="eager", fullgraph=True)
        self.assertEqual(fn(x), opt_fn(x))

    def test_dict_subclass_local_with_non_dict_method(self):
        # Checks that add_1 method is inlined
        class MethodDict(dict):
            def add_1(self, x):
                return x + 1

        def fn(x):
            sd = MethodDict(x=5)
            z = sd["x"] * x
            sd["x"] = 10
            return sd.add_1(z * sd["x"])

        x = torch.randn(4)
        opt_fn = torch.compile(fn, backend="eager", fullgraph=True)
        self.assertEqual(fn(x), opt_fn(x))

    def test_dict_contains(self):
        sd = dict()
        sd[2] = 5
        sd[4] = 10

        def fn(x):
            if 1 in sd:
                x = x * 2
            else:
                x = x * 3
            return x

        x = torch.randn(4)
        opt_fn = torch.compile(fn, backend="eager", fullgraph=True)
        self.assertEqual(fn(x), opt_fn(x))

        # Ensure a recompilation
        sd[1] = 15
        self.assertEqual(fn(x), opt_fn(x))

        # Ensure not recompilation because the traced program remains same here.
        sd[2] = 10
        with unittest.mock.patch("torch._dynamo.config.error_on_recompile", True):
            self.assertEqual(fn(x), opt_fn(x))

    def test_dict_subclass_methods_fallback_readonly(self):
        sd = SimpleDict()
        sd[2] = 5
        sd[4] = 10
        # check that regular attr accesses work well
        sd.attr = 4

        def fn(x):
            for value in sd.values():
                x = x * value
            for key in sd.keys():
                x = x * key
            for k, v in sd.items():
                x = x * k
                x = x * v
            # for k in sd:
            #     x = x * k

            if 1 in sd:
                x = x * 2
            else:
                x = x * 3

            x = x * sd.get(2, 0)
            x = x * sd.get(3, 4)
            x = len(sd) * x
            x = x * sd.attr
            return x

        x = torch.randn(4)
        opt_fn = torch.compile(fn, backend="eager", fullgraph=True)
        self.assertEqual(fn(x), opt_fn(x))

        # Ensure a recompilation
        sd[6] = 15
        self.assertEqual(fn(x), opt_fn(x))

    def test_dict_subclass_instantiation_return(self):
        def fn(x):
            sd = SimpleDict(x=5 * x)
            sd["y"] = 10
            return sd

        x = torch.randn(4)
        opt_fn = torch.compile(fn, backend="eager", fullgraph=True)
        ref = fn(x)
        res = opt_fn(x)
        self.assertEqual(type(ref), type(res))
        self.assertEqual(ref["x"], res["x"])
        self.assertEqual(ref["y"], res["y"])

    def test_dict_subclass_methods_fallback_mutation(self):
        def fn(sd, x):
            for value in sd.values():
                x = x * value
            sd[6] = 14
            for key in sd.keys():
                x = x * key
            for k, v in sd.items():
                x = x * k
                x = x * v
            # for k in sd:
            #     x = x * k

            if 1 in sd:
                x = x * 2
            else:
                x = x * 3

            x = x * sd.get(2, 0)
            x = x * sd.get(3, 4)
            x = len(sd) * x
            return x

        x = torch.randn(4)
        opt_fn = torch.compile(fn, backend="eager", fullgraph=True)

        sd1 = SimpleDict()
        sd1[2] = 5
        sd1[4] = 10

        sd2 = SimpleDict()
        sd2[2] = 5
        sd2[4] = 10
        self.assertTrue(sd1 == sd2)

        self.assertEqual(fn(sd1, x), opt_fn(sd2, x))
        self.assertTrue(sd1 == sd2)

    def test_dict_subclass_setitem(self):
        class SetItemDict(dict):
            def __setitem__(self, key, value):
                super().__setitem__(key, value + 1)

        def fn(x):
            sd = SetItemDict(x=5 * x)
            sd["y"] = 10
            return sd

        x = torch.randn(4)
        opt_fn = torch.compile(fn, backend="eager", fullgraph=True)
        ref = fn(x)
        res = opt_fn(x)
        self.assertEqual(type(ref), type(res))
        self.assertEqual(ref["x"], res["x"])
        self.assertEqual(ref["y"], res["y"])

    def test_custom_iter_dict(self):
        class ReversedDict(dict):
            def __iter__(self):
                return reversed(list(self.keys()))

        d = {
            "foo": 1,
            "bar": 2,
        }

        d = ReversedDict(d)

        @torch.compile(backend="eager")
        def fn(x, d):
            # Forces side effects attribute reapplication logic
            d.sample = 1
            d["baz"] = 4
            return x * d["foo"] * d["bar"]

        fn(torch.randn(4), d)
        # This is intentional because the dict is mutated, so we will have a recompilation.
        fn(torch.randn(4), d)
        with unittest.mock.patch("torch._dynamo.config.error_on_recompile", True):
            fn(torch.randn(4), d)

    def test_custom_keys_iter_dict(self):
        class ReversedDict(dict):
            def keys(self):
                return ["bar", "foo"]

        d = {
            "foo": 1,
            "bar": 2,
        }

        d = ReversedDict(d)

        @torch.compile(backend="eager")
        def fn(x, d):
            return x * d["foo"] * d["bar"]

        fn(torch.randn(4), d)
        with unittest.mock.patch("torch._dynamo.config.error_on_recompile", True):
            fn(torch.randn(4), d)

    def test_dict_guard_on_keys_order(self):
        d = {
            2: 4,
            3: 5,
        }

        cnts = torch._dynamo.testing.CompileCounter()

        def fn(x, d):
            for key, value in d.items():
                x = x * key + value
            return x

        opt_fn = torch.compile(fn, backend=cnts)
        opt_fn(torch.randn(4), d)
        opt_fn(torch.randn(4), d)
        # No recompilation
        self.assertEqual(cnts.frame_count, 1)

        # move 2 to the end
        d[2] = d.pop(2)

        x = torch.randn(4)
        res = opt_fn(x, d)
        # Check recompilation
        self.assertEqual(cnts.frame_count, 2)
        self.assertEqual(res, fn(x, d))

    def test_dict_guard_on_keys_order2(self):
        d = {
            2: 4,
            3: 5,
        }

        cnts = torch._dynamo.testing.CompileCounter()

        def fn(x, d):
            for key in d:
                value = d[key]
                x = x * key + value
            return x

        opt_fn = torch.compile(fn, backend=cnts)
        opt_fn(torch.randn(4), d)
        opt_fn(torch.randn(4), d)
        # No recompilation
        self.assertEqual(cnts.frame_count, 1)

        # move 2 to the end
        d[2] = d.pop(2)

        x = torch.randn(4)
        res = opt_fn(x, d)
        # Check recompilation
        self.assertEqual(cnts.frame_count, 2)
        self.assertEqual(res, fn(x, d))

    def test_ordered_dict_reordered_keys(self):
        d = OrderedDict()
        d[2] = 4
        d[3] = 5
        d.move_to_end(2)

        cnts = torch._dynamo.testing.CompileCounter()

        def fn(x, d):
            y = 0
            for idx, (key, value) in enumerate(d.items()):
                if idx == 0:
                    y += torch.sin(x * value)
                else:
                    y += torch.cos(x * value)
            return y

        opt_fn = torch.compile(fn, backend=cnts)
        x = torch.randn(4)
        self.assertEqual(opt_fn(x, d), fn(x, d))

    def test_ordered_dict_subclass_reordered_keys(self):
        class ODSubclass(OrderedDict):
            def keys(self):
                return super().keys()

        d = ODSubclass()
        d[2] = 4
        d[3] = 5
        d.move_to_end(2)

        cnts = torch._dynamo.testing.CompileCounter()

        def fn(x, d):
            y = 0
            for idx, (key, value) in enumerate(d.items()):
                if idx == 0:
                    y += torch.sin(x * value)
                else:
                    y += torch.cos(x * value)
            return y

        opt_fn = torch.compile(fn, backend=cnts)
        x = torch.randn(4)
        self.assertEqual(opt_fn(x, d), fn(x, d))

    def test_lazy_key_guarding(self):
        d = {"a": 2, "b": 3, "c": 5}

        def fn(x):
            return x * d["a"]

        opt_fn = torch.compile(fn, backend="eager", fullgraph=True)

        x = torch.randn(4)
        ref = fn(x)
        res = opt_fn(x)
        self.assertEqual(ref, res)

        # Since key c was not used, it should not lead to a recompilation
        d.pop("c")
        d["d"] = 10

        with unittest.mock.patch("torch._dynamo.config.error_on_recompile", True):
            ref = fn(x)
            res = opt_fn(x)
            self.assertEqual(ref, res)

    def test_lazy_key_non_const_guarding(self):
        d = {
            list: 2,
            dict: 3,
            OrderedDict: 5,
            namedtuple: 7,
        }

        def fn(x):
            return x * d[list]

        opt_fn = torch.compile(fn, backend="eager", fullgraph=True)

        x = torch.randn(4)
        ref = fn(x)
        res = opt_fn(x)
        self.assertEqual(ref, res)

        # Since key c was not used, it should not lead to a recompilation
        d.pop(dict)
        d[defaultdict] = 10

        with unittest.mock.patch("torch._dynamo.config.error_on_recompile", True):
            ref = fn(x)
            res = opt_fn(x)
            self.assertEqual(ref, res)

    def test_dict_mutation_side_effect(self):
        def fn(d):
            d["c"] = d["a"] + d.pop("b")
            return d

        args1 = {"a": torch.randn(10), "b": torch.randn(10)}
        args2 = dict(args1)
        assert fn(args1) is args1
        cnts = torch._dynamo.testing.CompileCounter()
        opt_fn = torch.compile(fn, backend=cnts)
        self.assertIs(opt_fn(args2), args2)
        self.assertTrue(same(args1, args2))
        self.assertEqual(cnts.frame_count, 1)
        self.assertEqual(cnts.op_count, 1)

    def test_dict_copy_alias(self):
        @torch.compile(backend="eager", fullgraph=True)
        def run(x, d0):
            d1 = d0.copy()
            d1[0] = 1
            return x + 1, d1

        d0 = {}
        res, d1 = run(torch.zeros(1), d0)
        self.assertTrue(same(res, torch.ones(1)))
        self.assertEqual(d0, {})
        self.assertEqual(d1, {0: 1})

    def test_dict_subclass_get_method(self):
        class dotdict(dict):
            """dot.notation access to dictionary attributes"""

            __getattr__ = dict.get
            __setattr__ = dict.__setitem__
            __delattr__ = dict.__delitem__

        config = dotdict({"a": 1, "b": 2})

        def fn(x):
            x2 = x * 2  # noqa: F841
            x3 = x * config.get("a", 3)
            return x3

        x = torch.randn(2)
        opt_fn = torch.compile(fn, backend="eager", fullgraph=True)
        self.assertEqual(fn(x), opt_fn(x))

    def test_dict_order_keys(self):
        def fn(d):
            c = 0
            for v in d.values():
                c += v
            return c

        args1 = {}
        args1["a"] = torch.rand(10)
        args1["b"] = torch.rand(10)
        cnts = torch._dynamo.testing.CompileCounter()
        opt_fn = torch.compile(fn, backend=cnts)
        self.assertEqual(fn(args1), opt_fn(args1))
        self.assertEqual(cnts.frame_count, 1)
        self.assertEqual(cnts.op_count, 2)

        # A different order of keys recompiles
        args2 = {}
        args2["b"] = args1["b"]
        args2["a"] = args1["a"]
        self.assertEqual(fn(args2), opt_fn(args2))
        self.assertEqual(cnts.frame_count, 2)
        # Extra calls don't recompile
        self.assertEqual(cnts.frame_count, 2)

    def test_dict_namedtuple(self):
        def fn(d):
            if namedtuple in d:
                return d[3] * 2
            else:
                return d[3] * 3

        args1 = {namedtuple: None, 3: torch.randn(3)}
        cnts = torch._dynamo.testing.CompileCounter()
        opt_fn = torch.compile(fn, backend=cnts)
        self.assertEqual(fn(args1), opt_fn(args1))
        self.assertEqual(cnts.frame_count, 1)
        # Test a failing namedtuple guard
        args2 = {2: None, 3: torch.randn(3)}
        self.assertEqual(fn(args2), opt_fn(args2))
        self.assertEqual(cnts.frame_count, 2)

    def test_dict_order_keys_tensors(self):
        def fn(d, x):
            return d[x] + 3

        args1 = {}
        x = torch.randn(10)
        y = torch.randn(10)
        z = torch.randn(10)
        args1[x] = y
        args1[3] = z

        cnts = torch._dynamo.testing.CompileCounter()
        opt_fn = torch.compile(fn, backend=cnts)
        self.assertEqual(fn(args1, x), opt_fn(args1, x))
        self.assertEqual(cnts.frame_count, 1)

        # Calling again doesn't recompile (same id and key order)
        opt_fn(args1, x)
        self.assertEqual(cnts.frame_count, 1)
        args2 = {}
        args2[3] = z
        args2[x] = y

        # Different order recompiles
        self.assertEqual(fn(args2, x), opt_fn(args2, x))
        self.assertEqual(cnts.frame_count, 2)

    def test_dict_order_keys_modules(self):
        def fn(d, x):
            return d[x](torch.ones(2, 2))

        args1 = {}
        x = torch.nn.Linear(2, 2)
        y = torch.nn.Linear(2, 2)
        z = torch.nn.Linear(2, 2)
        args1[x] = y
        args1[3] = z

        cnts = torch._dynamo.testing.CompileCounter()
        opt_fn = torch.compile(fn, backend=cnts)
        self.assertEqual(fn(args1, x), opt_fn(args1, x))
        self.assertEqual(cnts.frame_count, 1)

        # Calling again doesn't recompile (same id and key order)
        opt_fn(args1, x)
        self.assertEqual(cnts.frame_count, 1)
        args2 = {}
        args2[3] = z
        args2[x] = y

        # Different order recompiles
        self.assertEqual(fn(args2, x), opt_fn(args2, x))
        self.assertEqual(cnts.frame_count, 2)

    def test_contains_dunder_dict(self):
        class UserDefined:
            def __init__(self) -> None:
                self.a = 3
                self.b = 5

            def run(self, x):
                if "a" in self.__dict__:
                    x = x * self.a
                if "b" in self.__dict__:
                    x = x * self.b
                self.c = 7
                if "c" in self.__dict__:
                    x = x * self.c
                return x * self.__dict__.get("a") * self.__dict__.get("z", 2)

        obj = UserDefined()

        def fn(x):
            return obj.run(x)

        x = torch.randn(4)
        ref = fn(x)
        opt_fn = torch.compile(fn, backend="eager", fullgraph=True)
        res = opt_fn(x)
        self.assertEqual(ref, res)

    def test_contains_module_dunder_dict(self):
        class MyModule(torch.nn.Module):
            def __init__(self) -> None:
                super().__init__()
                self.foo = 1
                self.bar = 2
                self.baz = 3

            def forward(self, x):
                if "foo" in self.__dict__:
                    return x * self.bar
                return x * self.baz

        mod = MyModule()
        x = torch.randn(10)
        opt_mod = torch.compile(mod, backend="eager", fullgraph=True)
        self.assertEqual(mod(x), opt_mod(x))

    def test_update_dunder_dict(self):
        class UserDefined:
            def run(self, x):
                self.__dict__["a"] = 10
                return x * self.a + self.__dict__["a"]

        obj1 = UserDefined()
        obj2 = UserDefined()

        def fn(x, obj):
            return obj.run(x)

        x = torch.randn(4)
        opt_fn = torch.compile(fn, backend="eager", fullgraph=True)
        ref = fn(x, obj1)
        res = opt_fn(x, obj2)
        self.assertEqual(ref, res)
        # Make sure only `a` is updated.
        self.assertEqual(obj1.__dict__, obj2.__dict__)

    def test_update_module_dunder_dict(self):
        class MyModule(torch.nn.Module):
            def __init__(self) -> None:
                super().__init__()

            def forward(self, x):
                self.__dict__["a"] = 10
                return x * self.a + self.__dict__["a"]

        mod = MyModule()
        x = torch.randn(10)
        opt_mod = torch.compile(mod, backend="eager", fullgraph=True)
        self.assertEqual(mod(x), opt_mod(x))

    def test_dict_reconstruct_keeps_original_order(self):
        def fn():
            modules = OrderedDict([("act", torch.nn.ReLU())])
            module_dict = torch.nn.ModuleDict(modules)

            next_modules = {"fc4": torch.nn.Linear(5, 6), "act3": torch.nn.Sigmoid()}
            modules.update(next_modules.items())
            module_dict.update(next_modules)
            return modules, module_dict

        cnts = torch._dynamo.testing.CompileCounter()
        opt_fn = torch.compile(fn, backend=cnts)
        modules, module_dict = opt_fn()

        self.assertEqual(len(module_dict), len(modules))
        for k1, m2 in zip(modules, module_dict.children()):
            self.assertTrue(modules[k1] is m2)

    def test_dict_subclass_initialization_in_graph(self):
        for super_class in (
            OrderedDict,
            dict,
        ):

            class CustomDict(super_class):
                def __new__(cls, *args, **kwargs):
                    return super().__new__(cls, *args, **kwargs)

                def __init__(self, *args, **kwargs):
                    super().__init__(*args, **kwargs)

            def fn(x):
                c = CustomDict()
                c["key"] = x
                assert "key" in c
                return c["key"] + 1

            opt_fn = torch.compile(fn, backend="eager", fullgraph=True)

            x = torch.rand(4)
            self.assertEqual(fn(x), opt_fn(x))

    def test_dict_list_values(self):
        def inner_fn(args):
            return [x[1].shape for x in args]

        @torch.compile(backend="eager")
        def fn(tensors):
            return inner_fn(zip(itertools.count(), tensors["args"]))

        fn({"args": [torch.ones(5, 5), torch.ones(5, 6), torch.ones(5, 7)]})
        fn({"args": [torch.ones(5, 5)]})

    def test_dict_iter(self):
        class MyMod(torch.nn.Module):
            def forward(self, x):
                z = {"my": 1, "const": 2, "dict": 3, "variable": 4}
                tot = 0
                for key in z:
                    tot += z[key]

                return tot

        x = torch.tensor([0])
        model = MyMod()
        opt_model = torch.compile(model, backend="eager", fullgraph=True)
        y = opt_model(x)

        self.assertEqual(y, 10)

    def test_dict_subclass_contains(self):
        # pattern from huggingface
        class ClassInstantier(OrderedDict):
            pass

        @torch.compile(fullgraph=True, backend="eager")
        def f(x, d):
            if "key1" in d:
                x = x + 2
            if "key2" in d:
                x = x + 4
            x = x + 8
            return x

        result = f(torch.ones(8), ClassInstantier({"key1": torch.ones(8)}))
        self.assertTrue(same(result, torch.full([8], 11.0)))

        result = f(torch.ones(8), ClassInstantier({"key2": torch.ones(8)}))
        self.assertTrue(same(result, torch.full([8], 13.0)))

    def test_dict_tag_guard(self):
        class Foo:
            def __init__(self) -> None:
                self.scalar = 10

        def fn(d, x):
            return d["a"] * d["b"] * d["c"].scalar * x

        foo = Foo()

        d = {"a": 2, "b": 3, "c": foo}

        opt_fn = torch.compile(fn, backend="eager")
        inp = torch.randn(3, 3)
        self.assertEqual(fn(d, inp), opt_fn(d, inp))

        d["a"] = 4
        self.assertEqual(fn(d, inp), opt_fn(d, inp))

        # Check that recompilation happens
        foo.scalar = 12
        self.assertEqual(fn(d, inp), opt_fn(d, inp))

    def test_empty_dict_recompilation(self):
        def fn(d, x):
            if d:
                return torch.cos(x)
            return torch.sin(x)

        opt_fn = torch.compile(fn, backend="eager", fullgraph=True)
        x = torch.randn(4)
        self.assertEqual(fn({}, x), opt_fn({}, x))
        self.assertEqual(fn({"a": 1}, x), opt_fn({"a": 1}, x))

    def test_udf_dict_reconstruction(self):
        class MyDict(dict):
            pass

        def fn(x, klass):
            x = x * 2
            sc_dict = dict.__new__(klass)
            sc_dict["x"] = x
            if isinstance(sc_dict, MyDict):
                sc_dict.attr = 3
            return sc_dict

        opt_fn = torch.compile(fn, backend="eager", fullgraph=True)
        x = torch.randn(4)
        ref = fn(x, MyDict)
        res = opt_fn(x, MyDict)
        self.assertEqual(ref, res)
        self.assertTrue(isinstance(res, MyDict))
        self.assertEqual(ref.attr, res.attr)

        ref = fn(x, dict)
        res = opt_fn(x, dict)
        self.assertEqual(ref, res)
        self.assertTrue(isinstance(res, dict))

    def test_weakref_dict(self):
        states = weakref.WeakKeyDictionary()

        mod1 = torch.nn.Module()
        mod2 = torch.nn.Module()

        states[mod1] = 2
        states[mod2] = 3

        def fn(x):
            if mod1 in states:
                x = torch.sin(x)
            if mod2 in states:
                x = torch.cos(x)
            return x

        opt_fn = torch.compile(fn, backend="eager", fullgraph=True)
        x = torch.randn(4)
        self.assertEqual(fn(x), opt_fn(x))

    def test_fn_id(self):
        def fn(x, f):
            d = {id(f): 3}
            return x * d[id(f)]

        opt_fn = torch.compile(fn, backend="eager", fullgraph=True)
        x = torch.randn(4)

        def nothing():
            pass

        f = nothing
        self.assertEqual(fn(x, f), opt_fn(x, f))

    def test_mapping_proxy_for_local(self):
        def fn(x):
            d = {"a": 2, "b": 3, "c": 5 * x}
            mp = types.MappingProxyType(d)
            y = torch.sin(x * mp["a"])
            for k, v in mp.items():  # noqa: PERF102
                y += torch.cos(x * v)
            return mp

        opt_fn = torch.compile(fn, backend="eager", fullgraph=True)
        x = torch.randn(4)
        ref = fn(x)
        res = opt_fn(x)
        self.assertEqual(ref, res)
        self.assertTrue(type(res) is types.MappingProxyType)

    def test_mapping_proxy_for_nonlocal(self):
        d = {"a": 2, "b": 3, "c": 5}

        def fn(x):
            mp = types.MappingProxyType(d)
            y = torch.sin(x * mp["a"])
            for k, v in mp.items():  # noqa: PERF102
                y += torch.cos(x * v)
            d["d"] = 4
            return mp

        opt_fn = torch.compile(fn, backend="eager", fullgraph=True)
        x = torch.randn(4)
        ref = fn(x)
        res = opt_fn(x)
        self.assertEqual(ref, res)
        self.assertTrue(type(res) is types.MappingProxyType)

        # check update to d is reflected in res
        d["e"] = 5
        self.assertEqual(d["e"], res["e"])

    def test_mapping_proxy_existing(self):
        d = {"a": 2, "b": 3, "c": 5}

        def fn(x, mp):
            y = torch.sin(x * mp["a"])
            for k, v in mp.items():  # noqa: PERF102
                y += torch.cos(x * v)
            if isinstance(mp, types.MappingProxyType):
                y *= 2
            return y

        opt_fn = torch.compile(fn, backend="eager", fullgraph=True)
        x = torch.randn(4)
        mp = types.MappingProxyType(d)
        ref = fn(x, mp)
        res = opt_fn(x, mp)
        self.assertEqual(ref, res)

        d["a"] = 3
        ref = fn(x, mp)
        res = opt_fn(x, mp)
        self.assertEqual(ref, res)

        d.pop("b")
        ref = fn(x, mp)
        res = opt_fn(x, mp)
        self.assertEqual(ref, res)

    def test_dict_construction_from_mapping_proxy(self):
        d = {"a": 2, "b": 3, "c": 5}

        def fn(x, mp):
            d = dict(mp)
            y = torch.sin(x * d["a"])
            return y

        opt_fn = torch.compile(fn, backend="eager", fullgraph=True)
        x = torch.randn(4)
        mp = types.MappingProxyType(d)
        ref = fn(x, mp)
        res = opt_fn(x, mp)
        self.assertEqual(ref, res)

    def test_mapping_proxy_existing_mutation(self):
        d = {"a": 2, "b": 3, "c": 5}

        mp = types.MappingProxyType(d)

        def fn(x):
            d["d"] = 4
            y = torch.sin(x * mp["d"])
            return y

        opt_fn = torch.compile(fn, backend="eager")
        x = torch.randn(4)
        ref = torch.sin(x * 4)
        res = opt_fn(x)
        self.assertEqual(ref, res)
        self.assertEqual(d.keys(), mp.keys())

    def test_mapping_proxy_existing_local_mutation(self):
        d = {"a": 2, "b": 3, "c": 5}

        mp = types.MappingProxyType(d)

        def fn(x):
            # Dynamo should not cause a graph break here because it knows that
            # the existing proxy cant point to this new dict
            other_dict = {}
            other_dict["d"] = 4
            y = torch.sin(x * mp["c"])
            return y

        opt_fn = torch.compile(fn, backend="eager", fullgraph=True)
        x = torch.randn(4)
        ref = torch.sin(x * mp["c"])
        res = opt_fn(x)
        self.assertEqual(ref, res)
        self.assertEqual(d.keys(), mp.keys())

    def test_move_to_end(self):
        def fn(x):
            d = OrderedDict({"a": torch.cos(x), "b": 3, "c": 5})
            d.move_to_end("a")
            return d

        opt_fn = torch.compile(fn, backend="eager", fullgraph=True)
        x = torch.randn(4)
        self.assertEqual(["b", "c", "a"], list(opt_fn(x).keys()))
        self.assertEqual(fn(x), opt_fn(x))

    def test_overridden_get_item(self):
        class MyDict(dict):
            def __init__(self, *args, **kwargs):
                super().__init__(*args, **kwargs)
                self.calls = 0

            def __getitem__(self, key):
                self.calls += 1
                return super().__getitem__(key) + 1

        def fn(x, d):
            d["d"] = 4
            return x * d["a"] + d["b"] + d["c"] + d["d"]

        opt_fn = torch.compile(fn, backend="eager", fullgraph=True)
        x = torch.randn(4)
        d1 = MyDict({"a": 2, "b": 3, "c": 5})
        ref = fn(x, d1)

        d2 = MyDict({"a": 2, "b": 3, "c": 5})
        res = opt_fn(x, d2)
        self.assertEqual(ref, res)
        self.assertEqual(d1.calls, d2.calls)

    def test_items_type(self):
        def fn():
            d = dict({"a": 1, "b": "2", "c": torch.tensor(3)})  # noqa: C418
            return d.items()

        opt_fn = torch.compile(fn, backend="eager", fullgraph=True)
        ref = fn()
        res = opt_fn()
        self.assertEqual(ref, res)
        self.assertEqual(type(res), dict_items)

    def test_builtin_or_with_invalid_types(self):
        args = (
            1,  # int
            1.0,  # float
            "a",  # str
            (1, 2),  # tuple
            [1, 2],  # list
        )

        @torch.compile(backend="eager", fullgraph=True)
        def fn(b: Any):
            a = {"one": torch.ones(1)}
            return a | b

        from torch._dynamo.exc import Unsupported

        for arg in args:
<<<<<<< HEAD
            with self.assertRaisesRegex(Unsupported, "Observed exception"):
=======
            with self.assertRaises(Unsupported):
>>>>>>> 524e8270
                _ = fn(arg)

    def test_builtin_or_with_diff_keys(self):
        def f():
            a = {"one": torch.ones(1)}
            b = {"two": torch.ones(2)}
            return a, b, a | b, b | a, a.__or__(b), b.__or__(a)

        opt_f = torch.compile(f, backend="eager", fullgraph=True)
        self.assertEqual(f(), opt_f())

    def test_builtin_or_with_same_keys(self):
        def f():
            a = {"one": torch.ones(1), "two": torch.ones(2)}
            b = {"one": torch.ones(1), "three": torch.ones(3)}
            return a, b, a | b, b | a, a.__or__(b), b.__or__(a)

        opt_f = torch.compile(f, backend="eager", fullgraph=True)
        self.assertEqual(f(), opt_f())

    def test_builtin_ior_(self):
        def f():
            a = {"one": torch.ones(1)}
            b = {"two": torch.ones(2)}
            a |= b
            return a, b

        opt_f = torch.compile(f, backend="eager", fullgraph=True)
        self.assertEqual(f(), opt_f())

    def test_newly_constructed_default_dict(self):
        def f(x):
            d = defaultdict(list)
            d[0] = 42
            return x + 1, d

        x = torch.ones(2)
        ref = f(x)
        res = torch.compile(f, backend="eager", fullgraph=True)(x)

        self.assertEqual(ref, res)

    @parametrize("op", ["or_", "and_", "xor", "sub"])
    def test_dict_keys_binop(self, op):
        op = getattr(operator, op)

        def f():
            a = {"one": torch.ones(1), "two": torch.ones(2)}
            b = {"one": torch.ones(1), "three": torch.ones(3)}
            return op(a.keys(), b.keys()), op(b.keys(), a.keys())

        opt_f = torch.compile(f, backend="eager", fullgraph=True)
        self.assertEqual(f(), opt_f())

    @parametrize("op", ["ior", "iand", "ixor", "isub"])
    def test_dict_keys_inplace_binop(self, op):
        op = getattr(operator, op)

        def f():
            a = {"one": torch.ones(1), "two": torch.ones(2)}.keys()
            b = {"one": torch.ones(1), "three": torch.ones(3)}.keys()
            c = {"one": torch.ones(1), "two": torch.ones(2)}.keys()
            a = op(a, b)
            b = op(b, c)
            return a, b

        opt_f = torch.compile(f, backend="eager", fullgraph=True)
        self.assertEqual(f(), opt_f())


instantiate_parametrized_tests(DictTests)


class DictMethodsTests(torch._dynamo.test_case.TestCase):
    thetype = dict

    # Methods:
    # + clear
    # + copy
    # + fromkeys
    # + get
    # + items
    # + keys
    # + pop
    # + popitem
    # + setdefault
    # + update
    # + values
    # BinOps:
    # ==, !=, |

    def setUp(self):
        torch._dynamo.config.enable_trace_unittest = True
        super().setUp()

    def tearDown(self):
        torch._dynamo.config.enable_trace_unittest = False
        return super().tearDown()

    def assertEqual(self, x, y):
        self.assertTrue(x == y, f"Expected {x} to be equal to {y}")

    def assertNotEqual(self, x, y):
        self.assertFalse(x == y, f"Expected {x} to not be equal to {y}")

    @make_dynamo_test
    def test_cmp_eq(self):
        d1 = self.thetype({"a": 1, "b": 2})
        d2 = self.thetype({"a": 1, "b": 2})
        d3 = self.thetype({"a": 1, "b": 3})
        self.assertEqual(d1, d2)
        self.assertNotEqual(d1, d3)

        # Test the == operator
        self.assertEqual(d1 == d2, True)
        self.assertEqual(d1 == d3, False)

        # Test the __eq__ method
        self.assertEqual(d1.__eq__(d2), True)
        self.assertEqual(d1.__eq__(d3), False)

        # Test Dict.__eq__
        self.assertEqual(self.thetype.__eq__(d1, d2), True)
        self.assertEqual(self.thetype.__eq__(d1, d3), False)

    @make_dynamo_test
    def test_cmp_ne(self):
        d1 = self.thetype({"a": 1, "b": 2})
        d2 = self.thetype({"a": 1, "b": 2})
        d3 = self.thetype({"a": 1, "b": 3})
        self.assertNotEqual(d1, d3)
        self.assertEqual(d1, d2)

        # Test the != operator
        self.assertEqual(d1 != d3, True)
        self.assertEqual(d1 != d2, False)

        # Test the __ne__ method
        self.assertEqual(d1.__ne__(d3), True)
        self.assertEqual(d1.__ne__(d2), False)

        # Test Dict.__ne__
        self.assertEqual(self.thetype.__ne__(d1, d3), True)
        self.assertEqual(self.thetype.__ne__(d1, d2), False)

    @make_dynamo_test
    def test_binop_or(self):
        d1 = self.thetype({"a": 1, "b": 2})
        d2 = self.thetype({"b": 3, "c": 4})

        # Test the | operator
        self.assertEqual(d1 | d2, {"a": 1, "b": 3, "c": 4})
        self.assertEqual(d2 | d1, {"a": 1, "b": 2, "c": 4})

        # Test the __or__ method
        self.assertEqual(d1.__or__(d2), {"a": 1, "b": 3, "c": 4})
        self.assertEqual(d2.__or__(d1), {"a": 1, "b": 2, "c": 4})

        # Test Dict.__or__
        self.assertEqual(self.thetype.__or__(d1, d2), {"a": 1, "b": 3, "c": 4})
        self.assertEqual(self.thetype.__or__(d2, d1), {"a": 1, "b": 2, "c": 4})

        # Test with non-dict types
        self.assertRaises(TypeError, lambda: d1 | 1)

    @make_dynamo_test
    def test_clear(self):
        d = self.thetype({"a": 1, "b": 2})
        d.clear()
        self.assertEqual(d, {})

        # Test that clear returns None
        d = self.thetype({"a": 1, "b": 2})
        self.assertIsNone(d.clear())

        # Test Dict.clear
        d = self.thetype({"a": 1, "b": 2})
        self.thetype.clear(d)
        self.assertEqual(d, {})

        # Test invalid usage
        self.assertRaises(TypeError, d.clear, 1)

    @make_dynamo_test
    def test_copy(self):
        d = self.thetype({"a": 1, "b": 2})
        d2 = d.copy()
        self.assertEqual(d, d2)

        # Test that copy returns a new instance
        self.assertIsNot(d, d2)

        # Test Dict.copy
        self.assertEqual(self.thetype.copy(d), d2)

        # Test invalid usage
        self.assertRaises(TypeError, d.copy, 1)

    @unittest.expectedFailure
    @make_dynamo_test
    def test_fromkeys(self):
        d = self.thetype.fromkeys(["a", "b"], 1)
        self.assertEqual(d, {"a": 1, "b": 1})
        p = self.thetype.fromkeys(["a", "b"], None)
        self.assertEqual(p, {"a": None, "b": None})

        # Test Dict.fromkeys
        d2 = self.thetype.fromkeys(["c", "d"], 2)
        self.assertEqual(d2, {"c": 2, "d": 2})

        # Test invalid usage
        self.assertRaises(TypeError, self.thetype.fromkeys)
        self.assertRaises(TypeError, self.thetype.fromkeys, 1, 2)

    @make_dynamo_test
    def test_get(self):
        d = self.thetype({"a": 1, "b": 2})
        self.assertEqual(d.get("a"), 1)
        self.assertEqual(d.get("c", 3), 3)
        self.assertIsNone(d.get("c"))

        # Test Dict.get
        self.assertEqual(self.thetype.get(d, "b"), 2)

        # Test invalid usage
        self.assertRaises(TypeError, d.get)

    @make_dynamo_test
    def test_items(self):
        d = self.thetype({"a": 1, "b": 2})
        items = d.items()
        self.assertEqual(set(items), {("a", 1), ("b", 2)})

        # Test Dict.items
        self.assertEqual(set(self.thetype.items(d)), {("a", 1), ("b", 2)})

        # Test invalid usage
        self.assertRaises(TypeError, d.items, 1)

    @make_dynamo_test
    def test_keys(self):
        d = self.thetype({"a": 1, "b": 2})
        keys = d.keys()
        self.assertEqual(set(keys), {"a", "b"})

        # Test Dict.keys
        self.assertEqual(set(self.thetype.keys(d)), {"a", "b"})

        # Test invalid usage
        self.assertRaises(TypeError, d.keys, 1)

    @make_dynamo_test
    def test_pop(self):
        d = self.thetype({"a": 1, "b": 2})
        self.assertEqual(d.pop("a"), 1)
        self.assertEqual(d, {"b": 2})
        self.assertIsNone(d.pop("c", None))

        # Test Dict.pop
        self.assertEqual(self.thetype.pop(d, "b"), 2)

        # Test invalid usage
        self.assertRaises(KeyError, d.pop, "c")
        self.assertRaises(TypeError, d.pop)

    @unittest.expectedFailure
    @make_dynamo_test
    def test_popitem(self):
        d = self.thetype({"a": 1})
        key, value = d.popitem()
        self.assertEqual(key, "a")
        self.assertEqual(value, 1)
        self.assertEqual(len(d), 0)
        # check LIFO
        d = self.thetype()
        d["a"] = 1
        d["b"] = 2
        self.assertEqual(d.popitem(), ("b", 2))

        # Test Dict.popitem
        key, value = self.thetype.popitem(d)
        self.assertEqual(key, "a")
        self.assertEqual(value, 1)

        # Test invalid usage
        self.assertRaises(TypeError, d.popitem, 1)

    @make_dynamo_test
    def test_setdefault(self):
        d = self.thetype({"a": 1, "b": 2})
        self.assertEqual(d.setdefault("a", 3), 1)
        self.assertEqual(d.setdefault("c", 3), 3)
        self.assertIsNone(d.setdefault("d"), None)
        self.assertEqual(d, {"a": 1, "b": 2, "c": 3, "d": None})

        # Test Dict.setdefault
        self.assertEqual(self.thetype.setdefault(d, "e", 5), 5)

        # Test invalid usage
        self.assertRaises(TypeError, d.setdefault)
        self.assertRaises(TypeError, d.setdefault, [[]])

    @make_dynamo_test
    def test_update(self):
        d = self.thetype({"a": 1, "b": 2})
        d.update({"b": 3, "c": 4})
        self.assertEqual(d, {"a": 1, "b": 3, "c": 4})

        # Test with another dict
        d2 = self.thetype({"d": 5})
        d.update(d2)
        self.assertEqual(d, {"a": 1, "b": 3, "c": 4, "d": 5})

        # Test Dict.update
        d3 = self.thetype({"e": 6})
        self.thetype.update(d, d3)
        self.assertEqual(d, {"a": 1, "b": 3, "c": 4, "d": 5, "e": 6})

        # Test with keyword arguments
        d.update(f=7, g=8)
        self.assertEqual(d, {"a": 1, "b": 3, "c": 4, "d": 5, "e": 6, "f": 7, "g": 8})

        # Test Dict.update with keyword arguments
        self.thetype.update(d, h=9, i=10)
        self.assertEqual(
            d, {"a": 1, "b": 3, "c": 4, "d": 5, "e": 6, "f": 7, "g": 8, "h": 9, "i": 10}
        )

        # Test invalid usage
        self.assertRaises(TypeError, d.update, 1)

    @make_dynamo_test
    def test_values(self):
        d = self.thetype({"a": 1, "b": 2})
        values = d.values()
        self.assertEqual(set(values), {1, 2})

        # Test Dict.values
        self.assertEqual(set(self.thetype.values(d)), {1, 2})

        # Test invalid usage
        self.assertRaises(TypeError, d.values, 1)


if __name__ == "__main__":
    from torch._dynamo.test_case import run_tests

    run_tests()<|MERGE_RESOLUTION|>--- conflicted
+++ resolved
@@ -18,14 +18,11 @@
 import torch.utils.checkpoint
 from torch._dynamo.testing import same
 from torch._dynamo.utils import dict_items
-<<<<<<< HEAD
-from torch.testing._internal.common_utils import make_dynamo_test
-=======
 from torch.testing._internal.common_utils import (
     instantiate_parametrized_tests,
+    make_dynamo_test,
     parametrize,
 )
->>>>>>> 524e8270
 
 
 class SimpleDict(dict):
@@ -984,11 +981,7 @@
         from torch._dynamo.exc import Unsupported
 
         for arg in args:
-<<<<<<< HEAD
             with self.assertRaisesRegex(Unsupported, "Observed exception"):
-=======
-            with self.assertRaises(Unsupported):
->>>>>>> 524e8270
                 _ = fn(arg)
 
     def test_builtin_or_with_diff_keys(self):
