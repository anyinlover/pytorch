# Owner(s): ["module: dynamo"]
import contextlib
import functools
import logging
import os
import re
import unittest
import unittest.mock

import torch
import torch._dynamo.test_case
import torch._dynamo.testing
import torch.distributed as dist
from torch._dynamo.testing import (
    empty_line_normalizer,
    extract_graph_and_tracker,
    skipIfNotPy311,
)
from torch._dynamo.trace_rules import _as_posix_path
from torch.nn.parallel import DistributedDataParallel as DDP
from torch.testing._internal.common_cuda import SM90OrLater
from torch.testing._internal.common_utils import (
    find_free_port,
    munge_exc,
    skipIfTorchDynamo,
<<<<<<< HEAD
    xfailIfS390X,
    xfailIfXPU,
=======
>>>>>>> bc6e0661
)
from torch.testing._internal.inductor_utils import HAS_CUDA, HAS_XPU
from torch.testing._internal.logging_utils import (
    LoggingTestCase,
    make_logging_test,
    make_settings_test,
)


requires_cuda = unittest.skipUnless(HAS_CUDA, "requires cuda")
requires_gpu = unittest.skipUnless(HAS_CUDA or HAS_XPU, "requires cuda or xpu")
requires_distributed = functools.partial(
    unittest.skipIf, not dist.is_available(), "requires distributed"
)

device_type = (
    acc.type if (acc := torch.accelerator.current_accelerator(True)) else "cpu"
)


def munge_shape_guards(s: str) -> str:
    SHAPE_GUARD_REGEX = (
        r"[| ]* \+- SYMBOLIC_SHAPE_GUARD:"
        if torch._dynamo.config.enable_cpp_symbolic_shape_guards
        else r"^\+- LAMBDA_GUARD:"
    )

    def munge(s):
        s = re.sub(r"[^ ]+:\d+ in [^ ]+", "#:# in #", s)
        return re.subn(SHAPE_GUARD_REGEX, "+- __SHAPE_GUARD__:", s)

    lines = [munge(l) for l in s.splitlines()]
    return "\n".join([line for line, nsubs in lines if nsubs > 0])


def example_fn(a):
    output = a.mul(torch.ones(1000, 1000))
    output = output.add(torch.ones(1000, 1000))
    return output


def dynamo_error_fn(a):
    output = a.mul(torch.ones(1000, 1000))
    output = output.add(torch.ones(10, 10))
    return output


def inductor_error_fn(a):
    output = torch.round(a)
    return output


def inductor_schedule_fn(a):
    output = a.add(torch.ones(1000, 1000, device=device_type))
    return output


ARGS = (torch.ones(1000, 1000, requires_grad=True),)


def multi_record_test(num_records, **kwargs):
    @make_logging_test(**kwargs)
    def fn(self, records):
        fn_opt = torch.compile(example_fn, backend="inductor")
        fn_opt(*ARGS)
        self.assertEqual(len(records), num_records)

    return fn


def within_range_record_test(num_records_lower, num_records_higher, **kwargs):
    @make_logging_test(**kwargs)
    def fn(self, records):
        fn_opt = torch.compile(example_fn, backend="inductor")
        fn_opt(*ARGS)
        self.assertGreaterEqual(len(records), num_records_lower)
        self.assertLessEqual(len(records), num_records_higher)

    return fn


def single_record_test(**kwargs):
    return multi_record_test(1, **kwargs)


class LoggingTests(LoggingTestCase):
    test_bytecode = multi_record_test(2, bytecode=True)
    test_output_code = multi_record_test(3, output_code=True)
    test_aot_graphs = multi_record_test(3, aot_graphs=True)

    @requires_gpu
    @make_logging_test(schedule=True)
    def test_schedule(self, records):
        fn_opt = torch.compile(inductor_schedule_fn, backend="inductor")
        fn_opt(torch.ones(1000, 1000, device=device_type))
        self.assertGreater(len(records), 0)
        self.assertLess(len(records), 5)

    @requires_gpu
    @make_logging_test(fusion=True)
    def test_fusion(self, records):
        fn_opt = torch.compile(inductor_schedule_fn, backend="inductor")
        fn_opt(torch.ones(1000, 1000, device=device_type))
        self.assertGreater(len(records), 0)
        self.assertLess(len(records), 8)

    @requires_cuda
    @make_logging_test(cudagraphs=True)
    def test_cudagraphs(self, records):
        fn_opt = torch.compile(mode="reduce-overhead")(inductor_schedule_fn)
        fn_opt(torch.ones(1000, 1000, device=device_type))
        self.assertGreater(len(records), 0)
        self.assertLess(len(records), 8)

    @make_logging_test(recompiles=True)
    def test_recompiles(self, records):
        def fn(x, y):
            return torch.add(x, y)

        fn_opt = torch.compile(fn, backend="inductor")
        fn_opt(torch.ones(1000, 1000), torch.ones(1000, 1000))
        fn_opt(torch.ones(1000, 1000), 1)
        self.assertGreater(len(records), 0)

    test_dynamo_debug = within_range_record_test(30, 90, dynamo=logging.DEBUG)
    test_dynamo_info = within_range_record_test(2, 10, dynamo=logging.INFO)

    @skipIfTorchDynamo("too slow")
    @make_logging_test(dynamo=logging.DEBUG)
    def test_dynamo_debug_default_off_artifacts(self, records):
        fn_opt = torch.compile(example_fn, backend="inductor")
        fn_opt(torch.ones(1000, 1000))
        self.assertEqual(len([r for r in records if ".__bytecode" in r.name]), 0)
        self.assertEqual(len([r for r in records if ".__output_code" in r.name]), 0)

    @make_logging_test(hierarchical_compile=True)
    def test_hierarchical_compile(self, records):
        from torch._higher_order_ops.invoke_subgraph import mark_compile_region

        @mark_compile_region
        def gn(x):
            return x * 2

        def fn(x):
            return gn(x)

        fn_opt = torch.compile(fn, backend="inductor")
        fn_opt(torch.ones(1000, 1000))
        fn_opt(torch.ones(1000, 1000))
        self.assertGreater(len(records), 0)

    @make_logging_test()
    def test_dynamo_error(self, records):
        try:
            fn_opt = torch.compile(dynamo_error_fn, backend="inductor")
            fn_opt(*ARGS)
        except Exception:
            pass
        record = self.getRecord(records, "WON'T CONVERT")
        self.assertExpectedInline(
            munge_exc(record.getMessage()),
            """\
WON'T CONVERT dynamo_error_fn test_logging.py line N
due to:
Traceback (most recent call last):
torch._dynamo.exc.TorchRuntimeError: Dynamo failed to run FX node with fake tensors: call_method add(*(FakeTensor(..., size=(1000, 1000), grad_fn=<MulBackward0>), FakeTensor(..., size=(10, 10))), **{}): got RuntimeError('Attempting to broadcast a dimension of length 10 at -1! Mismatching argument at index 1 had torch.Size([10, 10]); but expected shape should be broadcastable to [1000, 1000]')

from user code:
   File "test_logging.py", line N, in dynamo_error_fn
    output = output.add(torch.ones(10, 10))""",  # noqa: B950
        )

    test_aot = within_range_record_test(2, 6, aot=logging.INFO)
    test_inductor_debug = within_range_record_test(3, 28, inductor=logging.DEBUG)
    test_inductor_info = within_range_record_test(2, 10, inductor=logging.INFO)

    @make_logging_test()
    def test_inductor_error(self, records):
        exitstack = contextlib.ExitStack()
        import torch._inductor.lowering

        def throw(x):
            raise AssertionError

        # inject an error in the lowerings
        dict_entries = {}
        for x in list(torch._inductor.lowering.lowerings.keys()):
            if "round" in x.__name__:
                dict_entries[x] = throw

        exitstack.enter_context(
            unittest.mock.patch.dict(torch._inductor.lowering.lowerings, dict_entries)
        )

        try:
            fn_opt = torch.compile(inductor_error_fn, backend="inductor")
            fn_opt(*ARGS)
        except Exception:
            pass
        record = self.getRecord(records, "WON'T CONVERT")
        self.assertExpectedInline(
            munge_exc(record.getMessage()),
            """\
WON'T CONVERT inductor_error_fn test_logging.py line N
due to:
Traceback (most recent call last):
  File "test_logging.py", line N, in throw
    raise AssertionError
torch._dynamo.exc.BackendCompilerFailed: backend='inductor' raised:
LoweringException: AssertionError:
  target: aten.round.default
  args[0]: TensorBox(StorageBox(
    InputBuffer(name='primals_1', layout=FixedLayout('cpu', torch.float32, size=[1000, 1000], stride=[1000, 1]))
  ))""",
        )

        exitstack.close()

    @requires_distributed()
    @requires_cuda
    @make_logging_test(ddp_graphs=True)
    def test_ddp_graphs(self, records):
        class ToyModel(torch.nn.Module):
            def __init__(self) -> None:
                super().__init__()
                self.layers = torch.nn.Sequential(
                    torch.nn.Linear(1024, 1024),
                    torch.nn.Linear(1024, 1024),
                )

            def forward(self, x):
                return self.layers(x)

        os.environ["MASTER_ADDR"] = "localhost"
        os.environ["MASTER_PORT"] = str(find_free_port())
        dist.init_process_group("gloo", rank=0, world_size=1)

        model = DDP(ToyModel().to("cuda:0"), device_ids=[0], bucket_cap_mb=4)
        ddp_model = torch.compile(model, backend="inductor")

        ddp_model(torch.randn(1024, 1024, device="cuda:0"))

        dist.destroy_process_group()
        self.assertEqual(len([r for r in records if "__ddp_graphs" in r.name]), 4)

    # check that logging to a child log of a registered logger
    # does not register it and result in duplicated records
    @make_settings_test("torch._dynamo.output_graph")
    def test_open_registration_with_registered_parent(self, records):
        logger = logging.getLogger("torch._dynamo.output_graph")
        logger.info("hi")
        self.assertEqual(len(records), 1)

    # check logging to a random log that is not a child log of a registered
    # logger registers it and sets handlers properly
    @make_settings_test("torch.utils")
    def test_open_registration(self, records):
        logger = logging.getLogger("torch.utils")
        logger.info("hi")
        self.assertEqual(len(records), 1)

    # check logging to a random log that is not a child log of a registered
    # logger registers it and sets handlers properly
    @make_logging_test(modules={"torch.utils": logging.INFO})
    def test_open_registration_python_api(self, records):
        logger = logging.getLogger("torch.utils")
        logger.info("hi")
        self.assertEqual(len(records), 1)

    @make_logging_test(all=logging.DEBUG, dynamo=logging.INFO)
    def test_all(self, _):
        registry = torch._logging._internal.log_registry

        dynamo_qnames = registry.log_alias_to_log_qnames["dynamo"]
        for logger_qname in torch._logging._internal.log_registry.get_log_qnames():
            logger = logging.getLogger(logger_qname)

            # if logger_qname is a.b.c and dynamo_qnames contains a.b, it still matches dynamo's INFO setting
            if any(logger_qname.find(d) == 0 for d in dynamo_qnames):
                self.assertEqual(
                    logger.getEffectiveLevel(),
                    logging.INFO,
                    msg=f"expected {logger_qname} is INFO, got {logging.getLevelName(logger.getEffectiveLevel())}",
                )
            else:
                self.assertEqual(
                    logger.getEffectiveLevel(),
                    logging.DEBUG,
                    msg=f"expected {logger_qname} is DEBUG, got {logging.getLevelName(logger.getEffectiveLevel())}",
                )

    @make_logging_test(graph_breaks=True)
    def test_graph_breaks(self, records):
        @torch.compile(backend="inductor")
        def fn(x):
            torch._dynamo.graph_break()
            return x + 1

        fn(torch.ones(1))

        self.assertEqual(len(records), 1)

    @make_settings_test("torch._dynamo.utils")
    def test_dump_compile_times(self, records):
        fn_opt = torch.compile(example_fn, backend="inductor")
        fn_opt(torch.ones(1000, 1000))
        # This function runs during exit via atexit.register.
        # We're not actually going to run atexit._run_exit_funcs() here,
        # because it'll destroy state necessary for other tests.
        torch._dynamo.utils.dump_compile_times()
        self.assertEqual(
            len(
                [r for r in records if "TorchDynamo compilation metrics" in str(r.msg)]
            ),
            1,
        )

    @make_logging_test(dynamo=logging.INFO)
    def test_custom_format_exc(self, records):
        dynamo_log = logging.getLogger(torch._dynamo.__name__)
        try:
            raise RuntimeError("foo")
        except RuntimeError:
            dynamo_log.exception("test dynamo")
            dynamo_log.info("with exc", exc_info=True)
        dynamo_log.info("with stack", stack_info=True)
        self.assertEqual(len(records), 3)
        # unfortunately there's no easy way to test the final formatted log other than
        # to ask the dynamo logger's handler to format it.
        for handler in dynamo_log.handlers:
            if torch._logging._internal._is_torch_handler(handler):
                break
        self.assertIsNotNone(handler)
        self.assertIn("Traceback", handler.format(records[0]))
        self.assertIn("Traceback", handler.format(records[1]))
        self.assertIn("Stack", handler.format(records[2]))

    @make_logging_test(dynamo=logging.INFO)
    def test_custom_format(self, records):
        dynamo_log = logging.getLogger(torch._dynamo.__name__)
        test_log = torch._logging.getArtifactLogger(
            torch._dynamo.__name__, "custom_format_test_artifact"
        )
        dynamo_log.info("test dynamo")
        test_log.info("custom format")
        self.assertEqual(len(records), 2)
        # unfortunately there's no easy way to test the final formatted log other than
        # to ask the dynamo logger's handler to format it.
        for handler in dynamo_log.handlers:
            if torch._logging._internal._is_torch_handler(handler):
                break
        self.assertIsNotNone(handler)
        self.assertIn("I", handler.format(records[0]))
        self.assertEqual("custom format", handler.format(records[1]))

    @make_logging_test(dynamo=logging.INFO)
    def test_multiline_format(self, records):
        dynamo_log = logging.getLogger(torch._dynamo.__name__)
        dynamo_log.info("test\ndynamo")
        dynamo_log.info("%s", "test\ndynamo")
        dynamo_log.info("test\n%s", "test\ndynamo")
        self.assertEqual(len(records), 3)
        # unfortunately there's no easy way to test the final formatted log other than
        # to ask the dynamo logger's handler to format it.
        for handler in dynamo_log.handlers:
            if torch._logging._internal._is_torch_handler(handler):
                break
        self.assertIsNotNone(handler)
        for record in records:
            r = handler.format(record)
            for l in r.splitlines():
                self.assertIn("I", l)

    test_trace_source_simple = within_range_record_test(1, 100, trace_source=True)

    @make_logging_test(trace_source=True)
    def test_trace_source_if_stmt(self, records):
        def fn(x):
            if x.sum() > 0:
                return x * 2
            return x * 3

        fn_opt = torch.compile(fn, backend="eager")
        fn_opt(torch.ones(3, 3))

        found_x2 = False
        found_x3 = False
        for record in records:
            msg = record.getMessage()
            if "return x * 2" in msg:
                found_x2 = True
            if "return x * 3" in msg:
                found_x3 = True

        self.assertTrue(found_x2)
        self.assertFalse(found_x3)

    @make_logging_test(trace_source=True)
    def test_trace_source_nested(self, records):
        def fn1(x):
            x = fn2(x)
            return x * 2

        def fn2(x):
            x = fn3(x)
            return x * 3

        def fn3(x):
            return x * 4

        fn_opt = torch.compile(fn1, backend="eager")
        fn_opt(torch.ones(3, 3))

        found_x2 = False
        found_x3 = False
        found_x4 = False
        for record in records:
            msg = record.getMessage()
            if "return x * 2" in msg:
                found_x2 = True
                self.assertNotIn("inline depth", msg)
            elif "return x * 3" in msg:
                found_x3 = True
                self.assertIn("inline depth: 1", msg)
            elif "return x * 4" in msg:
                found_x4 = True
                self.assertIn("inline depth: 2", msg)
        self.assertTrue(found_x2)
        self.assertTrue(found_x3)
        self.assertTrue(found_x4)

    @make_logging_test(trace_source=True)
    def test_trace_source_cond(self, records):
        from functorch.experimental.control_flow import cond

        def true_fn(x):
            return x * 2

        def false_fn(x):
            return x * 3

        def inner(pred, x):
            return cond(pred, true_fn, false_fn, [x])

        def outer(pred, x):
            return inner(pred, x)

        fn_opt = torch.compile(outer, backend="eager")
        fn_opt(torch.tensor(True), torch.ones(3, 3))

        found_x2 = False
        found_x3 = False
        for record in records:
            msg = record.getMessage()
            if "return x * 2" in msg:
                found_x2 = True
                self.assertIn("inline depth: 3", msg)
            if "return x * 3" in msg:
                found_x3 = True
                self.assertIn("inline depth: 3", msg)

        self.assertTrue(found_x2)
        self.assertTrue(found_x3)

    @make_logging_test(trace_source=True)
    def test_trace_source_funcname(self, records):
        # NOTE: list comprehensions are inlined in 3.12, so test with tuples
        def fn1():
            def fn2():
                if True:
                    return tuple(torch.ones(3, 3) for _ in range(5))
                return None

            return fn2()

        fn_opt = torch.compile(fn1, backend="eager")
        fn_opt()

        found_funcname = False
        for record in records:
            msg = record.getMessage()
            if "<genexpr>" in msg and "fn1.fn2" in msg:
                found_funcname = True

        self.assertTrue(found_funcname)

    def test_invalid_artifact_flag(self):
        with self.assertRaises(ValueError):
            torch._logging.set_logs(aot_graphs=5)

    def test_invalid_artifact_flag_error_msg(self):
        env = dict(os.environ)
        env["TORCH_LOGS"] = "not_an_existing_log_artifact_should_error"
        _, stderr = self.run_process_no_exception(
            "import torch",
            env=env,
        )
        lines = stderr.decode().split("\n")
        # This is a sanity assert that our error is not spammy.
        # As of this test creation this was 18.
        # See this issue for the purpose o this test:
        # https://github.com/pytorch/pytorch/issues/151055
        self.assertTrue(len(lines) < 50)
        # The other sanity assert - check that the last few lines
        # map to the actual error message we want to raise
        # (I could use an expecttest here, although it would break
        #  whenever someone adds a new logging artifact)
        self.assertEqual(
            lines[-5], 'For more info on various settings, try TORCH_LOGS="help"'
        )
        self.assertEqual(lines[-4], "Valid settings:")

    @requires_distributed()
    def test_distributed_rank_logging(self):
        env = dict(os.environ)
        env["TORCH_LOGS"] = "dynamo"
        _, stderr = self.run_process_no_exception(
            """\
import torch.distributed as dist
import logging
from torch.testing._internal.distributed.fake_pg import FakeStore
store = FakeStore()
dist.init_process_group("fake", rank=0, world_size=2, store=store)
dynamo_log = logging.getLogger("torch._dynamo")
dynamo_log.info("woof")
print("arf")
""",
            env=env,
        )
        self.assertIn("[rank0]:", stderr.decode("utf-8"))

    @skipIfNotPy311
    @make_logging_test(trace_call=True)
    def test_trace_call(self, records):
        def fn(x, y):
            return (x * 2) @ (y * 3)

        fn_opt = torch.compile(fn, backend="eager")
        fn_opt(torch.randn(10, 20), torch.randn(20, 30))

        self.assertEqual(len(records), 3)
        # only get last 2 lines
        messages = [
            "\n".join(record.getMessage().split("\n")[-2:]) for record in records
        ]
        self.assertExpectedInline(
            messages[0],
            """\
            return (x * 2) @ (y * 3)
                    ~~^~~""",
        )
        self.assertExpectedInline(
            messages[1],
            """\
            return (x * 2) @ (y * 3)
                              ~~^~~""",
        )
        self.assertExpectedInline(
            messages[2],
            """\
            return (x * 2) @ (y * 3)
                   ~~~~~~~~^~~~~~~~~""",
        )

    @skipIfNotPy311
    @make_logging_test(trace_call=True)
    def test_trace_call_prefix(self, records):
        def fn(x, y):
            return (x * 2) @ (y * 3)

        fn_opt = torch.compile(fn, backend="eager")
        fn_opt(torch.randn(10, 20), torch.randn(20, 30))

        msg0 = munge_exc(records[0].getMessage())
        self.assertExpectedInline(
            msg0,
            """\
TRACE FX call mul from test_logging.py:N in fn (LoggingTests.test_trace_call_prefix.fn)
            return (x * 2) @ (y * 3)
                    ~~^~~""",
        )

    @skipIfNotPy311
    @make_logging_test(trace_call=True)
    def test_trace_call_inline_call(self, records):
        def g(x):
            return x * 2

        def f(x):
            return g(g(x))

        fn_opt = torch.compile(f, backend="eager")
        fn_opt(torch.randn(3, 3))

        self.assertEqual(len(records), 3)
        messages = [
            "\n".join(record.getMessage().split("\n")[-2:]) for record in records
        ]
        self.assertExpectedInline(
            messages[0],
            """\
            return g(g(x))
                     ~^^^""",
        )
        self.assertExpectedInline(
            messages[1],
            """\
            return x * 2
                   ~~^~~""",
        )
        # skip this check since 3.13 removed carets for this case
        # see https://github.com/python/cpython/issues/99180
        # self.assertExpectedInline(
        #     messages[2],
        #     """\
        #     return g(g(x))
        #            ~^^^^^^""",
        # )

    @skipIfNotPy311
    @make_logging_test(trace_call=True)
    def test_trace_call_graph_break(self, records):
        def fn(x):
            x = x * 2
            torch._dynamo.graph_break()
            return x * 3

        fn_opt = torch.compile(fn, backend="eager")
        fn_opt(torch.randn(3, 3))

        self.assertEqual(len(records), 3)
        messages = [
            "\n".join(record.getMessage().split("\n")[-2:]) for record in records
        ]
        self.assertExpectedInline(
            messages[0],
            """\
            x = x * 2
                ~~^~~""",
        )
        self.assertExpectedInline(
            messages[-1],
            """\
            return x * 3
                   ~~^~~""",
        )

    @make_logging_test(guards=True, recompiles=True)
    def test_guards_recompiles(self, records):
        def fn(x, ys, zs):
            return inner(x, ys, zs)

        def inner(x, ys, zs):
            for y, z in zip(ys, zs):
                x += y * z
            return x

        ys = [1.0, 2.0]
        zs = [3.0]
        x = torch.tensor([1.0])

        fn_opt = torch.compile(fn, backend="eager")
        fn_opt(x, ys, zs)
        fn_opt(x, ys[:1], zs)

        record_str = "\n".join(r.getMessage() for r in records)

        self.assertIn(
            """L['zs'][0] == 3.0""",
            record_str,
        )
        self.assertIn(
            "len(L['ys']) == 2",
            record_str,
        )

    @make_logging_test(guards=True)
    def test_guards_sloc(self, records):
        @torch.compile(dynamic=True, backend="eager")
        def f(x, y, z):
            x = x * 3
            if x.size(0) % 3 == 0:
                return x + torch.cat([y, z])
            else:
                return x * 2

        f(torch.randn(6), torch.randn(3), torch.randn(3))

        record = self.getRecord(records, "TREE_GUARD_MANAGER")
        self.assertExpectedInline(
            munge_shape_guards(record.getMessage()),
            """\
+- __SHAPE_GUARD__: L['x'].size()[0] == 2*L['z'].size()[0]  # return x + torch.cat([y, z])  # #:# in # #:# in #
+- __SHAPE_GUARD__: L['y'].size()[0] == L['z'].size()[0]  # duck sizing added this equality because these variables had the same size 3 (to avoid this specialization, set torch.fx.experimental._config.use_duck_shape = False)
+- __SHAPE_GUARD__: ((2*L['z'].size()[0]) % 3) == 0  # if x.size(0) % 3 == 0:  # #:# in # #:# in #
+- __SHAPE_GUARD__: 2 <= L['z'].size()[0]  # return x + torch.cat([y, z])  # #:# in # (user code shown is first use of this value--the guard itself is not due user code but due to 0/1 specialization in the framework; to avoid specialization try torch._dynamo.mark_unbacked(tensor, dim))""",  # noqa: B950
        )

    @make_logging_test(guards=True)
    def test_guards_polyfill_sloc(self, records):
        @torch.compile(dynamic=True, backend="eager")
        def f(x, y):
            return any([x.size(0) == y.size(0) * 2])

        f(torch.randn(6), torch.randn(3))

        record = self.getRecord(records, "TREE_GUARD_MANAGER")
        self.assertExpectedInline(
            munge_shape_guards(record.getMessage()),
            """\
+- __SHAPE_GUARD__: L['x'].size()[0] == 2*L['y'].size()[0]  # return any([x.size(0) == y.size(0) * 2])  # #:# in # #:# in #
+- __SHAPE_GUARD__: 2 <= L['y'].size()[0]  # return any([x.size(0) == y.size(0) * 2])  # #:# in # (user code shown is first use of this value--the guard itself is not due user code but due to 0/1 specialization in the framework; to avoid specialization try torch._dynamo.mark_unbacked(tensor, dim))""",  # noqa: B950
        )

    @make_logging_test(guards=True)
    def test_guards_sloc_vr(self, records):
        @torch.compile(dynamic=True, backend="eager")
        def f(x, y):
            torch._check(x.size(0) > 5)
            torch._check(x.size(0) < 30)
            torch._check(x.size(0) == y.size(0) * 2)
            return torch.tensor(True)

        f(torch.randn(6), torch.randn(3))

        record = self.getRecord(records, "TREE_GUARD_MANAGER")
        self.assertExpectedInline(
            munge_shape_guards(record.getMessage()),
            """\
+- __SHAPE_GUARD__: L['x'].size()[0] == 2*L['y'].size()[0]  # torch._check(x.size(0) == y.size(0) * 2)  # #:# in # #:# in #
+- __SHAPE_GUARD__: 3 <= L['y'].size()[0] <= 14  # torch._check(x.size(0) > 5)  # #:# in # #:# in # and torch._check(x.size(0) < 30)  # #:# in # #:# in #""",  # noqa: B950
        )

    @make_logging_test(cudagraph_static_inputs=True)
    def test_cudagraph_static_inputs(self, records):
        @torch.compile(mode="reduce-overhead")
        def fn(x):
            return x + 1

        x = torch.ones(2, 2)
        torch._dynamo.mark_static_address(x)
        fn(x)
        self.assertGreater(len(records), 0)
        self.assertLess(len(records), 4)

    @xfailIfXPU  # https://github.com/pytorch/pytorch/issues/157778
    @make_logging_test(perf_hints=True)
    @requires_gpu
    def test_optimizer_non_static_param(self, records):
        params = [torch.randn(10, 10, device=device_type) for _ in range(2)]
        for param in params:
            param.grad = torch.zeros_like(param)
        opt = torch.optim.Adam(params)
        compiled_opt_step = torch.compile(opt.step, mode="reduce-overhead")
        compiled_opt_step()
        self.assertGreater(len(records), 0)
        self.assertLess(len(records), 3)

    @make_logging_test(autotuning=True)
    @requires_gpu
    @unittest.skipIf(not SM90OrLater, "requires H100+ GPU")
    def test_autotuning(self, records):
        with torch._inductor.utils.fresh_cache():

            def f(a, b):
                return torch.mm(a, b)

            f = torch.compile(f, mode="max-autotune-no-cudagraphs")
            f(
                torch.randn(10, 10, device=device_type),
                torch.randn(10, 10, device=device_type),
            )
            self.assertGreater(len(records), 0)
            self.assertLess(len(records), 40)

    @make_logging_test(graph_region_expansion=True)
    def test_graph_region_expansion(self, records):
        with torch._dynamo.config.patch("track_nodes_for_deduplication", True):

            def inner_fn(x, y):
                x0 = x + 1
                y0 = y + 2
                z = x0.sum() + y0.sum()
                return z

            def fn(x, y):
                o0 = inner_fn(x, y)
                o1 = torch.sin(o0)
                o2 = inner_fn(x, o1)
                o3 = inner_fn(x, y)
                return o2 * o3 * o3

            graph, tracker = extract_graph_and_tracker(
                fn, torch.randn(10, 10), torch.randn(10, 10)
            )
            tracker.get_identical_regions(graph)
            self.assertGreater(len(records), 0)

    @skipIfTorchDynamo("too slow")
    @make_logging_test(**torch._logging.DEFAULT_LOGGING)
    def test_default_logging(self, records):
        def fn(a):
            if a.sum() < 0:
                a = torch.sin(a)
            else:
                a = torch.cos(a)
            print("hello")
            return a + 1

        fn_opt = torch.compile(fn, backend="eager")
        fn_opt(torch.ones(10, 10))
        fn_opt(-torch.ones(10, 5))

        self.assertGreater(len([r for r in records if ".__graph_breaks" in r.name]), 0)
        self.assertGreater(len([r for r in records if ".__recompiles" in r.name]), 0)
        self.assertGreater(len([r for r in records if ".symbolic_shapes" in r.name]), 0)
        self.assertGreater(len([r for r in records if ".__guards" in r.name]), 0)
        self.assertGreater(
            len([r for r in records if "return a + 1" in r.getMessage()]), 0
        )

    def test_logs_out(self):
        import tempfile

        with tempfile.NamedTemporaryFile(delete=False) as tmp:
            file_path = _as_posix_path(tmp.name)
            """
            NamedTemporaryFile will include a file open operation.
            On Windowsm the file is opened by NamedTemporaryFile, the
            following run_process_no_exception can't access a opened file.
            And then, raise a PermissionError: [Errno 13] Permission denied: [file_path]
            """
            tmp.close()
            env = dict(os.environ)
            env["TORCH_LOGS"] = "dynamo"
            env["TORCH_LOGS_OUT"] = file_path
            _, stderr = self.run_process_no_exception(
                """\
import torch
@torch.compile(backend="eager")
def fn(a):
    return a.sum()

fn(torch.randn(5))
                """,
                env=env,
            )
            with open(
                file_path, encoding="utf-8"
            ) as fd:  # encoding file to UTF-8 for Windows.
                lines = fd.read()
                fd.close()
                os.remove(
                    file_path
                )  # Delete temp file manually, due to setup NamedTemporaryFile as delete=False.
                self.assertEqual(  # process wrap difference: /r/n on Windows, /n on posix.
                    empty_line_normalizer(lines),
                    empty_line_normalizer(stderr.decode("utf-8")),
                )

    @make_settings_test("torch._dynamo.eval_frame")
    def test_log_traced_frames(self, records):
        torch._dynamo.eval_frame.clear_dynamo_tls()

        # Test program
        @torch.compile()
        def foo():
            x = torch.ones([10])

            def bar():
                y = x + x
                torch._dynamo.graph_break()
                z = y * x
                return z

            return bar(), bar

        foo()

        # `_log_traced_frames` is registered as an atexit callback, so we invoke
        # it explicitly for testing.
        torch._dynamo.eval_frame._log_traced_frames()

        # Get the relevant log.
        record = self.getRecord(records, "TorchDynamo attempted to trace")

        # Check
        self.assertExpectedInline(
            munge_exc(record.getMessage()),
            """\
TorchDynamo attempted to trace the following frames: [
  * foo test_logging.py:N
  * bar test_logging.py:N
]""",
        )


# non single record tests
exclusions = {
    "bytecode",
    "cudagraphs",
    "output_code",
    "schedule",
    "fusion",
    "overlap",
    "aot_graphs",
    "aot_graphs_effects",
    "pre_grad_graphs",
    "post_grad_graphs",
    "inductor_metrics",
    "ir_pre_fusion",
    "ir_post_fusion",
    "compiled_autograd",
    "compiled_autograd_verbose",
    "recompiles",
    "recompiles_verbose",
    "graph_breaks",
    "graph",
    "graph_code",
    "graph_code_verbose",
    "graph_sizes",
    "ddp_graphs",
    "perf_hints",
    "not_implemented",
    "trace_source",
    "trace_call",
    "trace_bytecode",
    "custom_format_test_artifact",
    "onnx",
    "onnx_diagnostics",
    "guards",
    "verbose_guards",
    "sym_node",
    "export",
    "trace_shape_events",
    "cudagraph_static_inputs",
    "benchmarking",
    "loop_ordering",
    "loop_tiling",
    "autotuning",
    "graph_region_expansion",
    "hierarchical_compile",
}
for name in torch._logging._internal.log_registry.artifact_names:
    if name not in exclusions:
        setattr(LoggingTests, f"test_{name}", single_record_test(**{name: True}))

if __name__ == "__main__":
    from torch._dynamo.test_case import run_tests

    run_tests()<|MERGE_RESOLUTION|>--- conflicted
+++ resolved
@@ -23,11 +23,7 @@
     find_free_port,
     munge_exc,
     skipIfTorchDynamo,
-<<<<<<< HEAD
-    xfailIfS390X,
     xfailIfXPU,
-=======
->>>>>>> bc6e0661
 )
 from torch.testing._internal.inductor_utils import HAS_CUDA, HAS_XPU
 from torch.testing._internal.logging_utils import (
