--- conflicted
+++ resolved
@@ -1,13 +1,7 @@
 # Owner(s): ["module: dynamo"]
 
-import importlib
-import importlib.resources
 import os
-<<<<<<< HEAD
-import sys
-=======
 import unittest
->>>>>>> 1e7e21ec
 
 import torch
 import torch._dynamo.testing
@@ -183,60 +177,6 @@
             ):
                 compiled_fn(*args2)
 
-    def test_file_change(self):
-        ctx = DynamoStore()
-
-        def import_from_path(module_name, file_path):
-            spec = importlib.util.spec_from_file_location(module_name, file_path)
-            module = importlib.util.module_from_spec(spec)
-            sys.modules[module_name] = module
-            spec.loader.exec_module(module)
-            return module
-
-        with importlib.resources.path(
-            __package__, "mock_module_add_original.py"
-        ) as module_original, importlib.resources.path(
-            __package__, "mock_module_add_modified.py"
-        ) as module_modified:
-            module = import_from_path(
-                "torch.test_package_helper",
-                module_original,
-            )
-
-            def fn(x):
-                return module.add(x, 1)
-
-            args = (torch.randn(3, 2),)
-
-            def guard_filter_fn(guards):
-                return [
-                    guard.guard_type not in ("CLOSURE_MATCH", "FUNCTION_MATCH")
-                    for guard in guards
-                ]
-
-            # Saving
-            package = CompilePackage(fn)
-            compiled_fn = torch._dynamo.optimize(
-                backend="eager", package=package, guard_filter_fn=guard_filter_fn
-            )(fn)
-            compiled_fn(*args)
-            for backend_id, backend in package.cached_backends.items():
-                ctx.record_eager_backend(backend_id, backend)
-            ctx.save_package(package, self.path())
-
-            module = import_from_path(
-                "torch.test_package_helper",
-                module_modified,
-            )
-            with self.assertRaisesRegex(RuntimeError, "Source code changes detected"):
-                ctx.load_package(fn, self.path())
-
-            module = import_from_path(
-                "torch.test_package_helper",
-                module_original,
-            )
-            ctx.load_package(fn, self.path())
-
 
 if __name__ == "__main__":
     from torch._dynamo.test_case import run_tests
