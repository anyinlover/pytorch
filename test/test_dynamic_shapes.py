# Owner(s): ["oncall: jit"]
# ruff: noqa: F841
import contextlib
import copy
import itertools
import math
import operator
import unittest

import numpy as np
import sympy

import torch
import torch.fx
import torch.nn.functional as F
from torch import sym_int, SymBool, SymFloat, SymInt
from torch._C import _disabled_torch_function_impl
<<<<<<< HEAD
from torch._dynamo.testing import CompileCounter
=======
from torch._dynamo.testing import CompileCounterWithBackend
from torch._inductor.utils import fresh_inductor_cache
>>>>>>> eb1be7bf
from torch.fx.experimental import sym_node
from torch.fx.experimental.proxy_tensor import make_fx
from torch.fx.experimental.sym_node import method_to_operator, SymNode, to_node
from torch.fx.experimental.symbolic_shapes import (
    _constrain_range_for_size,
    DimConstraints,
    DimDynamic,
    expect_true,
    guard_bool,
    guard_float,
    guard_int,
    GuardOnDataDependentSymNode,
    has_free_symbols,
    hint_int,
    is_symbolic,
    ShapeEnv,
    StatelessSymbolicContext,
    statically_known_false,
    statically_known_true,
)
from torch.testing._internal.common_dtype import all_types_and
from torch.testing._internal.common_utils import (
    instantiate_parametrized_tests,
    parametrize,
    run_tests,
    skipIfTorchDynamo,
    TestCase,
)
from torch.testing._internal.logging_utils import logs_to_string
from torch.utils import _pytree as pytree
from torch.utils._python_dispatch import TorchDispatchMode
from torch.utils._sympy.functions import (
    CleanDiv,
    FloorDiv,
    IsNonOverlappingAndDenseIndicator,
    Mod,
)


aten = torch.ops.aten

meta_funcs = {}


def register_meta(op):
    def decorator(f):
        def add_func(op):
            meta_funcs[op] = f

        pytree.tree_map_(add_func, op)
        return f

    return decorator


@register_meta([aten.add.Tensor, aten.sub.Tensor])
def binary_meta(a, b):
    return a.new_empty(a.shape)


@register_meta(aten.cat.default)
def cat_meta(tensors, dim=0):
    concat_length = 0
    shape = tensors[0].shape
    for tensor in tensors:
        for idx, (common_length, length) in enumerate(zip(shape, tensor.shape)):
            if idx == dim:
                concat_length = concat_length + length
            else:
                assert length == common_length
    new_shape = list(shape)
    new_shape[dim] = concat_length
    return tensors[0].new_empty(new_shape)


@register_meta([aten.narrow_copy.default])
def narrow_copy_symint_meta(a, dim, start, length, **kwargs):
    shape = []
    for i, x in enumerate(a.shape):
        if i == dim:
            shape.append(length)
        else:
            shape.append(x)
    return a.new_empty(tuple(shape))


@register_meta([aten.expand.default])
def expand_symint_meta(a, size, implicit=False):
    return a.new_empty(size)


def create_contiguous(shape):
    strides = [1]
    for dim in reversed(shape[:-1]):
        strides.append(dim * strides[-1])
    return list(reversed(strides))


class FakeSymbolicTensor(torch.Tensor):
    @staticmethod
    def __new__(
        cls,
        sym_shape,
        sym_strides,
        dtype,
        layout,
        requires_grad,
        device,
        storage_offset=0,
    ):
        # TODO: this is wrong in general
        sym_stride = create_contiguous(sym_shape)
        r = torch.Tensor._make_wrapper_subclass(
            cls,
            sym_shape,
            sym_stride,
            storage_offset,
            dtype=dtype,
            layout=layout,
            requires_grad=requires_grad,
            device=device,
        )
        return r

    __torch_function__ = _disabled_torch_function_impl

    def new_empty(self, shape):
        return FakeSymbolicTensor(
            shape, None, self.dtype, self.layout, self.requires_grad, self.device
        )

    @classmethod
    def __torch_dispatch__(cls, func_overload, types, args=(), kwargs=None):
        if func_overload in meta_funcs:
            return meta_funcs[func_overload](*args, **kwargs)

        if func_overload == torch.ops.aten.new_empty.default:
            self = args[0]
            shape = args[1]
            return FakeSymbolicTensor(
                shape,
                self.stride(),
                self.dtype,
                self.layout,
                self.requires_grad,
                self.device,
            )

        raise RuntimeError(f"operator {func_overload} not supported")


def create_symbolic_tensor(name, arg, shape_env, source=None, dynamic_dims=None):
    from torch._dynamo.source import ConstantSource

    if source is None:
        source = ConstantSource(name)
    constraint_dims = [None] * arg.dim()
    if dynamic_dims is None:
        dynamic_dims = [DimDynamic.DUCK] * arg.dim()
    (
        sym_shapes,
        sym_strides,
        sym_storage_offset,
    ) = shape_env.create_symbolic_sizes_strides_storage_offset(
        arg,
        source=source,
        symbolic_context=StatelessSymbolicContext(
            dynamic_sizes=dynamic_dims, constraint_sizes=constraint_dims
        ),
    )
    return FakeSymbolicTensor(
        sym_shapes,
        sym_strides,
        arg.dtype,
        arg.layout,
        arg.requires_grad,
        arg.device,
        sym_storage_offset,
    )


def create_fake_tensor_with_dynamic_size(x, shape_env, dynamic_sizes, dynamic_strides):
    from torch._subclasses.fake_tensor import FakeTensorMode

    with FakeTensorMode(shape_env=shape_env) as fake_mode:
        return fake_mode.from_tensor(
            x,
            symbolic_context=StatelessSymbolicContext(
                dynamic_sizes=dynamic_sizes,
                dynamic_strides=dynamic_strides,
            ),
        )


def create_symtype(cls, pytype, shape_env, val, duck=True, **kwargs):
    from torch._dynamo.source import ConstantSource

    symbol = shape_env.create_symbol(
        val,
        source=ConstantSource(f"__testing_only{len(shape_env.var_to_val)}"),
        dynamic_dim=DimDynamic.DUCK if duck else DimDynamic.DYNAMIC,
        constraint_dim=None,
        **kwargs,
    )
    return cls(SymNode(symbol, shape_env, pytype, hint=val))


# TODO: default duck to False
def create_symint(shape_env, i: int, duck=True, **kwargs) -> SymInt:
    return create_symtype(SymInt, int, shape_env, i, duck=duck, **kwargs)


def create_symbool(shape_env, b: bool) -> SymBool:
    return create_symtype(SymBool, bool, shape_env, b)


def create_symfloat(shape_env, f: float) -> SymFloat:
    return create_symtype(SymFloat, float, shape_env, f)


@skipIfTorchDynamo(
    "Creating ShapeEnv fails for confusing reasons (also we never expect dynamo to see code like this)"
)
class TestPySymInt(TestCase):
    def test_arith_ops(self):
        shape_env = ShapeEnv()
        symints = []
        for i in range(2, 5):
            symints.append((i, create_symint(shape_env, i)))

        ops = [
            operator.add,
            operator.sub,
            operator.floordiv,
            operator.mul,
            operator.mod,
        ]

        for op in ops:
            for args in itertools.permutations(symints, 2):
                if not isinstance(args[0][1], int) and (
                    (op != operator.mod or op != operator.floordiv) and args[1][0] != 0
                ):
                    self.assertTrue(
                        op(args[0][1], args[1][1]) == op(args[0][0], args[1][0])
                    )

    def test_reverse_arith_ops(self):
        shape_env = ShapeEnv()

        a = create_symint(shape_env, 2)
        self.assertTrue(5 // a == 5 // 2)

        a = create_symint(shape_env, 2)
        self.assertTrue(5 * a == 5 * 2)

    def test_sympify_symint(self):
        shape_env = ShapeEnv()
        a = create_symint(shape_env, 2)
        self.assertIs(sympy.sympify(a), a.node.expr)
        b = create_symfloat(shape_env, 3.0)
        self.assertIs(sympy.sympify(b), b.node.expr)
        c = create_symbool(shape_env, True)
        self.assertIs(sympy.sympify(c), c.node.expr)

    def test_roundtrip(self):
        shape_env = ShapeEnv()
        x = create_symbolic_tensor("x", torch.randn(5, 4, 3), shape_env)

        self.assertTrue(not isinstance(x.shape[0], SymNode))
        self.assertTrue(isinstance(x.shape[0], SymInt))

        self.assertTrue(x.shape[0] == 5)
        self.assertTrue(x.shape[1] == 4)
        self.assertTrue(x.shape[2], 3)

        self.assertTrue(x.size()[0], 5)
        self.assertTrue(x.size()[1], 4)
        # Should be simplifiable to an integer.
        # Ref: https://github.com/pytorch/pytorch/pull/107492
        self.assertTrue(isinstance(x.size()[1], SymInt))
        self.assertTrue(
            isinstance(x.size()[1].node.maybe_as_int(), int)
        )  # due to guard above
        self.assertTrue(x.size()[2] == 3)

        self.assertTrue(x.size(0) == 5)
        self.assertTrue(x.size(1) == 4)
        self.assertTrue(x.size(2) == 3)
        self.assertTrue(isinstance(x.size(2), SymInt))
        self.assertTrue(isinstance(x.size(2).node.maybe_as_int(), int))

        y = create_symbolic_tensor("y", torch.randn(5, 4, 3)[1:], shape_env)
        self.assertTrue(isinstance(y.storage_offset(), SymInt))
        self.assertTrue(y.storage_offset() == 12)

    def test_binary(self):
        shape_env = ShapeEnv()
        x = create_symbolic_tensor("x", torch.randn(5, 4, 3), shape_env)
        y = create_symbolic_tensor("y", torch.randn(5, 4, 3), shape_env)

        z = x + y
        self.assertTrue(z.shape[0] == 5)
        self.assertTrue(z.shape[1] == 4)
        self.assertTrue(z.shape[2] == 3)

        # broadcasting
        y = create_symbolic_tensor("y2", torch.randn(1, 4, 1), shape_env)
        z = x + y
        self.assertTrue(z.shape[0] == 5)
        self.assertTrue(z.shape[1] == 4)
        self.assertTrue(z.shape[2] == 3)

    def test_symint_args(self):
        shape_env = ShapeEnv()
        x = create_symbolic_tensor("x", torch.randn(5, 4, 3), shape_env)
        y = create_symbolic_tensor("y", torch.randn(5, 4, 1), shape_env)
        LAST_DIM = 2
        z = x.narrow_copy(LAST_DIM, 0, y.shape[LAST_DIM])
        self.assertTrue(z.shape[2] == y.shape[2])

        # arithmetic expr with two symints
        z = x.narrow_copy(LAST_DIM, 0, x.shape[LAST_DIM] - y.shape[LAST_DIM])
        self.assertTrue(z.shape[2] == 2)

        # arithmetic expr with a symint and python int
        z = x.narrow_copy(LAST_DIM, 0, x.shape[LAST_DIM] - 1)
        self.assertTrue(z.shape[2] == 2)

    def test_symint_vargs(self):
        shape_env = ShapeEnv()
        x = create_symbolic_tensor("x", torch.randn(5, 4, 3), shape_env)
        y = create_symbolic_tensor("y", torch.randn(1, 4, 1), shape_env)

        # varargs
        z = y.expand(x.shape[0], y.shape[1], x.shape[2])
        self.assertTrue(z.shape[0] == 5)
        self.assertTrue(z.shape[1] == 4)
        self.assertTrue(z.shape[2] == 3)

        # shape list
        z = y.expand((x.shape[0], y.shape[1], x.shape[2]))
        self.assertTrue(z.shape[0] == 5)
        self.assertTrue(z.shape[1] == 4)
        self.assertTrue(z.shape[2] == 3)

        # mixed python symints and ints
        z = y.expand(x.shape[0], y.shape[1], 3)
        self.assertTrue(z.shape[0] == 5)
        self.assertTrue(z.shape[1] == 4)
        self.assertTrue(z.shape[2] == 3)

        # mixed python symints and ints in a list
        z = y.expand((x.shape[0], y.shape[1], 3))
        self.assertTrue(z.shape[0] == 5)
        self.assertTrue(z.shape[1] == 4)
        self.assertTrue(z.shape[2] == 3)

        # mixed python symints and ints
        z = y.expand(5, y.shape[1], x.shape[2])
        self.assertTrue(z.shape[0] == 5)
        self.assertTrue(z.shape[1] == 4)
        self.assertTrue(z.shape[2] == 3)

        # mixed python ints and symints in a list
        z = y.expand((5, y.shape[1], x.shape[2]))
        self.assertTrue(z.shape[0] == 5)
        self.assertTrue(z.shape[1] == 4)
        self.assertTrue(z.shape[2] == 3)

        z = y.expand((y.shape[1],))
        z = y.expand(y.shape[1])

    def test_symint_bitwise_and(self):
        shape_env = ShapeEnv()
        a0 = create_symint(shape_env, 0b1100)
        b0 = create_symint(shape_env, 0b1010)
        res_and = a0 & b0
        self.assertEqual(res_and, 0b1000)
        self.assertIsInstance(res_and, torch.SymInt, msg=type(res_and))
        self.assertExpectedInline(
            str(shape_env.guards[0][0]), """Eq(BitwiseFn_bitwise_and(s97, s26), 8)"""
        )

        a1 = create_symint(shape_env, 3)
        b1 = create_symbool(shape_env, True)
        self.assertEqual(a1 & b1, 1)

        a2 = create_symint(shape_env, 0b1100)
        self.assertEqual(a2 & 0b1010, 0b1000)

        a3 = create_symbool(shape_env, True)
        b3 = create_symbool(shape_env, True)
        self.assertEqual(a3 & b3, True)

    def test_symint_bitwise_or(self):
        shape_env = ShapeEnv()
        a0 = create_symint(shape_env, 0b1100)
        b0 = create_symint(shape_env, 0b1010)
        res_or = a0 | b0
        self.assertEqual(res_or, 0b1110)
        self.assertIsInstance(res_or, torch.SymInt, msg=type(res_or))
        self.assertExpectedInline(
            str(shape_env.guards[0][0]), """Eq(BitwiseFn_bitwise_or(s97, s26), 14)"""
        )

    def test_stride(self):
        shape_env = ShapeEnv()
        x = create_symbolic_tensor("x", torch.randn(5, 5), shape_env)
        self.assertIsInstance(x.stride()[0], SymInt)

    def test_size_expressions(self):
        shape_env = ShapeEnv()
        x = create_symbolic_tensor("x", torch.randn(5), shape_env)
        expand_x = x.expand(x.shape[0], x.shape[0])
        if expand_x.shape[0] > 3:
            result = expand_x + expand_x
        else:
            result = expand_x + expand_x

        gt_op, _bt, is_size_obv = shape_env.guards[-1]
        self.assertTrue(isinstance(gt_op, sympy.core.relational.StrictGreaterThan))
        self.assertTrue(str(x.shape[0]), str(gt_op.args[0]))
        self.assertTrue(str(expand_x.shape[1]), str(x.shape[0]))
        self.assertTrue(str(expand_x.shape[1]), str(result.shape[0]))
        self.assertFalse(is_size_obv)

    def test_floordiv_static(self):
        shape_env = ShapeEnv()
        s0 = create_symint(shape_env, 8)
        # This was extracted from
        # python test/inductor/test_cuda_cpp_wrapper.py -k
        # DynamicShapesCudaWrapperCudaTests.test_insignificant_strides_cuda_dynamic_shapes_cuda_wrapper
        bool(s0 % 2 == 0)
        bool(s0 % (s0 // 2) == 0)
        bool(2 * (s0 // 2) == s0)
        self.assertTrue(statically_known_true(s0 // (s0 // 2) == 2))

    def test_numel(self):
        shape_env = ShapeEnv()
        x = create_symbolic_tensor("x", torch.randn(5), shape_env)
        self.assertIsInstance(x.numel(), torch.SymInt)
        self.assertIsInstance(torch.numel(x), torch.SymInt)

        x = torch.rand(3, 3)
        self.assertIsInstance(x.numel(), int)
        self.assertIsInstance(torch.numel(x), int)

    def test_int_to_float(self):
        shape_env = ShapeEnv()
        x = create_symbolic_tensor("x", torch.randn(5), shape_env)
        r = torch.sym_float(x.shape[0])
        self.assertIsInstance(r, torch.SymFloat, msg=type(r))

    def test_aten_ops(self):
        shape_env = ShapeEnv()
        x = create_symbolic_tensor("x", torch.randn(5), shape_env)
        torch.ops.aten.narrow_copy.default(x, 0, 0, x.shape[0])

        shape_env = ShapeEnv()
        x = create_symbolic_tensor("x2", torch.randn(5, 4, 3), shape_env)
        torch.ops.aten.expand.default(x, [x.shape[0], x.shape[1], x.shape[2]])

    def test_fx_trace_intlist(self):
        class CustomModule(torch.nn.Module):
            def forward(self, x):
                bs, c, h, w = x.shape
                return F.pad(x, (0, w % 2, 0, h % 2, 0, 0))

        m = CustomModule()
        x = torch.rand(1, 3, 4, 4)
        # should not TypeError: pad(): argument 'pad' (position 2) must be
        # tuple of ints, not tuple
        torch.fx.symbolic_trace(m)

    def test_meta_symint(self):
        shape_env = ShapeEnv()
        a0 = create_symint(shape_env, 2)
        r = torch.empty(a0, device="meta")
        self.assertIsInstance(r.shape[0], SymInt)

    def test_guard_int(self):
        shape_env = ShapeEnv()
        a0 = create_symint(shape_env, 2)
        self.assertEqual(guard_int(a0), 2)
        self.assertExpectedInline(str(shape_env.guards[0][0]), """Eq(s97, 2)""")

    def test_sym_sum(self):
        shape_env = ShapeEnv()
        s0 = create_symint(shape_env, 2)
        s1 = create_symint(shape_env, 3)
        s2 = create_symint(shape_env, 4)
        self.assertEqual(
            (s0 + s1 + s2).node.expr, torch.sym_sum([s0, s1, s2]).node.expr
        )

    def test_prefer_deferred_runtime_assertions_over_guards(self):
        shape_env = ShapeEnv(prefer_deferred_runtime_asserts_over_guards=True)
        s0 = create_symint(shape_env, 2)
        self.assertEqual(guard_int(s0), 2)
        self.assertExpectedInline(str(shape_env.guards[0][0]), """Eq(s97, 2)""")

        shape_env = ShapeEnv(prefer_deferred_runtime_asserts_over_guards=True)
        s0 = create_symint(shape_env, 2)
        self.assertTrue(expect_true(s0 == 2))
        self.assertEqual(len(shape_env.guards), 0)
        self.assertExpectedInline(
            str([ra.expr for ra in shape_env.deferred_runtime_asserts[None]]),
            """[Eq(s97, 2)]""",
        )

    def test_sym_int(self):
        shape_env = ShapeEnv()
        a0 = create_symint(shape_env, 5)
        r = sym_int(a0)
        self.assertEqual(r, 5)
        self.assertIsInstance(r, torch.SymInt, msg=type(r))
        self.assertExpectedInline(str(shape_env.guards[0][0]), """Eq(s97, 5)""")

        a1 = create_symint(shape_env, 7)
        r = sym_int(a1 / 2)
        self.assertEqual(guard_int(r), 3)
        self.assertIsInstance(r, torch.SymInt, msg=type(r))
        self.assertExpectedInline(
            str(shape_env.guards[1][0]), """Eq(TruncToInt(IntTrueDiv(s26, 2)), 3)"""
        )

        a3 = create_symint(shape_env, 3)
        r = sym_int(2.0 * torch.sym_float(a3))
        self.assertEqual(guard_int(r), 6)
        self.assertIsInstance(r, torch.SymInt, msg=type(r))
        self.assertExpectedInline(
            str(shape_env.guards[2][0]), """Eq(TruncToInt(2.0*ToFloat(s57)), 6)"""
        )

    def test_sym_log2(self):
        shape_env = ShapeEnv()
        a0 = create_symint(shape_env, 4)
        r = torch._sym_log2(a0)
        self.assertEqual(r, 2.0)
        self.assertIsInstance(r, torch.SymFloat, msg=type(r))
        self.assertExpectedInline(
            str(shape_env.guards[0][0]), """Eq(OpaqueUnaryFn_log2(ToFloat(s97)), 2.0)"""
        )

    def test_sym_sqrt(self):
        shape_env = ShapeEnv()
        a0 = create_symint(shape_env, 4)
        r = torch._sym_sqrt(a0)
        self.assertEqual(r, 2)
        self.assertIsInstance(r, torch.SymFloat, msg=type(r))
        self.assertExpectedInline(
            str(shape_env.guards[0][0]), """Eq(OpaqueUnaryFn_sqrt(ToFloat(s97)), 2.0)"""
        )

    def test_sym_floor(self):
        shape_env = ShapeEnv()
        a0 = create_symint(shape_env, 5)
        r = math.floor(a0 / 2)
        self.assertEqual(r, 2)
        self.assertIsInstance(r, torch.SymInt, msg=type(r))
        self.assertExpectedInline(
            str(shape_env.guards[0][0]),
            """Eq(FloorToInt(IntTrueDiv(s97, 2)), 2)""",
        )
        r = math.floor(3.0 * a0)
        self.assertEqual(r, 15)
        self.assertIsInstance(r, torch.SymInt, msg=type(r))
        self.assertExpectedInline(
            str(shape_env.guards[1][0]),
            """Eq(FloorToInt(3.0*ToFloat(s97)), 15)""",
        )

    def test_sym_trunc(self):
        shape_env = ShapeEnv()
        a0 = create_symint(shape_env, 5)
        r = math.trunc(a0 / 2)
        self.assertEqual(r, 2)
        self.assertIsInstance(r, torch.SymInt, msg=type(r))
        self.assertExpectedInline(
            str(shape_env.guards[0][0]), """Eq(TruncToInt(IntTrueDiv(s97, 2)), 2)"""
        )
        r = torch.sym_int(torch.sym_sqrt(a0))
        self.assertEqual(r, 2)
        self.assertIsInstance(r, torch.SymInt, msg=type(r))
        self.assertExpectedInline(
            str(shape_env.guards[1][0]),
            """Eq(TruncToInt(OpaqueUnaryFn_sqrt(ToFloat(s97))), 2)""",
        )

    def test_sym_ceil(self):
        shape_env = ShapeEnv()
        a0 = create_symint(shape_env, 5)
        r = math.ceil(a0 / 2)
        self.assertEqual(r, 3)
        self.assertIsInstance(r, torch.SymInt, msg=type(r))
        self.assertExpectedInline(
            str(shape_env.guards[0][0]),
            """Eq(CeilToInt(IntTrueDiv(s97, 2)), 3)""",
        )
        r1 = 3.0 * a0
        r = math.floor(r1)
        self.assertEqual(r, 15)
        self.assertIsInstance(r, torch.SymInt, msg=type(r))
        self.assertExpectedInline(
            str(shape_env.guards[1][0]),
            """Eq(FloorToInt(3.0*ToFloat(s97)), 15)""",
        )

    def test_sym_ite(self):
        shape_env = ShapeEnv()
        t = create_symint(shape_env, 5)
        f = create_symint(shape_env, 4)
        b1 = True
        r1 = torch.sym_ite(b1, t, f)
        self.assertTrue(r1 is t)
        b2 = False
        r2 = torch.sym_ite(b2, t, f)
        self.assertTrue(r2 is f)
        b3 = t == 5
        r3 = torch.sym_ite(b3, t, f)
        self.assertEqual(len(shape_env.guards), 0)
        self.assertEqual(r3, 5)
        self.assertEqual(type(t), type(r3))
        self.assertExpectedInline(
            str(shape_env.guards[0][0]),
            """Eq(Piecewise((s97, Eq(s97, 5)), (s26, True)), 5)""",
        )
        b4 = f == 5
        r4 = torch.sym_ite(b4, t, f)
        self.assertEqual(len(shape_env.guards), 1)
        self.assertEqual(r4, 4)
        self.assertEqual(type(f), type(r4))
        self.assertExpectedInline(
            str(shape_env.guards[1][0]),
            """Eq(Piecewise((s97, Eq(s26, 5)), (s26, True)), 4)""",
        )

    def test_tracing_sym_ite(self):
        def f(x):
            b = x.shape[0] == 5
            ret = torch.sym_ite(b, x.shape[0], x.shape[1])
            return ret

        gm = make_fx(f, tracing_mode="symbolic")(torch.ones(4, 5))
        self.assertEqual(len(gm.shape_env.guards), 0)
        self.assertExpectedInline(
            gm.code.strip(),
            """\
def forward(self, x_1):
    sym_size_int = torch.ops.aten.sym_size.int(x_1, 0)
    eq = sym_size_int == 5
    sym_size_int_1 = torch.ops.aten.sym_size.int(x_1, 1);  x_1 = None
    sym_ite = torch.sym_ite(eq, sym_size_int, sym_size_int_1);  eq = sym_size_int = sym_size_int_1 = None
    return sym_ite""",
        )
        r1 = gm(torch.ones(4, 5))
        self.assertIsInstance(r1, int)
        self.assertEqual(r1, 5)
        r2 = gm(torch.ones(5, 4))
        self.assertIsInstance(r2, int)
        self.assertEqual(r2, 5)

    def test_int_conversion(self):
        shape_env = ShapeEnv()
        a0 = create_symint(shape_env, 2)
        int(a0)
        self.assertExpectedInline(str(shape_env.guards[0][0]), """Eq(s97, 2)""")

    def test_data_dependent_guard(self):
        shape_env = ShapeEnv()
        s0 = shape_env.create_unbacked_symint()
        self.assertRaises(GuardOnDataDependentSymNode, lambda: bool(s0 == 0))

    def test_data_dependent_guard_propagate_real_tensors(self):
        shape_env = ShapeEnv()
        s0 = shape_env.create_unbacked_symint()
        shape_env.set_unbacked_var_to_val(s0.node.expr, 0)
        self.assertEqual(bool(s0 == 0), True)

    def test_expect_true_basic(self):
        shape_env = ShapeEnv()
        i0 = shape_env.create_unbacked_symint()
        i0_sym = i0.node.expr
        # This doesn't error
        self.assertTrue(expect_true(i0 == 0))
        # This generates a deferred runtime assert via replacement
        self.assertEqual(shape_env.replacements[i0_sym], 0)
        # After expecting true, guards now resolve given the runtime assert
        bool(i0 == 0)

    def test_expect_true_with_s0(self):
        shape_env = ShapeEnv()
        s0 = create_symint(shape_env, 5)
        i0 = shape_env.create_unbacked_symint()
        self.assertTrue(expect_true(i0 < s0))
        self.assertExpectedInline(
            str([ra.expr for ra in shape_env.deferred_runtime_asserts[i0.node.expr]]),
            """[u0 < s97]""",
        )
        self.assertTrue(i0 < s0)
        self.assertTrue(i0 != s0)
        self.assertFalse(i0 > s0)
        self.assertFalse(i0 >= s0)

    def test_expect_true_prefer_later(self):
        shape_env = ShapeEnv()
        i0 = shape_env.create_unbacked_symint()
        i1 = shape_env.create_unbacked_symint()
        i1_sym = i1.node.expr
        self.assertTrue(expect_true(i0 + i1 == 10))
        # Importantly, this is put in i1, not i0!
        self.assertExpectedInline(
            str([ra.expr for ra in shape_env.deferred_runtime_asserts[i1_sym]]),
            """[Eq(u0 + u1, 10)]""",
        )
        self.assertTrue(i0 + i1 == 10)
        # NB: We currently don't support deriving that we can substitute
        # i0 + i1 with 10; maybe we should, but this means our rewriting
        # system is no longer confluent (it's probably OK though, because
        # you're unlikely to get other equalities like this on the
        # unbacked SymInts.)

    def test_unbacked_substitution(self):
        shape_env = ShapeEnv()
        i0 = shape_env.create_unbacked_symint()
        i1 = shape_env.create_unbacked_symint()
        _constrain_range_for_size(i0)
        _constrain_range_for_size(i1)
        self.assertTrue(expect_true(i0 == i1 * 4))
        self.assertExpectedInline(str(i0), """u0""")

        i2 = shape_env.create_unbacked_symint()
        i3 = shape_env.create_unbacked_symint()
        _constrain_range_for_size(i2)
        _constrain_range_for_size(i3)
        self.assertTrue(expect_true(i2 * 4 == i3))
        self.assertExpectedInline(str(i3), """u3""")

    def test_avoid_unbacked_substitution(self):
        shape_env = ShapeEnv()
        i0 = shape_env.create_unbacked_symint()
        _constrain_range_for_size(i0)
        i1 = shape_env.create_unbacked_symint()
        _constrain_range_for_size(i1)
        self.assertTrue(expect_true(i0 == 10 - i1))
        self.assertExpectedInline(str(i0), """u0""")

    def test_expect_true_double_digits(self):
        shape_env = ShapeEnv()
        ia = [shape_env.create_unbacked_symint() for _ in range(11)]  # allocate 10
        self.assertEqual(str(ia[-1]), "u10")
        self.assertTrue(expect_true(sum(ia) == 20))
        self.assertEqual(len(shape_env.deferred_runtime_asserts[ia[-1].node.expr]), 1)

    def test_expect_true_refine_range(self):
        shape_env = ShapeEnv()
        for i, rel in enumerate(
            [lambda x: x > 4, lambda x: 4 < x, lambda x: x >= 5, lambda x: 5 <= x]
        ):
            with self.subTest(f"i = {i}"):
                i0 = shape_env.create_unbacked_symint()
                self.assertTrue(expect_true(rel(i0)))
                self.assertTrue(statically_known_true(i0 != 3))
                self.assertTrue(statically_known_true(i0 != 4))
                self.assertFalse(statically_known_true(i0 != 5))
                self.assertFalse(statically_known_true(i0 != 6))
                self.assertTrue(statically_known_true(i0 > 4))
                self.assertTrue(statically_known_true(i0 >= 5))

        for i, rel in enumerate(
            [lambda x: x < 4, lambda x: 4 > x, lambda x: x <= 3, lambda x: 3 >= x]
        ):
            with self.subTest(f"i = {i}"):
                i0 = shape_env.create_unbacked_symint()
                self.assertTrue(expect_true(rel(i0)))
                self.assertFalse(statically_known_true(i0 != 2))
                self.assertFalse(statically_known_true(i0 != 3))
                self.assertTrue(statically_known_true(i0 != 4))
                self.assertTrue(statically_known_true(i0 != 5))
                self.assertTrue(statically_known_true(i0 < 4))
                self.assertTrue(statically_known_true(i0 <= 5))

    def test_guard_refine_range(self):
        shape_env = ShapeEnv()
        for i, rel in enumerate(
            [lambda x: x > 4, lambda x: 4 < x, lambda x: x >= 5, lambda x: 5 <= x]
        ):
            with self.subTest(f"i = {i}"):
                i0 = create_symint(shape_env, 10, duck=False)
                self.assertTrue(bool(rel(i0)))
                self.assertTrue(statically_known_true(i0 != 3))
                self.assertTrue(statically_known_true(i0 != 4))
                self.assertFalse(statically_known_true(i0 != 5))
                self.assertFalse(statically_known_true(i0 != 6))
                self.assertTrue(statically_known_true(i0 > 4))
                self.assertTrue(statically_known_true(i0 >= 5))

        for i, rel in enumerate(
            [lambda x: x > 4, lambda x: 4 < x, lambda x: x >= 5, lambda x: 5 <= x]
        ):
            with self.subTest(f"i = {i}"):
                i0 = create_symint(shape_env, 2, duck=False)
                self.assertFalse(bool(rel(i0)))
                self.assertFalse(statically_known_true(i0 != 3))
                self.assertFalse(statically_known_true(i0 != 4))
                self.assertTrue(statically_known_true(i0 != 5))
                self.assertTrue(statically_known_true(i0 != 6))
                self.assertTrue(statically_known_true(i0 <= 4))
                self.assertTrue(statically_known_true(i0 < 5))

        for i, rel in enumerate(
            [lambda x: x < 4, lambda x: 4 > x, lambda x: x <= 3, lambda x: 3 >= x]
        ):
            with self.subTest(f"i = {i}"):
                i0 = create_symint(shape_env, 2, duck=False)
                self.assertTrue(bool(rel(i0)))
                self.assertFalse(statically_known_true(i0 != 2))
                self.assertFalse(statically_known_true(i0 != 3))
                self.assertTrue(statically_known_true(i0 != 4))
                self.assertTrue(statically_known_true(i0 != 5))
                self.assertTrue(statically_known_true(i0 < 4))
                self.assertTrue(statically_known_true(i0 <= 3))

        for i, rel in enumerate(
            [lambda x: x < 4, lambda x: 4 > x, lambda x: x <= 3, lambda x: 3 >= x]
        ):
            with self.subTest(f"i = {i}"):
                i0 = create_symint(shape_env, 10, duck=False)
                self.assertFalse(bool(rel(i0)))
                self.assertTrue(statically_known_true(i0 != 2))
                self.assertTrue(statically_known_true(i0 != 3))
                self.assertFalse(statically_known_true(i0 != 4))
                self.assertFalse(statically_known_true(i0 != 5))
                self.assertTrue(statically_known_true(i0 >= 4))
                self.assertTrue(statically_known_true(i0 > 3))

    def test_mul_int_oo_nan(self):
        shape_env = ShapeEnv()
        s0 = create_symint(shape_env, 5, duck=False)
        s1 = create_symint(shape_env, 6, duck=False)
        s2 = create_symint(shape_env, 5, duck=False)
        bool(s0 * (s1 // s0) == s2)

    def test_non_overlapping_and_dense(self):
        shape_env = ShapeEnv()
        a0 = create_symint(shape_env, 5)
        r = torch.empty_strided((a0, 7), (1, a0), device="meta")
        self.assertTrue(torch.ops.aten.is_non_overlapping_and_dense.default(r))

    def test_non_overlapping_and_dense_unbacked(self):
        shape_env = ShapeEnv()
        u0 = shape_env.create_unbacked_symint()
        torch._check_is_size(u0)
        cf = torch.ops.aten.is_non_overlapping_and_dense.default

        self.assertEqual(IsNonOverlappingAndDenseIndicator(u0.node.expr, 2, 2, 1), 1)
        self.assertEqual(IsNonOverlappingAndDenseIndicator(2, u0.node.expr, 1, 2), 1)
        self.assertTrue(cf(torch.empty_strided((u0, 2), (2, 1), device="meta")))
        self.assertTrue(cf(torch.empty_strided((2, u0), (1, 2), device="meta")))

        self.assertEqual(IsNonOverlappingAndDenseIndicator(u0.node.expr, 1), 1)
        self.assertEqual(IsNonOverlappingAndDenseIndicator(1, u0.node.expr), 1)
        self.assertTrue(cf(torch.empty_strided((u0,), (1,), device="meta")))
        self.assertTrue(cf(torch.empty_strided((1,), (u0,), device="meta")))

        Max = torch.sym_max
        # NB: This only works because we're able to determine this tensor is
        # contiguous. transpose(0, 1) makes it stop working
        self.assertTrue(
            cf(
                torch.empty_strided(
                    (2, 3, 1, u0),
                    (3 * Max(1, u0), Max(1, u0), Max(1, u0), 1),
                    device="meta",
                )
            )
        )

    def test_sympy_optimized_add_binary_search(self):
        import sympy

        from torch.fx.experimental.sym_node import _binary_search_insert_arg

        a = sympy.Symbol("a")
        b = sympy.Symbol("b")
        c = sympy.Symbol("c")

        args = []
        args = _binary_search_insert_arg([], b)
        self.assertEqual(args, [b])

        self.assertEqual(_binary_search_insert_arg(args, b), None)

        args = _binary_search_insert_arg(args, a)
        self.assertEqual(args, [a, b])

        self.assertEqual(_binary_search_insert_arg(args, b), None)
        self.assertEqual(_binary_search_insert_arg(args, a), None)

        args = _binary_search_insert_arg(args, c)
        self.assertEqual(args, [a, b, c])

        self.assertEqual(_binary_search_insert_arg(args, a), None)
        self.assertEqual(_binary_search_insert_arg(args, b), None)
        self.assertEqual(_binary_search_insert_arg(args, c), None)

        a1 = sympy.Symbol("a1")
        a2 = sympy.Symbol("a2")

        args = _binary_search_insert_arg(args, a1)
        self.assertEqual(args, [a, a1, b, c])

        args = _binary_search_insert_arg(args, a2)
        self.assertEqual(args, [a, a1, a2, b, c])

        c1 = sympy.Symbol("c1")
        args = _binary_search_insert_arg(args, c1)
        self.assertEqual(args, [a, a1, a2, b, c, c1])

        # insert to front
        _a = sympy.Symbol("_a")
        args = _binary_search_insert_arg(args, _a)
        self.assertEqual(args, [_a, a, a1, a2, b, c, c1])

    def test_floor_clean_div_axioms(self):
        # Test that if we add an axiom that have FloorDiv, after which the
        # shapeEnv changed such that it can be simplified it to CleanDiv, then
        # We still correctly replace CleanDiv with the axiom value of FloorDiv.
        shape_env = ShapeEnv()
        a = shape_env.create_unbacked_symint()

        shape_env.defer_runtime_assert((a // 3 == 1).node.expr, " test")

        from sympy import Eq

        test1 = Eq(FloorDiv(a.node.expr, 3), 1)
        test2 = Eq(CleanDiv(a.node.expr, 3), 1)

        self.assertTrue(shape_env.evaluate_expr(test1))
        self.assertEqual(shape_env._maybe_evaluate_static(test2), None)

        # After this FloorDiv(a, 3) is simplified to CleanDiv(a, 3)
        shape_env.defer_runtime_assert(Eq(Mod(a, 3), 0), " test")
        self.assertEqual(test2, shape_env.simplify(test1))

        self.assertTrue(shape_env.evaluate_expr(test1))
        self.assertTrue(shape_env.evaluate_expr(test2))

    def test_sympy_optimized_add(self):
        shape_env = ShapeEnv()
        s0 = create_symint(shape_env, 2)
        s1 = create_symint(shape_env, 3)
        s2 = create_symint(shape_env, 4)
        sum = s0 + s1

        self.assertTrue(sum.node._optimized_summation)

        def assert_optimized(sym):
            self.assertTrue(sym.node._optimized_summation)

        def assert_not_optimized(sym):
            self.assertFalse(getattr(sym.node, "_optimized_summation", False))

        assert_optimized(sum)

        # add duplicate symbol
        assert_not_optimized(sum + s0)

        # add constant.
        assert_not_optimized(sum + 1)

        # add new unique symbol, should maintain _optimized_summation property.
        assert_optimized(sum + s2)

        assert_optimized(s2 + sum)

        # add x + (a+b) with no  _optimized_summation on the rhs sum.
        a = create_symint(shape_env, 10)
        b = create_symint(shape_env, 11)
        two_sum = torch.sym_sum([a, b])
        assert_not_optimized(two_sum)
        assert_optimized(sum + two_sum)

        # adding two expressions of length >2 that are _optimized_summation.
        a = s0 + s1 + s2
        s3 = create_symint(shape_env, 10)
        s4 = create_symint(shape_env, 20)
        s5 = create_symint(shape_env, 30)
        b = s3 + s4 + s5
        assert_optimized(a)
        assert_optimized(b)
        assert_not_optimized(a + b)
        assert_not_optimized(b + a)
        assert_not_optimized(b + a + b)

    def test_max_of_unique_summation_opt(self):
        shape_env = ShapeEnv()
        s0 = shape_env.create_unbacked_symint()
        s1 = shape_env.create_unbacked_symint()
        s2 = shape_env.create_unbacked_symint()
        s3 = shape_env.create_unbacked_symint()
        s4 = shape_env.create_unbacked_symint()
        s5 = shape_env.create_unbacked_symint()
        s7 = shape_env.create_unbacked_symint()

        def assert_optimized(sym):
            self.assertTrue(sym.node.expr.unique_summations_symbols is not None)

        def assert_not_optimized(sym):
            getattr(sym.node.expr, "unique_summations_symbols", None)

        mx1 = torch.sym_max(s0, s1)
        assert_not_optimized(mx1)

        mx2 = torch.sym_max(s0 + s1, s2 + s3)
        assert_optimized(mx2)

        mx3 = torch.sym_max(mx2, s4 + s5)
        assert_optimized(mx3)
        assert_optimized(torch.sym_max(s4 + s5, mx2))

        assert_not_optimized(torch.sym_max(mx3, s7))
        assert_not_optimized(torch.sym_max(mx3, 10))
        assert_not_optimized(torch.sym_max(mx3, s3 + s7))
        assert_not_optimized(torch.sym_max(mx3, s7 * 2))

    def test_sym_max_multi_max_simplify(self):
        shape_env = ShapeEnv()
        u0 = shape_env.create_unbacked_symint()
        self.assertTrue(
            statically_known_true(
                torch.sym_max(1, torch.sym_max(257, u0)) == torch.sym_max(257, u0)
            )
        )

    def test_numpy_sym_max(self):
        self.assertEqual(torch.sym_max(np.int64(10), 12), 12)
        self.assertEqual(torch.sym_max(np.int64(12), 10), 12)
        self.assertEqual(torch.sym_max(np.int64(10), 12.5), 12.5)
        self.assertEqual(torch.sym_max(np.int64(14), 12.5), 14.0)
        self.assertEqual(torch.sym_max(np.float64(14.0), 12), 14.0)
        self.assertEqual(torch.sym_max(np.float64(14.0), 16), 16.0)

    def test_numpy_sym_min(self):
        self.assertEqual(torch.sym_min(np.int64(10), 12), 10)
        self.assertEqual(torch.sym_min(np.int64(12), 10), 10)
        self.assertEqual(torch.sym_min(np.int64(10), 12.5), 10.0)
        self.assertEqual(torch.sym_min(np.int64(14), 12.5), 12.5)
        self.assertEqual(torch.sym_min(np.float64(14.0), 12), 12.0)
        self.assertEqual(torch.sym_min(np.float64(14.0), 16), 14.0)

    def test_debug_has_internal_overlap_unbacked(self):
        shape_env = ShapeEnv()
        u0 = shape_env.create_unbacked_symint()
        torch._check_is_size(u0)
        cf = torch._debug_has_internal_overlap
        self.assertEqual(cf(torch.empty_strided((u0, 2), (2, 1), device="meta")), 0)
        self.assertEqual(cf(torch.empty_strided((2, u0), (1, 2), device="meta")), 0)
        self.assertEqual(cf(torch.empty_strided((u0,), (1,), device="meta")), 0)
        self.assertEqual(cf(torch.empty_strided((1,), (u0,), device="meta")), 2)
        Max = torch.sym_max
        self.assertEqual(
            cf(
                torch.empty_strided(
                    (2, 3, 1, u0),
                    (3 * Max(1, u0), Max(1, u0), Max(1, u0), 1),
                    device="meta",
                )
            ),
            2,
        )

        # Wobbling these to zero is OK too
        self.assertEqual(cf(torch.empty_strided((u0, 2), (3, 1), device="meta")), 2)
        self.assertEqual(cf(torch.empty_strided((2, u0), (1, 3), device="meta")), 2)

    def test_specialize_zero_one(self):
        shape_env = ShapeEnv(specialize_zero_one=True)
        a0 = create_symint(shape_env, 5)
        assert a0 != 1
        self.assertEqual(len(shape_env.guards), 0)

        shape_env = ShapeEnv(specialize_zero_one=False)
        a0 = create_symint(shape_env, 5)
        assert a0 != 1
        self.assertEqual(len(shape_env.guards), 1)

    def test_duck_shape(self):
        shape_env = ShapeEnv(duck_shape=True)
        a0 = create_symint(shape_env, 5)
        a1 = create_symint(shape_env, 5)
        assert a0 == a1
        self.assertEqual(len(shape_env.guards), 0)

        shape_env = ShapeEnv(duck_shape=False)
        a0 = create_symint(shape_env, 5)
        a1 = create_symint(shape_env, 5)
        assert a0 == a1
        self.assertEqual(len(shape_env.guards), 1)

    def test_int_bool(self):
        # See https://github.com/pytorch/pytorch/issues/95981
        shape_env = ShapeEnv(duck_shape=True)
        a0 = create_symint(shape_env, 5)
        assert a0
        self.assertEqual(len(shape_env.guards), 0)

    def test_symint_as_scalar(self):
        shape_env = ShapeEnv()
        a0 = create_symint(shape_env, 2)

        sym_int_encountered = False

        class TestSymInt(TorchDispatchMode):
            def __torch_dispatch__(self, func, types, args=(), kwargs=None):
                assert func == torch.ops.aten.add.Tensor

                nonlocal sym_int_encountered
                # WARNING: do not do identity tests on the outer
                # SymInt/SymFloat, they are NOT STABLE
                sym_int_encountered = kwargs["alpha"].node is a0.node
                kwargs["alpha"] = 0
                return func(*args)

        x = torch.rand([4, 4])
        with TestSymInt():
            y = torch.add(x, x, alpha=a0)

        self.assertTrue(sym_int_encountered)

    def test_deepcopy(self):
        shape_env = ShapeEnv()
        a0 = create_symint(shape_env, 2)
        assert a0 < 4
        new_shape_env = copy.deepcopy(shape_env)
        self.assertEqual(len(new_shape_env.guards), 1)

    def test_print_readable_with_symints(self):
        def f(a, b):
            dim0 = a.shape[0] + b.shape[0]
            dim1 = a.shape[1] + b.shape[1]
            d = a.new_empty(dim0, dim1)
            d = torch.ops.aten.native_dropout(d, 0.5, train=True)
            return d

        fx_g = make_fx(f, tracing_mode="symbolic")(torch.randn(5, 3), torch.randn(4, 3))
        out = fx_g.print_readable(print_output=False)

        self.assertExpectedInline(
            out.strip(),
            """\
class f(torch.nn.Module):
    def forward(self, a_1: "f32[s75, s96]", b_1: "f32[s57, s96]"):
        # No stacktrace found for following nodes
        sym_size_int: "Sym(s75)" = torch.ops.aten.sym_size.int(a_1, 0)
        sym_size_int_1: "Sym(s57)" = torch.ops.aten.sym_size.int(b_1, 0)
        add: "Sym(s57 + s75)" = sym_size_int + sym_size_int_1;  sym_size_int = sym_size_int_1 = None
        sym_size_int_2: "Sym(s96)" = torch.ops.aten.sym_size.int(a_1, 1)
        sym_size_int_3: "Sym(s96)" = torch.ops.aten.sym_size.int(b_1, 1);  b_1 = None
        add_1: "Sym(2*s96)" = sym_size_int_2 + sym_size_int_3;  sym_size_int_2 = sym_size_int_3 = None
        new_empty: "f32[s57 + s75, 2*s96]" = torch.ops.aten.new_empty.default(a_1, [add, add_1], pin_memory = False);  a_1 = add = add_1 = None
        native_dropout = torch.ops.aten.native_dropout.default(new_empty, 0.5, True);  new_empty = None
        getitem: "f32[s57 + s75, 2*s96]" = native_dropout[0]
        getitem_1: "b8[s57 + s75, 2*s96]" = native_dropout[1];  native_dropout = None
        return (getitem, getitem_1)""",  # noqa: B950
        )

    def test_statically_known_true(self):
        shape_env = ShapeEnv()
        s2, s3, s4 = (create_symint(shape_env, i) for i in range(2, 5))

        # Statically known true
        self.assertTrue(statically_known_true(True))
        self.assertTrue(statically_known_true(s2 == s2))
        self.assertTrue(statically_known_true(s2 * s3 > s3))
        self.assertTrue(statically_known_true(s3 * s4 > s4))
        self.assertTrue(statically_known_true((s3 + s3) % 2 == 0))

        # Statically known false
        self.assertFalse(statically_known_true(False))
        self.assertFalse(statically_known_true(s3 * s4 <= s4))
        self.assertFalse(statically_known_true((s3 + s3) % 2 == 1))

        # True for hints, but not known statically
        self.assertFalse(statically_known_true(s2 + s2 == s4))
        self.assertFalse(statically_known_true(s4 % s2 == 0))
        self.assertFalse(statically_known_true(s2 != s3))
        self.assertFalse(statically_known_true(s3 * s4 > s2))

        # False for hints, but not known statically
        self.assertFalse(statically_known_true(s2 == s3))
        self.assertFalse(statically_known_true(s2 > s3))
        self.assertFalse(statically_known_true(s3 + s3 == s4))

        # No guards should be generated
        self.assertEqual(len(shape_env.guards), 0)

    def test_statically_known_false(self):
        shape_env = ShapeEnv()
        s2, s3, s4 = (create_symint(shape_env, i) for i in range(2, 5))

        # Statically known true
        self.assertFalse(statically_known_false(True))
        self.assertFalse(statically_known_false(s2 == s2))
        self.assertFalse(statically_known_false(s2 * s3 > s3))
        self.assertFalse(statically_known_false(s3 * s4 > s4))
        self.assertFalse(statically_known_false((s3 + s3) % 2 == 0))

        # Statically known false
        self.assertTrue(statically_known_false(False))
        self.assertTrue(statically_known_false(s3 * s4 <= s4))
        self.assertTrue(statically_known_false((s3 + s3) % 2 == 1))

        # True for hints, but not known statically
        self.assertFalse(statically_known_false(s2 + s2 == s4))
        self.assertFalse(statically_known_false(s4 % s2 == 0))
        self.assertFalse(statically_known_false(s2 != s3))
        self.assertFalse(statically_known_false(s3 * s4 > s2))

        # False for hints, but not known statically
        self.assertFalse(statically_known_false(s2 == s3))
        self.assertFalse(statically_known_false(s2 > s3))
        self.assertFalse(statically_known_false(s3 + s3 == s4))

        # No guards should be generated
        self.assertEqual(len(shape_env.guards), 0)

    def test_ephemeral_source_simplification(self):
        from torch._dynamo.source import EphemeralSource

        # For full robustness, ensure the ephemeral source symbols are simplified out regardless
        # of construction order or check order.
        for construct_ephemeral_first, x_first_in_check in itertools.product(
            [False, True], [False, True]
        ):
            shape_env = ShapeEnv()
            shape = (5, 10)
            dynamic_dims = [DimDynamic.DYNAMIC for _ in shape]
            x = create_symbolic_tensor(
                "x",
                torch.randn(*shape),
                shape_env,
                source=(EphemeralSource() if construct_ephemeral_first else None),
                dynamic_dims=dynamic_dims,
            )
            y = create_symbolic_tensor(
                "y",
                torch.randn(*shape),
                shape_env,
                source=(EphemeralSource() if not construct_ephemeral_first else None),
                dynamic_dims=dynamic_dims,
            )
            t_with_ephemeral = x if construct_ephemeral_first else y

            def _get_ephemeral_source_symbols(t):
                return [
                    s.node.expr
                    for s in itertools.chain(t.shape, t.stride(), (t.storage_offset(),))
                    if isinstance(s, torch.SymInt)
                    and s.node.expr in shape_env.var_to_sources
                    and any(
                        source.is_ephemeral()
                        for source in shape_env.var_to_sources[s.node.expr]
                    )
                ]

            # these checks should simplify out the ephemeral symbols, regardless of the
            # ordering x == y or y == x
            self.assertTrue(len(_get_ephemeral_source_symbols(t_with_ephemeral)) > 0)
            if x_first_in_check:
                torch._check(x.size() == y.size())
                torch._check(x.stride() == y.stride())
                torch._check(x.storage_offset() == y.storage_offset())
            else:
                torch._check(y.size() == x.size())
                torch._check(y.stride() == x.stride())
                torch._check(y.storage_offset() == x.storage_offset())
            self.assertEqual(len(_get_ephemeral_source_symbols(t_with_ephemeral)), 0)

    def test_ephemeral_source_unified_with_non_ephemeral_source(self):
        from torch._dynamo.source import EphemeralSource

        for construct_ephemeral_first in (False, True):
            shape_env = ShapeEnv()
            shape = (5, 10)
            # use duck sizing here to ensure symbol reuse across x and y
            duck_dims = [DimDynamic.DUCK for _ in shape]
            x = create_symbolic_tensor(
                "x",
                torch.randn(*shape),
                shape_env,
                source=(EphemeralSource() if construct_ephemeral_first else None),
                dynamic_dims=duck_dims,
            )
            y = create_symbolic_tensor(
                "y",
                torch.randn(*shape),
                shape_env,
                source=(EphemeralSource() if not construct_ephemeral_first else None),
                dynamic_dims=duck_dims,
            )

            # regardless of construction order, non-ephemeral sources should be preferred
            # first in the var_to_sources list for potential guarding later on
            for source_list in shape_env.var_to_sources.values():
                self.assertFalse(source_list[0].is_ephemeral())

            self.assertEqual(x.size(), y.size())
            self.assertEqual(x.stride(), y.stride())
            self.assertEqual(x.storage_offset(), y.storage_offset())

    def test_tensor_factory_with_symint(self):
        args = list(range(0, 3))
        expected = torch.tensor(args)

        shape_env = ShapeEnv()
        sym_args = [create_symint(shape_env, i) for i in args]

        # test tensor factories
        for dt in all_types_and(torch.half, torch.bfloat16):
            res = torch.tensor(sym_args, dtype=dt)
            self.assertEqual(res, expected, exact_dtype=False)

        # test legacy tensor factories
        legacy_ctors = [
            torch.Tensor,
            torch.LongTensor,
            torch.DoubleTensor,
            torch.FloatTensor,
            torch.IntTensor,
            torch.ShortTensor,
            torch.HalfTensor,
            torch.ByteTensor,
        ]
        for Tensor in legacy_ctors:
            res = Tensor(sym_args)
            self.assertEqual(res, expected, exact_dtype=False)

    def test_backed_size_oblivious_01_spec(self):
        from torch.fx.experimental.symbolic_shapes import guard_size_oblivious

        @torch.compile(dynamic=True, fullgraph=True)
        def f(a, b):
            if guard_size_oblivious(a.size(0) == 1):
                return b * 10
            else:
                return b * 20

        with torch.fx.experimental._config.patch(backed_size_oblivious=True):
            # always go to the >= 2 branch.
            self.assertEqual(
                f(torch.tensor([1]), torch.tensor([1])), torch.tensor([20])
            )

    def test_baddbmm_symint(self):
        from torch._subclasses.fake_tensor import FakeTensorMode

        shape_env = ShapeEnv()
        fake_mode = FakeTensorMode(shape_env=shape_env)

        B, M, K, N = [shape_env.create_unbacked_symint() for _ in range(4)]

        with fake_mode:
            A = torch.empty((B, M, K), device="meta")
            Bmat = torch.empty((B, K, N), device="meta")
            bias3 = torch.empty((B, M, N), device="meta")

            _ = torch.baddbmm(bias3, A, Bmat)


@skipIfTorchDynamo(
    "Creating ShapeEnv fails for confusing reasons (also we never expect dynamo to see code like this)"
)
class TestSymNumberMagicMethods(TestCase):
    def _do_test(self, fn, inp1, inp2, shape_env, is_unary_fn):
        with self.subTest(fn=fn, inp1=inp1, inp2=inp2, is_unary_fn=is_unary_fn):
            return self._do_test2(fn, inp1, inp2, shape_env, is_unary_fn)

    def _do_test2(self, fn, inp1, inp2, shape_env, is_unary_fn):
        # Helper function
        # NB: don't use one as that will get specialized
        # TODO: We don't have to circuitously create the float, can just
        # create a symfloat directly
        seed_node = (create_symint(shape_env, 2) / 2.0).node
        bool_seed_node = (create_symint(shape_env, 2) == 2).node

        def get_sym_inp(inp):
            # NB: this must come before int
            if isinstance(inp, bool):
                return torch.SymBool(to_node(bool_seed_node, inp))
            elif isinstance(inp, int):
                return torch.SymInt(to_node(seed_node, inp))
            else:
                return torch.SymFloat(to_node(seed_node, inp))

        if fn == "float_pow":
            if inp1 < 0:
                return

        if fn == "pow_by_natural":
            if isinstance(inp1, float) or isinstance(inp2, float):
                return
            if inp2 < 0:
                return

        def maybe_xfail(inp1, inp2):
            if fn == "sym_sqrt" and inp1 < 0:
                # ValueError: math domain error
                return self.assertRaises((ValueError,))
            elif (
                fn in ("float_truediv", "int_truediv", "int_floordiv", "mod")
                and inp2 == 0
            ):
                # ZeroDivisionError: division by zero
                return self.assertRaises((ZeroDivisionError,))
            elif fn in ["float_pow", "pow_by_natural"] and inp1 == 0 and inp2 < 0:
                # ZeroDivisionError: 0.0 cannot be raised to a negative power
                return self.assertRaises((ZeroDivisionError,))
            elif (
                # TODO: dear catastrophe waitress,
                # this doesn't work
                fn in ["float_pow", "pow_by_natural"]
                and inp1 < 0
                and (
                    type(inp1) is (SymInt, SymFloat) or type(inp2) is (SymInt, SymFloat)
                )
                and (type(inp1) is (SymFloat, float) or type(inp2) is (SymFloat, float))
            ):
                # Complex result, which we do not support:
                # TypeError: Cannot convert complex to float
                return self.assertRaises((RuntimeError,))
            elif fn in ("lshift", "rshift") and not (
                isinstance(inp1, (SymInt, int)) and isinstance(inp2, (SymInt, int))
            ):
                # TypeError: unsupported operand type(s)
                return self.assertRaises((TypeError,))
            elif fn in ("lshift", "rshift") and inp2 < 0:
                # ValueError: math domain error
                return self.assertRaises((ValueError,))
            else:
                return contextlib.nullcontext()

        lambda_apply = method_to_operator(fn)

        def guard_fn(v):
            if type(v) in (SymBool, bool):
                return guard_bool(v)
            elif type(v) in (SymFloat, float):
                return guard_float(v)
            else:  # SymInt, int
                return guard_int(v)

        # Get reference result
        with maybe_xfail(inp1, inp2):
            if is_unary_fn:
                ref_out = lambda_apply(inp1)
            else:
                ref_out = lambda_apply(inp1, inp2)

        # Symified first arg
        sym_inp1 = get_sym_inp(inp1)
        with maybe_xfail(sym_inp1, inp2):
            if is_unary_fn:
                out = lambda_apply(sym_inp1)
            else:
                out = lambda_apply(sym_inp1, inp2)
            self.assertTrue(isinstance(out, (SymInt, SymFloat, SymBool)))
            out = guard_fn(out)
            self.assertEqual(out, ref_out)

        if is_unary_fn:
            return

        # Symified second arg
        sym_inp2 = get_sym_inp(inp2)
        with maybe_xfail(inp1, sym_inp2):
            out = lambda_apply(inp1, sym_inp2)
            self.assertTrue(isinstance(out, (SymInt, SymFloat, SymBool)))
            out = guard_fn(out)
            self.assertEqual(out, ref_out)

        # Symified both args
        with maybe_xfail(sym_inp1, sym_inp2):
            out = lambda_apply(sym_inp1, sym_inp2)
            self.assertTrue(isinstance(out, (SymInt, SymFloat, SymBool)))
            out = guard_fn(out)
            self.assertEqual(out, ref_out)

    @parametrize("fn", list(sym_node.magic_methods.keys()))
    def test_bool_method(self, fn):
        # sym_ite has its own tests
        if fn not in sym_node.bool_magic_methods or fn == "sym_ite":
            self.skipTest(f"{fn} is non-bool")

        is_unary_fn = fn in sym_node.unary_methods
        shape_env = ShapeEnv()
        self._do_test(fn, True, False, shape_env, is_unary_fn)

    @parametrize("fn", list(sym_node.magic_methods.keys()))
    @parametrize("first_type", ["int", "float"])
    @parametrize("second_type", ["int", "float"])
    def test_method(self, fn, first_type, second_type):
        if first_type == "float":
            # TODO: Hmm, this looks like we skip all floats
            self.skipTest(f"{fn} is not a float magic method")

        if (
            first_type == "int" or second_type == "int"
        ) and fn in sym_node.only_float_magic_methods:
            self.skipTest(f"{fn} is not an int method")

        if second_type == "float" and fn in ["mod"]:
            self.skipTest(f"{fn} only handles int")

        if fn in sym_node.bitwise_ops and (first_type != "int" or second_type != "int"):
            self.skipTest(f"{fn} is a bitwise op, only handles int")

        is_unary_fn = fn in sym_node.unary_methods or fn == "round"
        # Second argument is ignored for unary function. So only run for one type
        if is_unary_fn and second_type == "float":
            self.skipTest(f"{fn} is unary and already tested")

        if fn in sym_node.bool_magic_methods:
            self.skipTest(f"{fn} is bool")

        # Only floats here since these will be converted to int if necessary.
        # We also ignore complex and bool.
        values = (
            0.0,
            1.0,
            0.5 if fn in ("sym_acos", "sym_asin") else 2.5,  # avoid math domain error
        )

        neg_values = tuple(-x for x in values)

        for inp1, inp2 in itertools.chain(
            itertools.product(values, values),
            itertools.product(values, neg_values),
            itertools.product(neg_values, values),
            itertools.product(neg_values, neg_values),
        ):
            if first_type == "int":
                inp1 = int(inp1)
            if second_type == "int":
                inp2 = int(inp2)

            shape_env = ShapeEnv()

            self._do_test(fn, inp1, inp2, shape_env, is_unary_fn)

    def get_constant_bool(self, val):
        return SymBool(torch._C._get_constant_bool_symnode(val))

    @unittest.expectedFailure
    def test_symint_hashing(self):
        shape_env = ShapeEnv()
        hash(create_symint(shape_env, 3))

    def test_symnode_hashing(self):
        shape_env = ShapeEnv()

        # These all trigger specialization when hashed
        hash(create_symbool(shape_env, True))
        # We should be passing in float here, but create_symbol currently
        # only supports int
        hash(create_symfloat(shape_env, 3.0))

        # NestedInt (SymInt), constant SymBool, SymNode are hashable
        j1 = torch._C._get_nested_int(1, 1)
        j1_copy = torch._C._get_nested_int(1, 1)
        j2 = torch._C._get_nested_int(2, 1)
        t = self.get_constant_bool(True)
        t_copy = self.get_constant_bool(True)
        f = self.get_constant_bool(False)
        n = create_symint(shape_env, 3).node
        m = self.get_constant_bool(True).node

        self.assertIs(j1 == j1_copy, True)
        self.assertEqual(hash(j1), hash(j1_copy))
        self.assertIs(j1 == j2, False)
        self.assertNotEqual(hash(j1), hash(j2))
        self.assertIs(t == t_copy, True)
        self.assertEqual(hash(t), hash(t_copy))
        self.assertIs(t == f, False)
        self.assertNotEqual(hash(t), hash(f))

        hash(n)
        hash(m)

    def test_symint_deepcopy(self):
        shape_env = ShapeEnv()

        symnodes = (torch._C._get_nested_int(1, 1),)
        deepcopied_symnodes = copy.deepcopy(symnodes)
        self.assertEqual(symnodes, deepcopied_symnodes)

    def test_non_symbolic_symnode(self):
        j1 = torch._C._get_nested_int(1, 1)
        j2 = torch._C._get_nested_int(1, 1)
        j3 = torch._C._get_nested_int(3, 1)

        self.assertIsInstance(j1, torch.SymInt)
        self.assertNotIsInstance(j1, int)

        with self.assertRaisesRegex(
            RuntimeError, "add not supported by NestedIntSymNode"
        ):
            j1 + 3

        self.assertFalse(j1 == 3)
        with self.assertRaisesRegex(RuntimeError, "indeterminate"):
            self.assertFalse(3 >= j2)

        self.assertIs(j1 == j1, True)
        self.assertIs(j1 == j2, True)
        self.assertIs(j1 == j3, False)
        self.assertIs(j1 != j3, True)
        self.assertIs(j1 != j2, False)

        x = self.get_constant_bool(True)
        #
        # Unary
        #
        # op(constant SymBool)
        self.assertIs(x.__sym_not__(), False)

        #
        # Binary
        #
        # op(constant SymBool, bool)
        # op(constant SymBool, constant SymBool)
        # op(bool, constant SymBool)
        self.assertIs(operator.and_(x, True), True)
        self.assertIs(operator.and_(x, x), True)
        self.assertIs(operator.and_(True, x), True)

        # op(symbolic SymBool, constant Symbool)
        # op(constant SymBool, symbolic Symbool)
        shape_env = ShapeEnv()
        a = create_symint(shape_env, 2)
        b = create_symint(shape_env, 2)
        c = a == b  # symbolic SymBool
        d = self.get_constant_bool(True)
        e = operator.and_(c, d)
        f = operator.and_(d, c)
        self.assertTrue(is_symbolic(e))
        self.assertTrue(is_symbolic(f))
        self.assertIs(e.node.guard_bool("", 0), True)
        self.assertIs(f.node.guard_bool("", 0), True)

        # Comparing sizes
        sz1 = torch.Size([j1, j1, j1])
        sz2 = torch.Size([j1, j1, j1])
        self.assertIs(sz1 == sz2, True)

        sz1 = torch.Size([3, j1, 4])
        sz2 = torch.Size([3, j2, 4])
        self.assertIs(sz1 == sz2, True)
        self.assertIs(sz1 != sz2, False)

    def test_stride_symnode(self):
        shape_env = ShapeEnv()

        # check everything static
        t = create_fake_tensor_with_dynamic_size(
            torch.ones(3, 6),
            shape_env,
            dynamic_sizes=[
                DimDynamic.STATIC,
                DimDynamic.STATIC,
            ],
            dynamic_strides=[
                DimDynamic.INFER_STRIDE,
                DimDynamic.INFER_STRIDE,
            ],
        )
        self.assertTrue(all(isinstance(size, int) for size in t.size()))
        self.assertTrue(all(isinstance(stride, int) for stride in t.stride()))

        # check dynamic size but static dims
        t = create_fake_tensor_with_dynamic_size(
            torch.ones(3, 6),
            shape_env,
            dynamic_sizes=[
                DimDynamic.DYNAMIC,
                DimDynamic.DYNAMIC,
            ],
            dynamic_strides=[
                DimDynamic.INFER_STRIDE,
                DimDynamic.INFER_STRIDE,
            ],
        )
        # Expect stride to be inferred
        s0, s1 = t.size()
        s2, s3 = t.stride()
        self.assertTrue(isinstance(s0, torch.SymInt))
        self.assertTrue(isinstance(s1, torch.SymInt))
        self.assertTrue(isinstance(s2, torch.SymInt))
        self.assertTrue(s1 == s2)
        self.assertEqual(s3, 1)

        # Check dynamic stride but static dims
        t = create_fake_tensor_with_dynamic_size(
            torch.ones(3, 6),
            shape_env,
            dynamic_sizes=[
                DimDynamic.STATIC,
                DimDynamic.STATIC,
            ],
            dynamic_strides=[
                DimDynamic.DYNAMIC,
                DimDynamic.INFER_STRIDE,
            ],
        )
        s0, s1 = t.size()
        s2, s3 = t.stride()
        self.assertTrue(isinstance(s0, int))
        self.assertTrue(isinstance(s1, int))
        self.assertTrue(isinstance(s2, torch.SymInt))
        self.assertTrue(isinstance(s3, int))

        # Check dynamic sizes and dims, and ensure different symbol
        t = create_fake_tensor_with_dynamic_size(
            torch.ones(3, 6),
            shape_env,
            dynamic_sizes=[
                DimDynamic.DYNAMIC,
                DimDynamic.DYNAMIC,
            ],
            dynamic_strides=[
                DimDynamic.DYNAMIC,
                DimDynamic.INFER_STRIDE,
            ],
        )
        s0, s1 = t.size()
        s2, s3 = t.stride()
        self.assertTrue(isinstance(s0, torch.SymInt))
        self.assertTrue(isinstance(s1, torch.SymInt))
        self.assertTrue(isinstance(s2, torch.SymInt))
        self.assertTrue(isinstance(s3, int))
        self.assertTrue(str(s1.node.expr) != str(s2.node.expr))


instantiate_parametrized_tests(TestSymNumberMagicMethods)


class TestFloorDiv(TestCase):
    @staticmethod
    def python_floordiv(x, y):
        return x // y

    @staticmethod
    def torch_floordiv(x, y):
        # Note: we fully evaluate here since FloorDiv might not always do
        # that.
        shape_env = ShapeEnv()
        return shape_env.evaluate_expr(FloorDiv(x, y))

    @staticmethod
    def yield_test_cases(values, negate=True):
        for x, y in values:
            yield (x, y)
            if negate:
                yield (-x, y)
                yield (x, -y)
                yield (-x, -y)

    def test_floordiv_float_int(self):
        values = ((7, 2),)

        for x, y in TestFloorDiv.yield_test_cases(values):
            self.assertEqual(
                TestFloorDiv.python_floordiv(x, y), TestFloorDiv.torch_floordiv(x, y)
            )

    def test_floordiv_div_by_one(self):
        values = ((2, 1),)

        for x, y in TestFloorDiv.yield_test_cases(values):
            self.assertEqual(
                TestFloorDiv.python_floordiv(x, y), TestFloorDiv.torch_floordiv(x, y)
            )

    def test_floordiv_simplify(self):
        # Tests how we simplify or evaluate FloorDiv without free variables
        shape_env = ShapeEnv()
        result = 21
        exprs = (7 * FloorDiv(6, 2),)

        for expr in exprs:
            self.assertEqual(expr, result)
            self.assertEqual(expr.doit(deep=False), result)
            self.assertEqual(expr.doit(deep=True), result)
            self.assertEqual(sympy.simplify(expr), result)
            self.assertEqual(shape_env.simplify(expr), result)
            self.assertEqual(shape_env.evaluate_expr(expr), result)

    def test_floordiv_assumptions(self):
        cases = (
            sympy.Symbol("i1", integer=True),
            sympy.Symbol("i2", integer=True),
        )

        for base, divisor in itertools.product(cases, repeat=2):

            def op():
                return FloorDiv(base, divisor)

            def is_complex(x):
                return x.is_integer is False and x.is_real is False and x.is_complex

            if is_complex(base) or is_complex(divisor):
                self.assertRaisesRegex(
                    TypeError,
                    (
                        r"unsupported operand type\(s\) for //: 'Symbol' and 'Symbol',"
                        r" expected integer or real"
                    ),
                    op,
                )
                continue

            op = op()

            # In regular Python, x//x == 1.0 if x is a float, but FloorDiv
            # always returns an integer 1 when both args are the same object.
            # This even works for Symbols with no assumptions specified.
            if base is divisor:
                self.assertTrue(op.is_integer)
                self.assertTrue(op.is_real)
            elif base.is_integer and divisor.is_integer:
                self.assertTrue(op.is_integer)
                self.assertTrue(op.is_real)
            else:
                self.assertEqual(op.is_integer, None)
                self.assertTrue(op.is_real)


class TestDimConstraints(TestCase):
    def test_dim_constraints_reduce_congruences_simple(self):
        from sympy import Symbol

        s = Symbol("s", positive=True, integer=True)
        dim_constraints = DimConstraints({}, {}, set(), {})
        dim_constraints._congruences[s] = {
            (s / 2) % 2,
            (s / 2) % 8,
            (s / 2) % 4,
            s % 2,
            ((s / 16) + 2) % 4,
        }
        congruences = dim_constraints._reduce_congruences()
        self.assertEqual(congruences[s], {(s + 32) % 64})

    def test_dim_constraints_reduce_inequalities_simple(self):
        from sympy import Eq, Interval, Ne, Symbol
        from sympy.solvers.inequalities import reduce_inequalities

        s = Symbol("s", positive=True, integer=True)
        exprs = {
            s >= 2,
            Ne(8 * s, 16),
            Ne(s / 2, 1),
            Ne(16 * s, 32),
            s < 16,
            Ne(s, 2),
            s / 2 < 16,
            s / 2 > 1,
            s / 2 >= 2,
            Ne(3 * s / 2, 3),
        }
        solution = reduce_inequalities(exprs, s).as_set()
        self.assertEqual(solution, Interval.Ropen(4, 16))

        exprs.add(Eq(s / 2, 4))
        solution = reduce_inequalities(exprs, s).as_set()
        self.assertEqual(solution, {8})

    def test_dim_constraints_reduce_inequalities_error(self):
        from collections import defaultdict

        from sympy import Symbol
        from sympy.solvers.inequalities import reduce_inequalities

        from torch._dynamo.source import (
            LocalSource,
            TensorProperty,
            TensorPropertySource,
        )
        from torch.fx.experimental.symbolic_shapes import DynamicDimConstraintPrinter

        s0 = Symbol("s0", positive=True, integer=True)
        exprs = {
            4 * s0**3 - 4 * s0**2 + s0 <= 2147483647,
            s0 >= 2,
            s0**3 <= 2147483647,
            s0 <= 2147483647,
        }
        answer = reduce_inequalities(exprs, s0)

        symbol_to_source = defaultdict(list)
        symbol_to_source[s0].append(
            TensorPropertySource(
                base=LocalSource(local_name="a"), prop=TensorProperty.SIZE, idx=0
            )
        )
        dcp = DynamicDimConstraintPrinter(symbol_to_source, {})
        with self.assertRaisesRegex(
            AssertionError,
            "Unknown symbol.*created by constraints solver",
        ):
            dcp.doprint(answer)

    def test_dim_constraints_solve_full(self):
        from sympy import Eq, Integer, Ne, Symbol

        from torch._dynamo.source import (
            LocalSource,
            TensorProperty,
            TensorPropertySource,
        )

        src0 = TensorPropertySource(
            base=LocalSource(local_name="a"), prop=TensorProperty.SIZE, idx=0
        )
        src2 = TensorPropertySource(
            base=LocalSource(local_name="b"), prop=TensorProperty.SIZE, idx=0
        )
        src3 = TensorPropertySource(
            base=LocalSource(local_name="c"), prop=TensorProperty.SIZE, idx=0
        )
        src4 = TensorPropertySource(
            base=LocalSource(local_name="d"), prop=TensorProperty.SIZE, idx=0
        )

        src1 = TensorPropertySource(
            base=LocalSource(local_name="a"), prop=TensorProperty.SIZE, idx=2
        )
        src7 = TensorPropertySource(
            base=LocalSource(local_name="a"), prop=TensorProperty.SIZE, idx=3
        )

        src5 = TensorPropertySource(
            base=LocalSource(local_name="a"), prop=TensorProperty.SIZE, idx=1
        )
        src8 = TensorPropertySource(
            base=LocalSource(local_name="b"), prop=TensorProperty.SIZE, idx=1
        )

        src6 = TensorPropertySource(
            base=LocalSource(local_name="c"), prop=TensorProperty.SIZE, idx=1
        )
        src9 = TensorPropertySource(
            base=LocalSource(local_name="d"), prop=TensorProperty.SIZE, idx=1
        )
        src10 = TensorPropertySource(
            base=LocalSource(local_name="e"), prop=TensorProperty.SIZE, idx=1
        )

        src11 = TensorPropertySource(
            base=LocalSource(local_name="f"), prop=TensorProperty.SIZE, idx=1
        )
        src12 = TensorPropertySource(
            base=LocalSource(local_name="b"), prop=TensorProperty.SIZE, idx=2
        )

        s0 = Symbol("s0", positive=True, integer=True)
        s1 = Symbol("s1", positive=True, integer=True)
        s5 = Symbol("s5", positive=True, integer=True)
        s6 = Symbol("s6", positive=True, integer=True)
        symbol_to_source = {
            s0: [src0, src2, src3, src4],
            s1: [src1, src7],
            s5: [src5, src8],
            s6: [src6, src9, src10],
        }
        var_to_val = {s0: 8, s1: 96, s5: 22, s6: 21}
        marked_dynamic = {s0, s1, s5, s6}
        dim_constraints = DimConstraints(
            symbol_to_source, var_to_val, marked_dynamic, {}
        )
        dim_constraints.add_equality(src2, s0)
        dim_constraints.add_equality(src3, s0)
        dim_constraints.add_equality(src4, s0)
        dim_constraints.add_equality(src7, s1)
        dim_constraints.add_equality(src8, s5)
        dim_constraints.add_equality(src9, s6)
        dim_constraints.add_equality(src10, s6)
        dim_constraints.add_equality(src11, Integer(1))
        dim_constraints.add_equality(src12, Integer(3))

        dim_constraints.add(s1**2 <= 2147483647)
        dim_constraints.add(32 * s1**2 <= 2147483647)
        dim_constraints.add(s0 < 16)
        dim_constraints.add(Eq(Mod(s1, 2), 0))
        dim_constraints.add(Ne(FloorDiv(s1, 2), 1))
        dim_constraints.add(Ne((FloorDiv(s1, 2)) ** 2, 1))
        dim_constraints.add(32 * (FloorDiv(s1, 2)) ** 2 <= 2147483647)
        dim_constraints.add((FloorDiv(s1, 2)) ** 2 > 1)
        dim_constraints.add(Ne(FloorDiv(s1, 2), 1))
        dim_constraints.add(
            64 * (FloorDiv((FloorDiv(s1, 2) - 1), 2)) ** 2
            + 128 * (FloorDiv((FloorDiv(s1, 2) - 1), 2))
            + 64
            <= 2147483647
        )
        dim_constraints.add(Ne(FloorDiv((FloorDiv(s1, 2) - 1), 2) + 1, 1))
        dim_constraints.add(
            Ne(
                (FloorDiv((FloorDiv(s1, 2) - 1), 2)) ** 2
                + 2 * (FloorDiv((FloorDiv(s1, 2) - 1), 2))
                + 1,
                1,
            )
        )
        dim_constraints.add(Ne(FloorDiv((FloorDiv(s1, 2) - 1), 2) + 1, 1))
        dim_constraints.add(
            (FloorDiv((FloorDiv(s1, 2) - 1), 2)) ** 2
            + 2 * (FloorDiv((FloorDiv(s1, 2) - 1), 2))
            + 1
            > 1
        )
        dim_constraints.add(
            128 * (FloorDiv((FloorDiv(s1, 2) - 1), 4)) ** 2
            + 256 * (FloorDiv((FloorDiv(s1, 2) - 1), 4))
            + 128
            <= 2147483647
        )
        dim_constraints.add(Ne(FloorDiv((FloorDiv(s1, 2) - 1), 4) + 1, 1))
        dim_constraints.add(
            Ne(
                (FloorDiv((FloorDiv(s1, 2) - 1), 4)) ** 2
                + 2 * (FloorDiv((FloorDiv(s1, 2) - 1), 4))
                + 1,
                1,
            )
        )
        dim_constraints.add(Ne(FloorDiv((FloorDiv(s1, 2) - 1), 4) + 1, 1))
        dim_constraints.add(
            (FloorDiv((FloorDiv(s1, 2) - 1), 4)) ** 2
            + 2 * (FloorDiv((FloorDiv(s1, 2) - 1), 4))
            + 1
            > 1
        )
        dim_constraints.add(
            256 * (FloorDiv((FloorDiv(s1, 2) - 1), 8)) ** 2
            + 512 * (FloorDiv((FloorDiv(s1, 2) - 1), 8))
            + 256
            <= 2147483647
        )
        dim_constraints.add(Ne(FloorDiv((FloorDiv(s1, 2) - 1), 8) + 1, 1))
        dim_constraints.add(
            Ne(
                (FloorDiv((FloorDiv(s1, 2) - 1), 8)) ** 2
                + 2 * (FloorDiv((FloorDiv(s1, 2) - 1), 8))
                + 1,
                1,
            )
        )
        dim_constraints.add(Ne(FloorDiv((FloorDiv(s1, 2) - 1), 8) + 1, 1))
        dim_constraints.add(
            (FloorDiv((FloorDiv(s1, 2) - 1), 8)) ** 2
            + 2 * (FloorDiv((FloorDiv(s1, 2) - 1), 8))
            + 1
            > 1
        )
        dim_constraints.add(FloorDiv((FloorDiv(s1, 2) - 1), 8) + 1 >= 3)
        dim_constraints.add(
            60 * (FloorDiv((FloorDiv(s1, 2) - 1), 8)) ** 2
            - 120 * FloorDiv((FloorDiv(s1, 2) - 1), 8)
            + 60
            <= 2147483647
        )
        dim_constraints.add(FloorDiv((FloorDiv(s1, 2) - 1), 8) - 1 >= 0)
        dim_constraints.add(FloorDiv((FloorDiv(s1, 2) - 1), 8) - 1 >= 1)
        dim_constraints.add(
            Ne(
                60 * s0 * (FloorDiv((FloorDiv(s1, 2) - 1), 8)) ** 2
                - 120 * s0 * FloorDiv((FloorDiv(s1, 2) - 1), 8)
                + 60 * s0,
                0,
            )
        )
        dim_constraints.add(Ne(FloorDiv((FloorDiv(s1, 2) - 1), 8) - 1, 1))
        dim_constraints.add(
            Ne(
                (FloorDiv((FloorDiv(s1, 2) - 1), 8)) ** 2
                - 2 * FloorDiv((FloorDiv(s1, 2) - 1), 8)
                + 1,
                1,
            )
        )
        dim_constraints.add(
            Ne(
                (FloorDiv((FloorDiv(s1, 2) - 1), 8)) ** 2
                - 2 * FloorDiv((FloorDiv(s1, 2) - 1), 8)
                + 1,
                0,
            )
        )
        dim_constraints.add(
            (FloorDiv((FloorDiv(s1, 2) - 1), 8)) ** 2
            - 2 * FloorDiv((FloorDiv(s1, 2) - 1), 8)
            + 1
            >= 0
        )
        dim_constraints.add(Ne(FloorDiv((FloorDiv(s1, 2) - 1), 8) - 1, 0))
        dim_constraints.add(
            1
            < 60 * (FloorDiv((FloorDiv(s1, 2) - 1), 8)) ** 2
            - 120 * FloorDiv((FloorDiv(s1, 2) - 1), 8)
            + 60
        )
        dim_constraints.add(Ne(FloorDiv((FloorDiv(s1, 2) - 1), 8) - 1, -1))
        dim_constraints.add(
            Ne(
                60 * s0 * (FloorDiv((FloorDiv(s1, 2) - 1), 8)) ** 2
                - 120 * s0 * FloorDiv((FloorDiv(s1, 2) - 1), 8)
                + 60 * s0,
                120 * (FloorDiv((FloorDiv(s1, 2) - 1), 8)) ** 2
                - 240 * FloorDiv((FloorDiv(s1, 2) - 1), 8)
                + 120,
            )
        )
        dim_constraints.add(
            120 * (FloorDiv((FloorDiv(s1, 2) - 1), 8)) ** 2
            - 240 * FloorDiv((FloorDiv(s1, 2) - 1), 8)
            + 120
            > 0
        )
        dim_constraints.add(
            Eq(
                60 * (FloorDiv((FloorDiv(s1, 2) - 1), 8)) ** 2 * (Mod(s0, 2))
                - 120 * FloorDiv((FloorDiv(s1, 2) - 1), 8) * Mod(s0, 2)
                + 60 * (Mod(s0, 2)),
                0,
            )
        )
        dim_constraints.add(
            Ne(
                120 * (FloorDiv((FloorDiv(s1, 2) - 1), 8)) ** 2
                - 240 * FloorDiv((FloorDiv(s1, 2) - 1), 8)
                + 120,
                0,
            )
        )
        dim_constraints.add(
            Ne(
                60
                * (FloorDiv(s0, 2))
                * (FloorDiv(s0, (FloorDiv(s0, 2))))
                * (FloorDiv((FloorDiv(s1, 2) - 1), 8)) ** 2
                - 120
                * FloorDiv(s0, 2)
                * FloorDiv(s0, (FloorDiv(s0, 2)))
                * FloorDiv((FloorDiv(s1, 2) - 1), 8)
                + 60 * (FloorDiv(s0, 2)) * (FloorDiv(s0, (FloorDiv(s0, 2)))),
                0,
            )
        )
        dim_constraints.add(Ne(FloorDiv(s0, 2), 1))
        dim_constraints.add(
            Ne(
                60 * (FloorDiv((FloorDiv(s1, 2) - 1), 8)) ** 2
                - 120 * FloorDiv((FloorDiv(s1, 2) - 1), 8)
                + 60,
                0,
            )
        )
        dim_constraints.add(
            60 * (FloorDiv((FloorDiv(s1, 2) - 1), 8)) ** 2
            - 120 * FloorDiv((FloorDiv(s1, 2) - 1), 8)
            + 60
            >= 0
        )
        dim_constraints.add(
            1
            < 60
            * (FloorDiv(s0, (FloorDiv(s0, 2))))
            * (FloorDiv((FloorDiv(s1, 2) - 1), 8)) ** 2
            - 120 * FloorDiv(s0, (FloorDiv(s0, 2))) * FloorDiv((FloorDiv(s1, 2) - 1), 8)
            + 60 * (FloorDiv(s0, (FloorDiv(s0, 2))))
        )
        dim_constraints.add(Ne(16 * s0, 32))
        dim_constraints.add(Eq(16 * (Mod(s0, 2)), 0))
        dim_constraints.add(Ne(16 * s0, 32))
        dim_constraints.add(Eq(16 * (Mod(s0, 2)), 0))
        dim_constraints.add(FloorDiv(s0, 2) >= 2)
        dim_constraints.add(Ne(FloorDiv(s0, 2), 1))
        dim_constraints.add(1 < FloorDiv(s0, 2))
        dim_constraints.add(Ne(s0, 2))
        dim_constraints.add(
            60
            * (FloorDiv(s0, (FloorDiv(s0, 2))))
            * (FloorDiv((FloorDiv(s1, 2) - 1), 8)) ** 2
            - 120 * FloorDiv(s0, (FloorDiv(s0, 2))) * FloorDiv((FloorDiv(s1, 2) - 1), 8)
            + 60 * (FloorDiv(s0, (FloorDiv(s0, 2))))
            >= 60 * (FloorDiv((FloorDiv(s1, 2) - 1), 8)) ** 2
            - 120 * FloorDiv((FloorDiv(s1, 2) - 1), 8)
            + 60
        )
        dim_constraints.add(
            60
            * (FloorDiv(s0, 2))
            * (FloorDiv(s0, (FloorDiv(s0, 2))))
            * (FloorDiv((FloorDiv(s1, 2) - 1), 8)) ** 2
            - 120
            * FloorDiv(s0, 2)
            * FloorDiv(s0, (FloorDiv(s0, 2)))
            * FloorDiv((FloorDiv(s1, 2) - 1), 8)
            + 60 * (FloorDiv(s0, 2)) * (FloorDiv(s0, (FloorDiv(s0, 2))))
            > 0
        )
        dim_constraints.add(
            Ne(
                60
                * (FloorDiv(s0, 2))
                * (FloorDiv(s0, (FloorDiv(s0, 2))))
                * (FloorDiv((FloorDiv(s1, 2) - 1), 8)) ** 2
                - 120
                * FloorDiv(s0, 2)
                * FloorDiv(s0, (FloorDiv(s0, 2)))
                * FloorDiv((FloorDiv(s1, 2) - 1), 8)
                + 60 * (FloorDiv(s0, 2)) * (FloorDiv(s0, (FloorDiv(s0, 2)))),
                3 * (FloorDiv(s0, 2)) * (FloorDiv(s0, (FloorDiv(s0, 2)))),
            )
        )
        dim_constraints.add(
            Ne(
                20 * (FloorDiv((FloorDiv(s1, 2) - 1), 8)) ** 2
                - 40 * FloorDiv((FloorDiv(s1, 2) - 1), 8)
                + 20,
                0,
            )
        )
        dim_constraints.add(
            20 * (FloorDiv((FloorDiv(s1, 2) - 1), 8)) ** 2
            - 40 * FloorDiv((FloorDiv(s1, 2) - 1), 8)
            + 20
            >= 0
        )
        dim_constraints.add(
            Ne(
                20 * (FloorDiv((FloorDiv(s1, 2) - 1), 8)) ** 2
                - 40 * FloorDiv((FloorDiv(s1, 2) - 1), 8)
                + 20,
                20,
            )
        )
        dim_constraints.add(
            Ne(
                20
                * (
                    Mod(
                        1,
                        (FloorDiv((FloorDiv(s1, 2) - 1), 8)) ** 2
                        - 2 * FloorDiv((FloorDiv(s1, 2) - 1), 8)
                        + 1,
                    )
                ),
                0,
            )
        )
        dim_constraints.add(
            Ne(
                20
                * (FloorDiv((FloorDiv(s1, 2) - 1), 8))
                * (
                    Mod(
                        1,
                        (FloorDiv((FloorDiv(s1, 2) - 1), 8)) ** 2
                        / (FloorDiv((FloorDiv(s1, 2) - 1), 8) - 1)
                        - 2
                        * FloorDiv((FloorDiv(s1, 2) - 1), 8)
                        / (FloorDiv((FloorDiv(s1, 2) - 1), 8) - 1)
                        + 1 / (FloorDiv((FloorDiv(s1, 2) - 1), 8) - 1),
                    )
                )
                - 20
                * Mod(
                    1,
                    (FloorDiv((FloorDiv(s1, 2) - 1), 8)) ** 2
                    / (FloorDiv((FloorDiv(s1, 2) - 1), 8) - 1)
                    - 2
                    * FloorDiv((FloorDiv(s1, 2) - 1), 8)
                    / (FloorDiv((FloorDiv(s1, 2) - 1), 8) - 1)
                    + 1 / (FloorDiv((FloorDiv(s1, 2) - 1), 8) - 1),
                ),
                0,
            )
        )
        dim_constraints.add(Ne(FloorDiv((FloorDiv(s1, 2) - 1), 8) - 1, 1))
        dim_constraints.add(
            (FloorDiv((FloorDiv(s1, 2) - 1), 8)) ** 2
            - 2 * FloorDiv((FloorDiv(s1, 2) - 1), 8)
            + 1
            >= 1
        )
        dim_constraints.add(
            20 * (FloorDiv((FloorDiv(s1, 2) - 1), 8)) ** 2
            - 40 * FloorDiv((FloorDiv(s1, 2) - 1), 8)
            + 20
            >= 0
        )
        dim_constraints.add(
            20 * (FloorDiv((FloorDiv(s1, 2) - 1), 8)) ** 2
            - 40 * FloorDiv((FloorDiv(s1, 2) - 1), 8)
            + 20
            >= 1
        )
        dim_constraints.add(
            20 * (FloorDiv((FloorDiv(s1, 2) - 1), 8)) ** 2
            - 40 * FloorDiv((FloorDiv(s1, 2) - 1), 8)
            + 20
            >= 2
        )
        dim_constraints.add(
            20 * (FloorDiv((FloorDiv(s1, 2) - 1), 8)) ** 2
            - 40 * FloorDiv((FloorDiv(s1, 2) - 1), 8)
            + 20
            > 1
        )
        dim_constraints.add(
            20 * (FloorDiv((FloorDiv(s1, 2) - 1), 8)) ** 2
            - 40 * FloorDiv((FloorDiv(s1, 2) - 1), 8)
            + 20
            < 60 * (FloorDiv((FloorDiv(s1, 2) - 1), 8)) ** 2
            - 120 * FloorDiv((FloorDiv(s1, 2) - 1), 8)
            + 60
        )
        dim_constraints.add(
            Ne(
                60 * (FloorDiv((FloorDiv(s1, 2) - 1), 8)) ** 2
                - 120 * FloorDiv((FloorDiv(s1, 2) - 1), 8)
                + 60,
                60,
            )
        )
        dim_constraints.add(
            Ne(
                FloorDiv((FloorDiv(s1, 2) - 1), 8) - 1,
                (FloorDiv((FloorDiv(s1, 2) - 1), 8)) ** 2
                - 2 * FloorDiv((FloorDiv(s1, 2) - 1), 8)
                + 1,
            )
        )
        dim_constraints.add(
            Eq(
                (FloorDiv((FloorDiv(s1, 2) - 1), 8))
                * (
                    Mod(
                        (FloorDiv((FloorDiv(s1, 2) - 1), 8)) ** 2
                        / (FloorDiv((FloorDiv(s1, 2) - 1), 8) - 1)
                        - 2
                        * FloorDiv((FloorDiv(s1, 2) - 1), 8)
                        / (FloorDiv((FloorDiv(s1, 2) - 1), 8) - 1)
                        + 1 / (FloorDiv((FloorDiv(s1, 2) - 1), 8) - 1),
                        1,
                    )
                )
                - Mod(
                    (FloorDiv((FloorDiv(s1, 2) - 1), 8)) ** 2
                    / (FloorDiv((FloorDiv(s1, 2) - 1), 8) - 1)
                    - 2
                    * FloorDiv((FloorDiv(s1, 2) - 1), 8)
                    / (FloorDiv((FloorDiv(s1, 2) - 1), 8) - 1)
                    + 1 / (FloorDiv((FloorDiv(s1, 2) - 1), 8) - 1),
                    1,
                ),
                0,
            )
        )
        dim_constraints.add(
            Ne(
                (FloorDiv((FloorDiv(s1, 2) - 1), 8)) ** 2
                - 2 * FloorDiv((FloorDiv(s1, 2) - 1), 8)
                + 1,
                FloorDiv((FloorDiv(s1, 2) - 1), 8) - 1,
            )
        )
        dim_constraints.add(Ne(8 * s0, 16))
        dim_constraints.add(
            60 * (FloorDiv((FloorDiv(s1, 2) - 1), 8)) ** 2
            - 120 * FloorDiv((FloorDiv(s1, 2) - 1), 8)
            + 60
            >= (FloorDiv((FloorDiv(s1, 2) - 1), 8)) ** 2
            - 2 * FloorDiv((FloorDiv(s1, 2) - 1), 8)
            + 1
        )
        dim_constraints.add(
            60
            * (FloorDiv(s0, (FloorDiv(s0, 2))))
            * (FloorDiv((FloorDiv(s1, 2) - 1), 8)) ** 2
            - 120 * FloorDiv(s0, (FloorDiv(s0, 2))) * FloorDiv((FloorDiv(s1, 2) - 1), 8)
            + 60 * (FloorDiv(s0, (FloorDiv(s0, 2))))
            <= 2147483647
        )
        dim_constraints.add(
            90 * (FloorDiv((FloorDiv(s1, 2) - 1), 8)) ** 2
            - 180 * FloorDiv((FloorDiv(s1, 2) - 1), 8)
            + 90
            <= 2147483647
        )
        dim_constraints.add(FloorDiv(s0, 2) < 16)
        dim_constraints.add(FloorDiv(s0, 2) > 1)
        dim_constraints.add(
            Ne(
                90 * (FloorDiv(s0, 2)) * (FloorDiv((FloorDiv(s1, 2) - 1), 8)) ** 2
                - 180 * FloorDiv(s0, 2) * FloorDiv((FloorDiv(s1, 2) - 1), 8)
                + 90 * (FloorDiv(s0, 2)),
                0,
            )
        )
        dim_constraints.add(
            1
            < 90 * (FloorDiv((FloorDiv(s1, 2) - 1), 8)) ** 2
            - 180 * FloorDiv((FloorDiv(s1, 2) - 1), 8)
            + 90
        )
        dim_constraints.add(
            (FloorDiv((FloorDiv(s1, 2) - 1), 8)) ** 2
            - 2 * FloorDiv((FloorDiv(s1, 2) - 1), 8)
            + 1
            > 1
        )
        dim_constraints.add(
            60
            * (FloorDiv(s0, (FloorDiv(s0, 2))))
            * (FloorDiv((FloorDiv(s1, 2) - 1), 8)) ** 2
            - 120 * FloorDiv(s0, (FloorDiv(s0, 2))) * FloorDiv((FloorDiv(s1, 2) - 1), 8)
            + 60 * (FloorDiv(s0, (FloorDiv(s0, 2))))
            > 1
        )
        dim_constraints.add(
            Ne(
                60 * (FloorDiv(s0, 2)) * (FloorDiv((FloorDiv(s1, 2) - 1), 8)) ** 2
                - 120 * FloorDiv(s0, 2) * FloorDiv((FloorDiv(s1, 2) - 1), 8)
                + 60 * (FloorDiv(s0, 2)),
                0,
            )
        )
        dim_constraints.add(
            90 * (FloorDiv((FloorDiv(s1, 2) - 1), 8)) ** 2
            - 180 * FloorDiv((FloorDiv(s1, 2) - 1), 8)
            + 90
            > 1
        )
        dim_constraints.add(
            60 * (FloorDiv((FloorDiv(s1, 2) - 1), 8)) ** 2
            - 120 * FloorDiv((FloorDiv(s1, 2) - 1), 8)
            + 60
            > 1
        )
        dim_constraints.add(
            Ne(
                60 * (FloorDiv(s0, 2)) * (FloorDiv((FloorDiv(s1, 2) - 1), 8)) ** 2
                - 120 * FloorDiv(s0, 2) * FloorDiv((FloorDiv(s1, 2) - 1), 8)
                + 60 * (FloorDiv(s0, 2)),
                3 * (FloorDiv(s0, 2)),
            )
        )
        dim_constraints.add(
            60 * (FloorDiv(s0, 2)) * (FloorDiv((FloorDiv(s1, 2) - 1), 8)) ** 2
            - 120 * FloorDiv(s0, 2) * FloorDiv((FloorDiv(s1, 2) - 1), 8)
            + 60 * (FloorDiv(s0, 2))
            > 0
        )
        dim_constraints.add(
            60 * (FloorDiv((FloorDiv(s1, 2) - 1), 8)) ** 2
            - 120 * FloorDiv((FloorDiv(s1, 2) - 1), 8)
            + 60
            > 0
        )
        dim_constraints.add(
            Ne(
                120 * (FloorDiv((FloorDiv(s1, 2) - 1), 8)) ** 2
                - 240 * FloorDiv((FloorDiv(s1, 2) - 1), 8)
                + 120,
                0,
            )
        )
        dim_constraints.add(
            1
            < 120 * (FloorDiv((FloorDiv(s1, 2) - 1), 8)) ** 2
            - 240 * FloorDiv((FloorDiv(s1, 2) - 1), 8)
            + 120
        )
        dim_constraints.add(
            Ne(
                120 * (FloorDiv((FloorDiv(s1, 2) - 1), 8)) ** 2
                - 240 * FloorDiv((FloorDiv(s1, 2) - 1), 8)
                + 120,
                6,
            )
        )
        dim_constraints.add(
            120 * (FloorDiv((FloorDiv(s1, 2) - 1), 8)) ** 2
            - 240 * FloorDiv((FloorDiv(s1, 2) - 1), 8)
            + 120
            > 0
        )
        dim_constraints.add(
            Ne(
                120 * (FloorDiv((FloorDiv(s1, 2) - 1), 8)) ** 2
                - 240 * FloorDiv((FloorDiv(s1, 2) - 1), 8)
                + 120,
                0,
            )
        )
        dim_constraints.add(
            120 * (FloorDiv((FloorDiv(s1, 2) - 1), 8)) ** 2
            - 240 * FloorDiv((FloorDiv(s1, 2) - 1), 8)
            + 120
            <= 2147483647
        )
        dim_constraints.add(
            120 * (FloorDiv((FloorDiv(s1, 2) - 1), 8)) ** 2
            - 240 * FloorDiv((FloorDiv(s1, 2) - 1), 8)
            + 120
            <= 20480
        )
        dim_constraints.add(
            Ne(
                90 * (FloorDiv((FloorDiv(s1, 2) - 1), 8)) ** 2
                - 180 * FloorDiv((FloorDiv(s1, 2) - 1), 8)
                + 90,
                0,
            )
        )
        dim_constraints.add(
            120 * (FloorDiv((FloorDiv(s1, 2) - 1), 8)) ** 2
            - 240 * FloorDiv((FloorDiv(s1, 2) - 1), 8)
            + 120
            > 1
        )
        dim_constraints.add(
            90 * (FloorDiv((FloorDiv(s1, 2) - 1), 8)) ** 2
            - 180 * FloorDiv((FloorDiv(s1, 2) - 1), 8)
            + 90
            <= 20480
        )
        dim_constraints.add(
            60 * (FloorDiv((FloorDiv(s1, 2) - 1), 8)) ** 2
            - 120 * FloorDiv((FloorDiv(s1, 2) - 1), 8)
            + 60
            <= 20480
        )
        dim_constraints.add(
            Ne(
                240 * (FloorDiv((FloorDiv(s1, 2) - 1), 8)) ** 2
                - 480 * FloorDiv((FloorDiv(s1, 2) - 1), 8)
                + 240,
                0,
            )
        )
        dim_constraints.add(Eq(6 * s5, 132))
        dim_constraints.add(Eq(4, FloorDiv(s0, 2)))
        dim_constraints.add(Eq(FloorDiv((FloorDiv(s1, 2) - 1), 8) - 1, 4))
        dim_constraints.add(
            Ne(
                64 * (FloorDiv(s0, 2)) * (FloorDiv((FloorDiv(s1, 2) - 1), 8)) ** 2
                - 128 * FloorDiv(s0, 2) * FloorDiv((FloorDiv(s1, 2) - 1), 8)
                + 64 * (FloorDiv(s0, 2)),
                0,
            )
        )
        dim_constraints.add(
            1
            < 64 * (FloorDiv((FloorDiv(s1, 2) - 1), 8)) ** 2
            - 128 * FloorDiv((FloorDiv(s1, 2) - 1), 8)
            + 64
        )
        dim_constraints.add(
            64 * (FloorDiv((FloorDiv(s1, 2) - 1), 8)) ** 2
            - 128 * FloorDiv((FloorDiv(s1, 2) - 1), 8)
            + 64
            <= 2147483647
        )
        dim_constraints.add(
            64 * (FloorDiv((FloorDiv(s1, 2) - 1), 8)) ** 2
            - 128 * FloorDiv((FloorDiv(s1, 2) - 1), 8)
            + 64
            > 1
        )
        dim_constraints.add(
            62 * (FloorDiv((FloorDiv(s1, 2) - 1), 8)) ** 2
            - 124 * FloorDiv((FloorDiv(s1, 2) - 1), 8)
            + 62
            <= 2147483647
        )
        dim_constraints.add(
            Ne(
                62 * (FloorDiv(s0, 2)) * (FloorDiv((FloorDiv(s1, 2) - 1), 8)) ** 2
                - 124 * FloorDiv(s0, 2) * FloorDiv((FloorDiv(s1, 2) - 1), 8)
                + 62 * (FloorDiv(s0, 2)),
                0,
            )
        )
        dim_constraints.add(
            1
            < 62 * (FloorDiv((FloorDiv(s1, 2) - 1), 8)) ** 2
            - 124 * FloorDiv((FloorDiv(s1, 2) - 1), 8)
            + 62
        )
        dim_constraints.add(Ne(3 * (FloorDiv(s0, 2)), 3))
        dim_constraints.add(Ne(3 * (FloorDiv(s0, 2)), 3))
        dim_constraints.add(Eq(FloorDiv(s0, 2), 4))
        dim_constraints.add(Eq(4, FloorDiv(s0, 2)))
        dim_constraints.add(Eq(FloorDiv(s0, 2), 4))
        dim_constraints.add(FloorDiv((FloorDiv(s1, 2) - 1), 8) - 1 >= 3)
        dim_constraints.add(
            64 * (FloorDiv((FloorDiv(s1, 2) - 1), 8)) ** 2
            - 384 * FloorDiv((FloorDiv(s1, 2) - 1), 8)
            + 576
            <= 2147483647
        )
        dim_constraints.add(FloorDiv((FloorDiv(s1, 2) - 1), 8) - 3 >= 0)
        dim_constraints.add(FloorDiv((FloorDiv(s1, 2) - 1), 8) - 3 >= 1)
        dim_constraints.add(
            Ne(
                64 * (FloorDiv(s0, 2)) * (FloorDiv((FloorDiv(s1, 2) - 1), 8)) ** 2
                - 384 * FloorDiv(s0, 2) * FloorDiv((FloorDiv(s1, 2) - 1), 8)
                + 576 * (FloorDiv(s0, 2)),
                0,
            )
        )
        dim_constraints.add(Ne(FloorDiv((FloorDiv(s1, 2) - 1), 8) - 3, 1))
        dim_constraints.add(
            Ne(
                (FloorDiv((FloorDiv(s1, 2) - 1), 8)) ** 2
                - 6 * FloorDiv((FloorDiv(s1, 2) - 1), 8)
                + 9,
                1,
            )
        )
        dim_constraints.add(
            Ne(
                (FloorDiv((FloorDiv(s1, 2) - 1), 8)) ** 2
                - 6 * FloorDiv((FloorDiv(s1, 2) - 1), 8)
                + 9,
                0,
            )
        )
        dim_constraints.add(
            (FloorDiv((FloorDiv(s1, 2) - 1), 8)) ** 2
            - 6 * FloorDiv((FloorDiv(s1, 2) - 1), 8)
            + 9
            >= 0
        )
        dim_constraints.add(Ne(FloorDiv((FloorDiv(s1, 2) - 1), 8) - 3, 0))
        dim_constraints.add(
            1
            < 64 * (FloorDiv((FloorDiv(s1, 2) - 1), 8)) ** 2
            - 384 * FloorDiv((FloorDiv(s1, 2) - 1), 8)
            + 576
        )
        dim_constraints.add(Ne(FloorDiv((FloorDiv(s1, 2) - 1), 8) - 3, 1))
        dim_constraints.add(
            Ne(
                64 * (FloorDiv(s0, 2)) * (FloorDiv((FloorDiv(s1, 2) - 1), 8)) ** 2
                - 384 * FloorDiv(s0, 2) * FloorDiv((FloorDiv(s1, 2) - 1), 8)
                + 576 * (FloorDiv(s0, 2)),
                256,
            )
        )
        dim_constraints.add(
            Eq(
                64
                * (
                    Mod(
                        (FloorDiv(s0, 2)) * (FloorDiv((FloorDiv(s1, 2) - 1), 8)) ** 2
                        - 6 * FloorDiv(s0, 2) * FloorDiv((FloorDiv(s1, 2) - 1), 8)
                        + 9 * (FloorDiv(s0, 2)),
                        4,
                    )
                ),
                0,
            )
        )
        dim_constraints.add(
            Eq(
                FloorDiv(s0, 2),
                FloorDiv(
                    (
                        (FloorDiv(s0, 2)) * (FloorDiv((FloorDiv(s1, 2) - 1), 8)) ** 2
                        - 6 * FloorDiv(s0, 2) * FloorDiv((FloorDiv(s1, 2) - 1), 8)
                        + 9 * (FloorDiv(s0, 2))
                    ),
                    4,
                ),
            )
        )
        dim_constraints.add(
            Eq(
                FloorDiv(
                    (
                        (FloorDiv(s0, 2)) * (FloorDiv((FloorDiv(s1, 2) - 1), 8)) ** 2
                        - 6 * FloorDiv(s0, 2) * FloorDiv((FloorDiv(s1, 2) - 1), 8)
                        + 9 * (FloorDiv(s0, 2))
                    ),
                    4,
                ),
                FloorDiv(s0, 2),
            )
        )
        dim_constraints.add(
            Ne(64 * (Mod(FloorDiv((FloorDiv(s1, 2) - 1), 8) + 1, 4)), 0)
        )
        dim_constraints.add(
            Eq(
                64
                * (
                    Mod(
                        (FloorDiv((FloorDiv(s1, 2) - 1), 8)) ** 2
                        - 6 * FloorDiv((FloorDiv(s1, 2) - 1), 8)
                        + 1,
                        4,
                    )
                ),
                0,
            )
        )
        dim_constraints.add(
            64 * (FloorDiv(s0, 2)) * (FloorDiv((FloorDiv(s1, 2) - 1), 8)) ** 2
            - 384 * FloorDiv(s0, 2) * FloorDiv((FloorDiv(s1, 2) - 1), 8)
            + 576 * (FloorDiv(s0, 2))
            > 0
        )
        dim_constraints.add(
            (FloorDiv((FloorDiv(s1, 2) - 1), 8)) ** 2
            - 6 * FloorDiv((FloorDiv(s1, 2) - 1), 8)
            + 9
            >= 1
        )
        dim_constraints.add(
            Eq(
                64 * (FloorDiv((FloorDiv(s1, 2) - 1), 8)) ** 2
                - 384 * FloorDiv((FloorDiv(s1, 2) - 1), 8)
                + 576,
                256,
            )
        )
        dim_constraints.add(
            60 * (FloorDiv((FloorDiv(s1, 2) - 1), 8)) ** 2
            - 360 * FloorDiv((FloorDiv(s1, 2) - 1), 8)
            + 540
            <= 2147483647
        )
        dim_constraints.add(
            Ne(
                60 * (FloorDiv(s0, 2)) * (FloorDiv((FloorDiv(s1, 2) - 1), 8)) ** 2
                - 360 * FloorDiv(s0, 2) * FloorDiv((FloorDiv(s1, 2) - 1), 8)
                + 540 * (FloorDiv(s0, 2)),
                0,
            )
        )
        dim_constraints.add(
            1
            < 60 * (FloorDiv((FloorDiv(s1, 2) - 1), 8)) ** 2
            - 360 * FloorDiv((FloorDiv(s1, 2) - 1), 8)
            + 540
        )
        dim_constraints.add(
            (FloorDiv((FloorDiv(s1, 2) - 1), 8)) ** 2
            - 6 * FloorDiv((FloorDiv(s1, 2) - 1), 8)
            + 9
            <= 2147483647
        )
        dim_constraints.add(
            Ne(
                (FloorDiv(s0, 2)) * (FloorDiv((FloorDiv(s1, 2) - 1), 8)) ** 2
                - 6 * FloorDiv(s0, 2) * FloorDiv((FloorDiv(s1, 2) - 1), 8)
                + 9 * (FloorDiv(s0, 2)),
                0,
            )
        )
        dim_constraints.add(
            1
            < (FloorDiv((FloorDiv(s1, 2) - 1), 8)) ** 2
            - 6 * FloorDiv((FloorDiv(s1, 2) - 1), 8)
            + 9
        )
        dim_constraints.add(
            (FloorDiv((FloorDiv(s1, 2) - 1), 8)) ** 2
            - 6 * FloorDiv((FloorDiv(s1, 2) - 1), 8)
            + 9
            > 1
        )
        dim_constraints.add(
            60 * (FloorDiv((FloorDiv(s1, 2) - 1), 8)) ** 2
            - 360 * FloorDiv((FloorDiv(s1, 2) - 1), 8)
            + 540
            > 1
        )
        dim_constraints.add(s0 >= 2)
        dim_constraints.add(s1 >= 2)
        dim_constraints.add(s6 >= 2)
        dim_constraints.add(s5 >= 2)

        dim_constraints.solve()
        self.assertEqual(
            dim_constraints._static_results,
            {
                "L['c'].size()[0] == 8",
                "L['d'].size()[0] == 8",
                "L['a'].size()[2] == 96",
                "L['f'].size()[1] == 1",
                "L['a'].size()[3] == 96",
                "L['b'].size()[2] == 3",
                "L['b'].size()[1] == 22",
                "L['b'].size()[0] == 8",
                "L['a'].size()[1] == 22",
                "L['a'].size()[0] == 8",
            },
        )
        self.assertEqual(
            dim_constraints._dynamic_results,
            {
                "2 <= L['c'].size()[1]",
                "L['d'].size()[1] == L['c'].size()[1]",
                "L['e'].size()[1] == L['c'].size()[1]",
            },
        )


class TestGuardsExpressions(TestCase):
    """
    Tests the guards-related methods used by the inductor FX graph cache.
    """

    def test_guards_gt_lt(self):
        shape_env = ShapeEnv()
        s0 = create_symint(shape_env, 6)
        s1 = create_symint(shape_env, 7)
        s2 = create_symint(shape_env, 5)

        guard_int(sym_int(s0 > 5))
        guard_int(sym_int(s0 < 7))

        guards = shape_env.produce_guards_expression([s0])

        self.assertTrue(shape_env.evaluate_guards_expression(guards, [hint_int(s0)]))
        self.assertFalse(shape_env.evaluate_guards_expression(guards, [hint_int(s1)]))
        self.assertFalse(shape_env.evaluate_guards_expression(guards, [hint_int(s2)]))

    def test_guards_float_print(self):
        shape_env = ShapeEnv()
        s0 = create_symint(shape_env, 3)
        guard_bool(2 / s0 == 2 / 3)
        guards = shape_env.produce_guards_expression([s0])
        self.assertTrue(shape_env.evaluate_guards_expression(guards, [hint_int(s0)]))

    @skipIfTorchDynamo("Not a TorchDynamo suitable test")
    @torch._dynamo.config.patch("capture_scalar_outputs", True)
    def test_guard_or_true(self):
        from torch.fx.experimental.symbolic_shapes import guard_or_true

        def func(a, b):
            x = a.item()
            if guard_or_true(x == 1):
                return b * 10
            else:
                return b * 20

        # eager.
        self.assertEqual(func(torch.tensor([1]), torch.tensor([1])), torch.tensor([10]))
        self.assertEqual(func(torch.tensor([2]), torch.tensor([1])), torch.tensor([20]))

        # compile with unbacked.
        unbacked_func = torch.compile(func, dynamic=True, fullgraph=True)
        a = torch.tensor([1])
        b = torch.tensor([1])
        unbacked_func(a, b)

        # always return b*10
        self.assertEqual(
            unbacked_func(torch.tensor([1]), torch.tensor([1])), torch.tensor([10])
        )
        self.assertEqual(
            unbacked_func(torch.tensor([2]), torch.tensor([1])), torch.tensor([10])
        )

        # Test that statically known true works.
        def func2(a, b):
            x = a.item()
            if guard_or_true(x != x):
                return b * 10
            else:
                return b * 20

        unbacked_func2 = torch.compile(func2, dynamic=True, fullgraph=True)
        a = torch.tensor([1])
        b = torch.tensor([1])
        unbacked_func2(a, b)
        # always return b*20
        self.assertEqual(
            unbacked_func2(torch.tensor([1]), torch.tensor([1])), torch.tensor([20])
        )
        self.assertEqual(
            unbacked_func2(torch.tensor([2]), torch.tensor([1])), torch.tensor([20])
        )

        # Test backed_size_oblivious
        with torch.fx.experimental._config.patch("backed_size_oblivious", True):

            def func3(a, b):
                if guard_or_true(a.size()[0] != 9):
                    return b * 10
                else:
                    return b * 20

            compiled = torch.compile(func3, dynamic=True, fullgraph=True)
            a = torch.rand(9, 2)
            b = torch.rand(3, 4)

            self.assertEqual(func3(a, b), b * 20)
            self.assertEqual(compiled(a, b), b * 10)

    @skipIfTorchDynamo("Not a TorchDynamo suitable test")
    @torch._dynamo.config.patch("capture_scalar_outputs", True)
    def test_guard_or_false(self):
        from torch.fx.experimental.symbolic_shapes import guard_or_false

        def func(a, b):
            x = a.item()
            if guard_or_false(x == 1):
                return b * 10
            else:
                return b * 20

        # eager.
        self.assertEqual(func(torch.tensor([1]), torch.tensor([1])), torch.tensor([10]))
        self.assertEqual(func(torch.tensor([2]), torch.tensor([1])), torch.tensor([20]))

        # compile with unbacked.
        unbacked_func = torch.compile(func, dynamic=True, fullgraph=True)
        a = torch.tensor([1])
        b = torch.tensor([1])
        unbacked_func(a, b)

        # always return b*20
        self.assertEqual(
            unbacked_func(torch.tensor([1]), torch.tensor([1])), torch.tensor([20])
        )
        self.assertEqual(
            unbacked_func(torch.tensor([2]), torch.tensor([1])), torch.tensor([20])
        )

        # Test that statically known true works.
        def func2(a, b):
            x = a.item()
            if guard_or_false(x == x):
                return b * 10
            else:
                return b * 20

        unbacked_func2 = torch.compile(func2, dynamic=True, fullgraph=True)
        a = torch.tensor([1])
        b = torch.tensor([1])
        unbacked_func2(a, b)
        # always return b*10
        self.assertEqual(
            unbacked_func2(torch.tensor([1]), torch.tensor([1])), torch.tensor([10])
        )
        self.assertEqual(
            unbacked_func2(torch.tensor([2]), torch.tensor([1])), torch.tensor([10])
        )

        # Test backed_size_oblivious
        with torch.fx.experimental._config.patch("backed_size_oblivious", True):

            def func3(a, b):
                if guard_or_false(a.size()[0] == 9):
                    return b * 10
                else:
                    return b * 20

            compiled = torch.compile(func3, dynamic=True, fullgraph=True)
            a = torch.rand(9, 2)
            b = torch.rand(3, 4)

            self.assertEqual(func3(a, b), b * 10)
            self.assertEqual(compiled(a, b), b * 20)

    def test_guards_float_div(self):
        shape_env = ShapeEnv()
        s0 = create_symint(shape_env, 8)
        s1 = create_symint(shape_env, 7)

        guard_int(sym_int(s0 / 2.0))
        guards = shape_env.produce_guards_expression([s0])

        self.assertIn("math.trunc(", guards)
        self.assertIn("float(", guards)
        self.assertTrue(shape_env.evaluate_guards_expression(guards, [hint_int(s0)]))
        self.assertFalse(shape_env.evaluate_guards_expression(guards, [hint_int(s1)]))

    def test_remove_symbols_without_guarding(self):
        from torch._functorch.partitioners import _remove_symbols_without_guarding

        shape_env = ShapeEnv()

        x = create_fake_tensor_with_dynamic_size(
            torch.randn(5, 8),
            shape_env,
            dynamic_sizes=[
                DimDynamic.DYNAMIC,
                DimDynamic.DYNAMIC,
            ],
            dynamic_strides=[
                DimDynamic.INFER_STRIDE,
                DimDynamic.INFER_STRIDE,
            ],
        )

        self.assertEqual(f"{x.stride()}", "(s49, 1)")
        self.assertEqual(f"{x.shape}", "torch.Size([s26, s49])")

        x_clean = _remove_symbols_without_guarding(x, 4096)

        self.assertEqual(f"{x_clean.stride()}", "(8, 1)")
        self.assertEqual(f"{x_clean.shape}", "torch.Size([5, 8])")


def custom_pass(graph: torch.fx.Graph) -> torch.fx.Graph:
    for node in graph.nodes:
        if node.name == "arg3_1":
            assert node.meta["val"].size()[0] == 2
    return graph


class TestUnbacked(TestCase):
    @torch._dynamo.config.patch("capture_scalar_outputs", True)
    @parametrize("backend", ["inductor", "eager"])
    def test_deferred_neq_assert(self, backend):
        @torch.compile(fullgraph=True, backend=backend)
        def func(a):
            torch._check(a.item() != 5)
            return a.item() * 10

        func(torch.tensor([100]))

        with self.assertRaises(RuntimeError):
            func(torch.tensor([5]))

    # Test a situation where we generate a runtime assert i.e: u1==s1, then we specialize s1
    # later on to a constant.
    @torch._dynamo.config.patch("capture_scalar_outputs", True)
    @parametrize("backend", ["inductor", "eager"])
    def test_post_specialize_runtime_assert1(self, backend):
        @torch.compile(dynamic=True, backend=backend)
        def func(x, y):
            u0 = y.item()
            s0 = x.size()[0]
            s1 = x.size()[1]
            torch._check(u0 + s0 + s1 == 102)
            assert s0 == 2
            return x * 10

        func(torch.rand(2, 50), torch.tensor([50]))
        with self.assertRaises(RuntimeError):
            func(torch.rand(2, 50), torch.tensor([51]))

    @torch._dynamo.config.patch("capture_scalar_outputs", True)
    @torch._inductor.config.patch(post_grad_custom_pre_pass=custom_pass)
    @parametrize("backend", ["inductor", "eager"])
    def test_post_specialize_runtime_assert2(self, backend):
        @torch.compile(dynamic=True, backend=backend)
        def func(x, y):
            u0 = y.item()
            s0 = x.size()[0]
            s1 = x.size()[1]
            torch._check(u0 + s0 + s1 == 102)
            return x * 10

        func(torch.rand(2, 50), torch.tensor([50]))
        with self.assertRaises(RuntimeError):
            func(torch.rand(2, 50), torch.tensor([51]))

    @torch._dynamo.config.patch("capture_scalar_outputs", True)
    @parametrize("backend", ["inductor", "eager"])
    def test_deferred_sym_or_assert(self, backend):
        @torch.compile(fullgraph=True, backend=backend)
        def func(a, b):
            torch._check(operator.or_(a.item() == 5, b.item() == 5))
            return a.item() * 10

        func(torch.tensor([5]), torch.tensor([100]))
        func(torch.tensor([100]), torch.tensor([5]))

    def test_has_free_symbols(self):
        self.assertFalse(has_free_symbols(sympy.S.true))
        self.assertFalse(has_free_symbols(sympy.Max(1, 10, evaluate=False)))

        self.assertFalse(has_free_symbols(sympy.sympify("1")))
        self.assertFalse(has_free_symbols(sympy.sympify("1.1")))
        self.assertTrue(has_free_symbols(sympy.sympify("a")))
        self.assertTrue(has_free_symbols(sympy.sympify("a*2")))
        self.assertTrue(has_free_symbols(sympy.sympify("a+b")))

    @torch._dynamo.config.patch("capture_scalar_outputs", True)
    @parametrize("backend", ["inductor", "eager"])
    def test_deferred_sym_eq_assert(self, backend):
        @torch.compile(fullgraph=True, backend=backend)
        def func(a, b):
            torch._check(b.item() == 5)
            return a * 10

        func(torch.tensor([5]), torch.tensor([5]))
        with self.assertRaises(RuntimeError):
            func(torch.tensor([100]), torch.tensor([1]))

<<<<<<< HEAD
    def test_unbind_not_dynamic(self):
        cnt = CompileCounter()

        @torch.compile(fullgraph=True, dynamic=True, backend=cnt)
        def func(y):
            return y.unbind(dim=2), y * 10

        func(torch.ones(5, 6, 7, 8))
        self.assertEqual(cnt.frame_count, 1)
        # it can be dynamic in all dimentions except dim=2
        func(torch.ones(4, 9, 7, 10))
        self.assertEqual(cnt.frame_count, 1)

        func(torch.ones(5, 6, 8, 8))
        func(torch.ones(5, 6, 9, 8))
        self.assertEqual(cnt.frame_count, 3)
=======
    @torch._dynamo.config.patch("capture_scalar_outputs", True)
    @parametrize("backend", ["inductor", "eager"])
    @skipIfTorchDynamo("mark_unbacked is not traceable")
    def test_deferred_with_unbacked_input(self, backend):
        @torch.compile(fullgraph=True, dynamic=True, backend=backend)
        def func(a, b):
            torch._check(a.size()[0] == b.size()[0])
            return a * 10

        a = torch.rand(1, 1)
        b = torch.rand(1, 1)
        torch._dynamo.decorators.mark_unbacked(a, 0)
        torch._dynamo.decorators.mark_unbacked(b, 0)
        func(a, b)

        with self.assertRaises(RuntimeError):
            func(a, torch.rand(2, 1))


class TestUbackedOps(TestCase):
    @fresh_inductor_cache()
    @skipIfTorchDynamo("not allowed to trace mark_unbacked")
    @torch._dynamo.config.patch("capture_scalar_outputs", True)
    def test_unbacked_reshape1(self):
        cnt = CompileCounterWithBackend("inductor")

        # Reshape happens in place reshape (no-clone)
        # reshape u1 -> (u0*u0)
        def func(x, y):
            f = y.item()
            t1 = x.view((f, f))
            t2 = x.reshape((f, f))
            # TODO avoid _check_is_size here.
            torch._check_is_size(f)
            return t1 * 10, t2 * 10

        compiled_func = torch.compile(
            fullgraph=True,
            backend=cnt,
            dynamic=True,
        )(func)

        # create a non-contiguous with data being even numbers in [0:cnt-1]
        # and reshape it into sqrt(cnt)*sqrt(cnt)
        def make_non_contiguous_tensor_and_test(cnt):
            # create a non-contiguous tensor x that is skipping odd indices.
            x = torch.arange(cnt * 2)
            x = x.as_strided((x.size()[0] // 2,), (2,))

            torch._dynamo.decorators.mark_unbacked(x, 0)
            sz = torch.tensor([int(math.sqrt(cnt))])
            compiled_result = compiled_func(x, sz)
            eager_result = func(x, sz)
            self.assertEqual(compiled_result, eager_result)

        log_stream, ctx = logs_to_string(
            "torch._functorch._aot_autograd.dispatch_and_compile_graph", "aot_graphs"
        )
        with ctx():
            make_non_contiguous_tensor_and_test(4)
        aot_graphs = "\n".join(log_stream.getvalue().strip().split("\n")[4:]).strip()
        self.assertExpectedInline(
            aot_graphs,
            """\
def forward(self, arg0_1: "i64[1][1]cpu", arg1_1: "Sym(u1)", arg2_1: "Sym(s7)", arg3_1: "i64[u1][s7]cpu"):
        ge_1: "Sym(u1 >= 0)" = arg1_1 >= 0
        _assert_scalar = torch.ops.aten._assert_scalar.default(ge_1, "Runtime assertion failed for expression u1 >= 0 on node 'ge'");  ge_1 = _assert_scalar = None
        _local_scalar_dense: "Sym(u0)" = torch.ops.aten._local_scalar_dense.default(arg0_1);  arg0_1 = None
        ge_3: "Sym(u0 >= 0)" = _local_scalar_dense >= 0
        _assert_scalar_1 = torch.ops.aten._assert_scalar.default(ge_3, "Runtime assertion failed for expression u0 >= 0 on node 'ge_1'");  ge_3 = _assert_scalar_1 = None
        pow_1: "Sym(u0**2)" = _local_scalar_dense ** 2
        eq: "Sym(Eq(u1, u0**2))" = arg1_1 == pow_1;  arg1_1 = pow_1 = None
        _assert_scalar_2 = torch.ops.aten._assert_scalar.default(eq, "Runtime assertion failed for expression Eq(u1, u0**2) on node 'eq'");  eq = _assert_scalar_2 = None
        view: "i64[u0, u0][s7*u0, s7]cpu" = torch.ops.aten.view.default(arg3_1, [_local_scalar_dense, _local_scalar_dense])
        view_1: "i64[u0, u0][s7*u0, s7]cpu" = torch.ops.aten.view.default(arg3_1, [_local_scalar_dense, _local_scalar_dense]);  arg3_1 = _local_scalar_dense = None
        mul_9: "i64[u0, u0][Max(1, u0), 1]cpu" = torch.ops.aten.mul.Tensor(view, 10);  view = None
        mul_12: "i64[u0, u0][Max(1, u0), 1]cpu" = torch.ops.aten.mul.Tensor(view_1, 10);  view_1 = None
        return (mul_9, mul_12)""",  # noqa: B950
            ignore_comments=True,
            ignore_empty_lines=True,
        )

        make_non_contiguous_tensor_and_test(49)
        self.assertEqual(cnt.frame_count, 1)

        # Pass in a contiguous tensor, it will recompile due to stride being 1 (0/1 specialization).
        # marking strides unbacked would have avoided the recompilation here.
        x = torch.arange(100)
        torch._dynamo.decorators.mark_unbacked(x, 0)

        log_stream, ctx = logs_to_string(
            "torch._functorch._aot_autograd.dispatch_and_compile_graph", "aot_graphs"
        )
        with ctx():
            compiled_result = compiled_func(x, torch.tensor([10]))
            eager_result = func(x, torch.tensor([10]))
            self.assertEqual(compiled_result, eager_result)
            self.assertEqual(cnt.frame_count, 2)

        aot_graphs = "\n".join(log_stream.getvalue().strip().split("\n")[4:]).strip()
        self.assertExpectedInline(
            aot_graphs,
            """\
def forward(self, arg0_1: "i64[1][1]cpu", arg1_1: "Sym(u1)", arg2_1: "i64[u1][1]cpu"):
        ge_1: "Sym(u1 >= 0)" = arg1_1 >= 0
        _assert_scalar = torch.ops.aten._assert_scalar.default(ge_1, "Runtime assertion failed for expression u1 >= 0 on node 'ge'");  ge_1 = _assert_scalar = None
        _local_scalar_dense: "Sym(u0)" = torch.ops.aten._local_scalar_dense.default(arg0_1);  arg0_1 = None
        ge_3: "Sym(u0 >= 0)" = _local_scalar_dense >= 0
        _assert_scalar_1 = torch.ops.aten._assert_scalar.default(ge_3, "Runtime assertion failed for expression u0 >= 0 on node 'ge_1'");  ge_3 = _assert_scalar_1 = None
        pow_1: "Sym(u0**2)" = _local_scalar_dense ** 2
        eq: "Sym(Eq(u1, u0**2))" = arg1_1 == pow_1;  arg1_1 = pow_1 = None
        _assert_scalar_2 = torch.ops.aten._assert_scalar.default(eq, "Runtime assertion failed for expression Eq(u1, u0**2) on node 'eq'");  eq = _assert_scalar_2 = None
        view: "i64[u0, u0][Max(1, u0), 1]cpu" = torch.ops.aten.view.default(arg2_1, [_local_scalar_dense, _local_scalar_dense])
        view_1: "i64[u0, u0][Max(1, u0), 1]cpu" = torch.ops.aten.view.default(arg2_1, [_local_scalar_dense, _local_scalar_dense]);  arg2_1 = _local_scalar_dense = None
        mul_4: "i64[u0, u0][Max(1, u0), 1]cpu" = torch.ops.aten.mul.Tensor(view, 10);  view = None
        mul_7: "i64[u0, u0][Max(1, u0), 1]cpu" = torch.ops.aten.mul.Tensor(view_1, 10);  view_1 = None
        return (mul_4, mul_7)""",  # noqa: B950
            ignore_comments=True,
            ignore_empty_lines=True,
        )

        x = torch.arange(25)
        compiled_result = compiled_func(x, torch.tensor([5]))
        eager_result = func(x, torch.tensor([5]))
        self.assertEqual(cnt.frame_count, 2)

    @skipIfTorchDynamo("not allowed to trace mark_unbacked")
    @torch._dynamo.config.patch("capture_scalar_outputs", True)
    def test_unbacked_reshape2(self):
        cnt = CompileCounterWithBackend("inductor")

        # This reshape requires a clone when the input is not contiguous and we cant compute strides.
        # reshape (u2, u3) -> (u0, u1)
        def func(x, y):
            u0, u1 = y.tolist()
            torch._check_is_size(u0)
            torch._check_is_size(u1)

            result1 = torch.reshape(x, (u0, u1))
            return result1 * 10

        compiled_func = torch.compile(fullgraph=True, backend=cnt, dynamic=True)(func)

        x = torch.randn(10, 10)
        # make x not contiguous.
        x = x.t_()
        torch._dynamo.decorators.mark_unbacked(x, 0)
        torch._dynamo.decorators.mark_unbacked(x, 1)

        log_stream, ctx = logs_to_string(
            "torch._functorch._aot_autograd.dispatch_and_compile_graph", "aot_graphs"
        )
        with ctx():
            result_eager = func(x, torch.tensor([5, 20]))
            result_compiled = compiled_func(x, torch.tensor([5, 20]))
            self.assertEqual(result_compiled, result_eager)
            self.assertEqual(cnt.frame_count, 1)

        aot_graphs = "\n".join(log_stream.getvalue().strip().split("\n")[4:]).strip()
        self.assertExpectedInline(
            aot_graphs,
            """\
def forward(self, arg0_1: "i64[2][1]cpu", arg1_1: "Sym(u2)", arg2_1: "Sym(u3)", arg3_1: "f32[u2, u3][1, u2]cpu"):
        ge_1: "Sym(u2 >= 0)" = arg1_1 >= 0
        _assert_scalar = torch.ops.aten._assert_scalar.default(ge_1, "Runtime assertion failed for expression u2 >= 0 on node 'ge'");  ge_1 = _assert_scalar = None
        ge_3: "Sym(u3 >= 0)" = arg2_1 >= 0
        _assert_scalar_1 = torch.ops.aten._assert_scalar.default(ge_3, "Runtime assertion failed for expression u3 >= 0 on node 'ge_1'");  ge_3 = _assert_scalar_1 = None
        select: "i64[][]cpu" = torch.ops.aten.select.int(arg0_1, 0, 0)
        _local_scalar_dense: "Sym(u0)" = torch.ops.aten._local_scalar_dense.default(select);  select = None
        ge_5: "Sym(u0 >= 0)" = _local_scalar_dense >= 0
        _assert_scalar_2 = torch.ops.aten._assert_scalar.default(ge_5, "Runtime assertion failed for expression u0 >= 0 on node 'ge_2'");  ge_5 = _assert_scalar_2 = None
        select_1: "i64[][]cpu" = torch.ops.aten.select.int(arg0_1, 0, 1);  arg0_1 = None
        _local_scalar_dense_1: "Sym(u1)" = torch.ops.aten._local_scalar_dense.default(select_1);  select_1 = None
        ge_7: "Sym(u1 >= 0)" = _local_scalar_dense_1 >= 0
        _assert_scalar_3 = torch.ops.aten._assert_scalar.default(ge_7, "Runtime assertion failed for expression u1 >= 0 on node 'ge_3'");  ge_7 = _assert_scalar_3 = None
        mul: "Sym(u2*u3)" = arg1_1 * arg2_1;  arg1_1 = arg2_1 = None
        mul_1: "Sym(u0*u1)" = _local_scalar_dense * _local_scalar_dense_1
        eq: "Sym(Eq(u2*u3, u0*u1))" = mul == mul_1;  mul = mul_1 = None
        _assert_scalar_4 = torch.ops.aten._assert_scalar.default(eq, "Runtime assertion failed for expression Eq(u2*u3, u0*u1) on node 'eq'");  eq = _assert_scalar_4 = None
        clone: "f32[u2, u3][Max(1, u3), 1]cpu" = torch.ops.aten.clone.default(arg3_1, memory_format = torch.contiguous_format);  arg3_1 = None
        view: "f32[u0, u1][Max(1, u1), 1]cpu" = torch.ops.aten.view.default(clone, [_local_scalar_dense, _local_scalar_dense_1]);  clone = _local_scalar_dense = _local_scalar_dense_1 = None
        mul_19: "f32[u0, u1][Max(1, u1), 1]cpu" = torch.ops.aten.mul.Tensor(view, 10);  view = None
        return (mul_19,)""",  # noqa: B950
            ignore_comments=True,
            ignore_empty_lines=True,
        )

        result_eager = func(x, torch.tensor([2, 50]))
        result_compiled = compiled_func(x, torch.tensor([2, 50]))
        self.assertEqual(result_compiled, result_eager)
        self.assertEqual(cnt.frame_count, 1)

        x = torch.randn(4, 4).t_()
        result_eager = func(x, torch.tensor([2, 8]))
        result_compiled = compiled_func(x, torch.tensor([2, 8]))
        self.assertEqual(result_compiled, result_eager)
        self.assertEqual(cnt.frame_count, 1)

        # Pass a contiguous tensor. A recompilation will happen due to 0/1 speciialization on stride.
        log_stream, ctx = logs_to_string(
            "torch._functorch._aot_autograd.dispatch_and_compile_graph", "aot_graphs"
        )
        with ctx():
            # This used to hit could guard on data-dependent expression Eq(10, u3) x.stride[0]==10. and x.size()=[u2, u3].
            # but not anymore since we use  definitely_contiguous .
            # We need a way to mark strides unbacked to avoid the recompilation here.
            x = torch.randn(10, 10)
            torch._dynamo.decorators.mark_unbacked(x, 0)
            torch._dynamo.decorators.mark_unbacked(x, 1)

        aot_graphs = "\n".join(log_stream.getvalue().strip().split("\n")[4:]).strip()
        self.assertExpectedInline(
            aot_graphs,
            """""",  # noqa: B950
            ignore_comments=True,
            ignore_empty_lines=True,
        )

        result_compiled = compiled_func(x, torch.tensor([2, 50]))
        result_eager = func(x, torch.tensor([2, 50]))

        self.assertEqual(result_compiled, result_eager)
        self.assertEqual(cnt.frame_count, 2)

        x = torch.randn(4, 4)

        result_eager = func(x, torch.tensor([2, 8]))
        result_compiled = compiled_func(x, torch.tensor([2, 8]))
        self.assertEqual(result_compiled, result_eager)
        self.assertEqual(cnt.frame_count, 2)

    @unittest.skip("this test fails due to inductor/autograd issue #153041")
    @torch._dynamo.config.patch("capture_scalar_outputs", True)
    def test_unbacked_non_contigious_reshape_failing(self):
        # reshape u1 -> (u0*u0)
        # this result in the tensor "i64[u0, u0][s7*u0, s7].
        # reshape happens in place reshape (no-clone)
        def func(x, y):
            f = y.item()
            t1 = x.view((f, f))
            t2 = x.reshape((f, f))
            return t1, t2

        # create a non-contiguous with data being even numbers in [0:cnt-1]
        def make_non_contiguous_tensor(cnt):
            # create a non-contiguous tensor x that is skipping odd indices.
            x = torch.arange(cnt * 2)
            x = x.as_strided((x.size()[0] // 2,), (2,))
            return x

        x = make_non_contiguous_tensor(4)
        torch._dynamo.decorators.mark_unbacked(x, 0)
        compiled_func = torch.compile(
            fullgraph=True,
            backend="inductor",
        )(func)

        compiled_result = compiled_func(x, torch.tensor([2]))
        eager_result = func(x, torch.tensor([2]))
        self.assertEqual(compiled_result, eager_result)

    @skipIfTorchDynamo("not allowed to trace mark_unbacked")
    @torch._dynamo.config.patch("capture_scalar_outputs", True)
    def test_invalid_view_unbacked_view(self):
        cnt = CompileCounterWithBackend("inductor")

        # This view (u2, u3) -> (u0, u1) cant happen in general unless we know that input is contigous or we have
        # hints to to compute strides.
        def func(x, y):
            u0, u1 = y.tolist()
            torch._check_is_size(u0)
            torch._check_is_size(u1)

            result2 = x.view(u0, u1) * 10
            return result2

        compiled_func = torch.compile(fullgraph=True, backend=cnt, dynamic=True)(func)

        x = torch.randn(10, 10)
        # make x not contiguous.
        x = x.t_()
        torch._dynamo.decorators.mark_unbacked(x, 0)
        torch._dynamo.decorators.mark_unbacked(x, 1)
        with self.assertRaises(torch._dynamo.exc.UserError):
            # throws a data dependent error.
            compiled_func(x, torch.tensor([5, 20]))


instantiate_parametrized_tests(TestUnbacked)
>>>>>>> eb1be7bf


if __name__ == "__main__":
    run_tests()<|MERGE_RESOLUTION|>--- conflicted
+++ resolved
@@ -15,12 +15,9 @@
 import torch.nn.functional as F
 from torch import sym_int, SymBool, SymFloat, SymInt
 from torch._C import _disabled_torch_function_impl
-<<<<<<< HEAD
-from torch._dynamo.testing import CompileCounter
-=======
 from torch._dynamo.testing import CompileCounterWithBackend
 from torch._inductor.utils import fresh_inductor_cache
->>>>>>> eb1be7bf
+from torch._dynamo.testing import CompileCounter
 from torch.fx.experimental import sym_node
 from torch.fx.experimental.proxy_tensor import make_fx
 from torch.fx.experimental.sym_node import method_to_operator, SymNode, to_node
@@ -3134,24 +3131,6 @@
         with self.assertRaises(RuntimeError):
             func(torch.tensor([100]), torch.tensor([1]))
 
-<<<<<<< HEAD
-    def test_unbind_not_dynamic(self):
-        cnt = CompileCounter()
-
-        @torch.compile(fullgraph=True, dynamic=True, backend=cnt)
-        def func(y):
-            return y.unbind(dim=2), y * 10
-
-        func(torch.ones(5, 6, 7, 8))
-        self.assertEqual(cnt.frame_count, 1)
-        # it can be dynamic in all dimentions except dim=2
-        func(torch.ones(4, 9, 7, 10))
-        self.assertEqual(cnt.frame_count, 1)
-
-        func(torch.ones(5, 6, 8, 8))
-        func(torch.ones(5, 6, 9, 8))
-        self.assertEqual(cnt.frame_count, 3)
-=======
     @torch._dynamo.config.patch("capture_scalar_outputs", True)
     @parametrize("backend", ["inductor", "eager"])
     @skipIfTorchDynamo("mark_unbacked is not traceable")
@@ -3439,9 +3418,25 @@
             # throws a data dependent error.
             compiled_func(x, torch.tensor([5, 20]))
 
+    def test_unbind_not_dynamic(self):
+        cnt = CompileCounter()
+
+        @torch.compile(fullgraph=True, dynamic=True, backend=cnt)
+        def func(y):
+            return y.unbind(dim=2), y * 10
+
+        func(torch.ones(5, 6, 7, 8))
+        self.assertEqual(cnt.frame_count, 1)
+        # it can be dynamic in all dimentions except dim=2
+        func(torch.ones(4, 9, 7, 10))
+        self.assertEqual(cnt.frame_count, 1)
+
+        func(torch.ones(5, 6, 8, 8))
+        func(torch.ones(5, 6, 9, 8))
+        self.assertEqual(cnt.frame_count, 3)
+
 
 instantiate_parametrized_tests(TestUnbacked)
->>>>>>> eb1be7bf
 
 
 if __name__ == "__main__":
